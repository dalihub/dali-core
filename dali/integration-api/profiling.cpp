/*
 * Copyright (c) 2018 Samsung Electronics Co., Ltd.
 *
 * Licensed under the Apache License, Version 2.0 (the "License");
 * you may not use this file except in compliance with the License.
 * You may obtain a copy of the License at
 *
 * http://www.apache.org/licenses/LICENSE-2.0
 *
 * Unless required by applicable law or agreed to in writing, software
 * distributed under the License is distributed on an "AS IS" BASIS,
 * WITHOUT WARRANTIES OR CONDITIONS OF ANY KIND, either express or implied.
 * See the License for the specific language governing permissions and
 * limitations under the License.
 *
 */

// CLASS HEADER
#include <dali/integration-api/profiling.h>

// INTERNAL INCLUDES
#include <dali/integration-api/bitmap.h>

#include <dali/internal/event/common/thread-local-storage.h>
#include <dali/internal/event/events/gesture-event-processor.h>

#include <dali/internal/event/actors/actor-impl.h>
#include <dali/internal/event/actors/camera-actor-impl.h>
#include <dali/internal/event/actors/layer-impl.h>

#include <dali/internal/event/animation/animation-impl.h>
#include <dali/internal/event/animation/animator-connector.h>
#include <dali/internal/event/animation/constraint-impl.h>
#include <dali/internal/update/animation/property-accessor.h>
#include <dali/internal/update/animation/scene-graph-animation.h>
#include <dali/internal/update/animation/scene-graph-constraint.h>


#include <dali/internal/event/images/image-impl.h>

#include <dali/internal/update/nodes/node.h>
#include <dali/internal/update/nodes/scene-graph-layer.h>

#include <dali/internal/update/rendering/scene-graph-renderer.h>
#include <dali/internal/update/rendering/scene-graph-geometry.h>
#include <dali/internal/update/rendering/scene-graph-property-buffer.h>
#include <dali/internal/update/rendering/scene-graph-sampler.h>
#include <dali/internal/update/render-tasks/scene-graph-camera.h>

using Dali::Internal::GestureEventProcessor;
using Dali::Internal::ThreadLocalStorage;

namespace Dali
{

namespace Integration
{

void EnableProfiling( ProfilingType type )
{
  GestureEventProcessor& eventProcessor = ThreadLocalStorage::Get().GetGestureEventProcessor();

  switch( type )
  {
    case PROFILING_TYPE_PAN_GESTURE:
    {
      eventProcessor.EnablePanGestureProfiling();
      break;
    }
    case PROFILING_TYPE_END:
    {
      // nothing to do
      break;
    }
  }
}

namespace Profiling
{

const std::size_t ANIMATION_MEMORY_SIZE(
  sizeof( Internal::Animation ) +
  sizeof( Internal::AnimatorConnector<float> ) +
  sizeof( Internal::SceneGraph::Animation ) );
const std::size_t CONSTRAINT_MEMORY_SIZE(
  sizeof( Internal::Constraint<float> ) +
  sizeof( Internal::SceneGraph::Constraint<float, Internal::PropertyAccessor<float> > ) );
const std::size_t ACTOR_MEMORY_SIZE(
  sizeof( Internal::Actor ) +
  sizeof( Internal::SceneGraph::Node ) );
const std::size_t CAMERA_ACTOR_MEMORY_SIZE(
  sizeof( Internal::CameraActor ) +
  sizeof( Internal::SceneGraph::Node ) +
  sizeof( Internal::SceneGraph::Camera ) );
const std::size_t LAYER_MEMORY_SIZE(
  sizeof( Internal::Layer ) +
  sizeof( Internal::SceneGraph::Layer ) );
const std::size_t IMAGE_MEMORY_SIZE(
  sizeof( Internal::Image ) +
  sizeof( Integration::Bitmap ) );
const std::size_t RENDERER_MEMORY_SIZE(
  sizeof( Internal::Renderer ) +
<<<<<<< HEAD
  sizeof( Internal::SceneGraph::Renderer ) );
const int GEOMETRY_MEMORY_SIZE(
  sizeof( Internal::Geometry ) +
  sizeof( Internal::SceneGraph::Geometry) );
const int PROPERTY_BUFFER_MEMORY_SIZE(
  sizeof( Internal::PropertyBuffer ) +
  sizeof( Internal::SceneGraph::PropertyBuffer ) );
const int TEXTURE_SET_MEMORY_SIZE(
=======
  sizeof( Internal::SceneGraph::Renderer ) +
  sizeof( Internal::Render::Renderer ) );
const std::size_t GEOMETRY_MEMORY_SIZE(
  sizeof( Internal::Geometry ) +
  sizeof( Internal::Render::Geometry) );
const std::size_t PROPERTY_BUFFER_MEMORY_SIZE(
  sizeof( Internal::PropertyBuffer ) +
  sizeof( Internal::Render::PropertyBuffer ) );
const std::size_t TEXTURE_SET_MEMORY_SIZE(
>>>>>>> 46b672be
  sizeof( Internal::TextureSet ) +
  sizeof( Internal::SceneGraph::TextureSet ) );
const std::size_t SAMPLER_MEMORY_SIZE(
  sizeof( Internal::Sampler ) +
<<<<<<< HEAD
  sizeof( Internal::SceneGraph::Sampler ) );
const int SHADER_MEMORY_SIZE(
=======
  sizeof( Internal::Render::Sampler ) );
const std::size_t SHADER_MEMORY_SIZE(
>>>>>>> 46b672be
  sizeof( Internal::Shader ) +
  sizeof( Internal::SceneGraph::Shader ) );

} // namespace Profiling

} // namespace Integration

} // namespace Dali<|MERGE_RESOLUTION|>--- conflicted
+++ resolved
@@ -100,37 +100,20 @@
   sizeof( Integration::Bitmap ) );
 const std::size_t RENDERER_MEMORY_SIZE(
   sizeof( Internal::Renderer ) +
-<<<<<<< HEAD
   sizeof( Internal::SceneGraph::Renderer ) );
-const int GEOMETRY_MEMORY_SIZE(
+const std::size_t GEOMETRY_MEMORY_SIZE(
   sizeof( Internal::Geometry ) +
   sizeof( Internal::SceneGraph::Geometry) );
-const int PROPERTY_BUFFER_MEMORY_SIZE(
+const std::size_t PROPERTY_BUFFER_MEMORY_SIZE(
   sizeof( Internal::PropertyBuffer ) +
   sizeof( Internal::SceneGraph::PropertyBuffer ) );
-const int TEXTURE_SET_MEMORY_SIZE(
-=======
-  sizeof( Internal::SceneGraph::Renderer ) +
-  sizeof( Internal::Render::Renderer ) );
-const std::size_t GEOMETRY_MEMORY_SIZE(
-  sizeof( Internal::Geometry ) +
-  sizeof( Internal::Render::Geometry) );
-const std::size_t PROPERTY_BUFFER_MEMORY_SIZE(
-  sizeof( Internal::PropertyBuffer ) +
-  sizeof( Internal::Render::PropertyBuffer ) );
 const std::size_t TEXTURE_SET_MEMORY_SIZE(
->>>>>>> 46b672be
   sizeof( Internal::TextureSet ) +
   sizeof( Internal::SceneGraph::TextureSet ) );
 const std::size_t SAMPLER_MEMORY_SIZE(
   sizeof( Internal::Sampler ) +
-<<<<<<< HEAD
   sizeof( Internal::SceneGraph::Sampler ) );
-const int SHADER_MEMORY_SIZE(
-=======
-  sizeof( Internal::Render::Sampler ) );
 const std::size_t SHADER_MEMORY_SIZE(
->>>>>>> 46b672be
   sizeof( Internal::Shader ) +
   sizeof( Internal::SceneGraph::Shader ) );
 
