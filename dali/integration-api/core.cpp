--- conflicted
+++ resolved
@@ -58,31 +58,7 @@
   delete mImpl;
 }
 
-<<<<<<< HEAD
-void Core::SurfaceResized( unsigned int width, unsigned int height )
-=======
-ContextNotifierInterface* Core::GetContextNotifier()
-{
-  return mImpl->GetContextNotifier();
-}
-
-void Core::ContextCreated()
-{
-  mImpl->ContextCreated();
-}
-
-void Core::ContextDestroyed()
-{
-  mImpl->ContextDestroyed();
-}
-
-void Core::RecoverFromContextLoss()
-{
-  mImpl->RecoverFromContextLoss();
-}
-
 void Core::SurfaceResized(uint32_t width, uint32_t height)
->>>>>>> 46b672be
 {
   mImpl->SurfaceResized(width, height);
 }
@@ -92,11 +68,7 @@
   mImpl->SetTopMargin(margin);
 }
 
-<<<<<<< HEAD
-void Core::SetDpi( unsigned int dpiHorizontal, unsigned int dpiVertical )
-=======
 void Core::SetDpi( uint32_t dpiHorizontal, uint32_t dpiVertical)
->>>>>>> 46b672be
 {
   mImpl->SetDpi(dpiHorizontal, dpiVertical);
 }
@@ -121,20 +93,9 @@
   return mImpl->GetMaximumUpdateCount();
 }
 
-<<<<<<< HEAD
-void Core::Update(
-  float elapsedSeconds,
-  unsigned int lastVSyncTimeMilliseconds,
-  unsigned int nextVSyncTimeMilliseconds,
-  UpdateStatus& status,
-  bool renderToFboEnabled,
-  bool isRenderingToFbo )
-=======
 void Core::Update( float elapsedSeconds, uint32_t lastVSyncTimeMilliseconds, uint32_t nextVSyncTimeMilliseconds, UpdateStatus& status, bool renderToFboEnabled, bool isRenderingToFbo )
->>>>>>> 46b672be
 {
-  mImpl->Update( elapsedSeconds, lastVSyncTimeMilliseconds, nextVSyncTimeMilliseconds, status,
-                 renderToFboEnabled, isRenderingToFbo );
+  mImpl->Update( elapsedSeconds, lastVSyncTimeMilliseconds, nextVSyncTimeMilliseconds, status, renderToFboEnabled, isRenderingToFbo );
 }
 
 void Core::Render( RenderStatus& status, bool forceClear )
