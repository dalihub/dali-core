--- conflicted
+++ resolved
@@ -33,17 +33,6 @@
 namespace Integration
 {
 
-<<<<<<< HEAD
-/**
- * Returns GL data type and internal format for specified pixel format
- * @param[in]  pixelformat    pixel format (eg. Pixel::RGBA32)
- * @param[out] pixelDataType  pixel data type (eg. GL_UNSIGNED_BYTE)
- * @param[out] internalFormat pixel internal format (eg. GL_RGBA)
- */
-DALI_CORE_API void ConvertToGlFormat(Pixel::Format pixelformat, unsigned& pixelDataType, unsigned& internalFormat);
-
-=======
->>>>>>> a638b65e
 class Bitmap;
 typedef IntrusivePtr<Bitmap>    BitmapPtr;
 typedef unsigned char                 PixelBuffer;  ///< Pixel data buffers are composed of these
