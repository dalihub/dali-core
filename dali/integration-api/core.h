#ifndef DALI_INTEGRATION_CORE_H
#define DALI_INTEGRATION_CORE_H

/*
 * Copyright (c) 2018 Samsung Electronics Co., Ltd.
 *
 * Licensed under the Apache License, Version 2.0 (the "License");
 * you may not use this file except in compliance with the License.
 * You may obtain a copy of the License at
 *
 * http://www.apache.org/licenses/LICENSE-2.0
 *
 * Unless required by applicable law or agreed to in writing, software
 * distributed under the License is distributed on an "AS IS" BASIS,
 * WITHOUT WARRANTIES OR CONDITIONS OF ANY KIND, either express or implied.
 * See the License for the specific language governing permissions and
 * limitations under the License.
 *
 */

// INTERNAL INCLUDES
#include <dali/public-api/common/dali-common.h>
#include <dali/public-api/common/view-mode.h>
<<<<<<< HEAD
=======
#include <dali/integration-api/context-notifier.h>
#include <dali/integration-api/core-enumerations.h>
>>>>>>> cc26fc71
#include <dali/integration-api/resource-policies.h>

namespace Dali
{

namespace Internal
{
class Core;
}

namespace Integration
{
namespace Graphics
{
class Graphics;
}

class Core;
class GestureManager;
class PlatformAbstraction;
class RenderController;
class SystemOverlay;
struct Event;
struct TouchData;

/**
 * The reasons why further updates are required.
 */
namespace KeepUpdating
{
enum Reasons
{
  NOT_REQUESTED           = 0,    ///< Zero means that no further updates are required
  STAGE_KEEP_RENDERING    = 1<<1, ///<  - Stage::KeepRendering() is being used
  ANIMATIONS_RUNNING      = 1<<2, ///< - Animations are ongoing
  MONITORING_PERFORMANCE  = 1<<3, ///< - The --enable-performance-monitor option is being used
  RENDER_TASK_SYNC        = 1<<4  ///< - A render task is waiting for render sync
};
}

/**
 * The status of the Core::Update operation.
 */
class UpdateStatus
{
public:

  /**
   * Constructor
   */
  UpdateStatus()
  : keepUpdating(false),
    needsNotification(false),
    secondsFromLastFrame( 0.0f )
  {
  }

public:

  /**
   * Query whether the Core has further frames to update & render e.g. when animations are ongoing.
   * @return A bitmask of KeepUpdating values
   */
  unsigned int KeepUpdating() { return keepUpdating; }

  /**
   * Query whether the Core requires an Notification event.
   * This should be sent through the same mechanism (e.g. event loop) as input events.
   * @return True if an Notification event should be sent.
   */
  bool NeedsNotification() { return needsNotification; }

  /**
   * This method is provided so that FPS can be easily calculated with a release version
   * of Core.
   * @return the seconds from last frame as float
   */
  float SecondsFromLastFrame() { return secondsFromLastFrame; }

public:

  unsigned int keepUpdating; ///< A bitmask of KeepUpdating values
  bool needsNotification;
  float secondsFromLastFrame;
};

/**
 * The status of the Core::Render operation.
 */
class RenderStatus
{
public:

  /**
   * Constructor
   */
  RenderStatus()
  : needsUpdate( false ),
    needsPostRender( false )
  {
  }

  /**
   * Set whether update needs to run following a render.
   * @param[in] updateRequired Set to true if an update is required to be run
   */
  void SetNeedsUpdate( bool updateRequired )
  {
    needsUpdate = updateRequired;
  }

  /**
   * Query the update status following rendering of a frame.
   * @return True if update is required to be run
   */
  bool NeedsUpdate() const
  {
    return needsUpdate;
  }

  /**
   * Sets if a post-render should be run.
   * If nothing is rendered this frame, we can skip post-render.
   * @param[in] postRenderRequired Set to True if post-render is required to be run
   */
  void SetNeedsPostRender( bool postRenderRequired )
  {
    needsPostRender = postRenderRequired;
  }

  /**
   * Queries if a post-render should be run.
   * @return True if post-render is required to be run
   */
  bool NeedsPostRender() const
  {
    return needsPostRender;
  }

private:

  bool needsUpdate      :1;  ///< True if update is required to be run
  bool needsPostRender  :1;  ///< True if post-render is required to be run.
};

/**
 * Interface to enable classes to be processed after the event loop. Classes are processed
 * in the order they are registered.
 */
class DALI_CORE_API Processor
{
public:
  /**
   * @brief Run the processor
   */
  virtual void Process() = 0;

protected:
  virtual ~Processor() { }
};


/**
 * Integration::Core is used for integration with the native windowing system.
 * The following integration tasks must be completed:
 *
 * 1) Handle Graphics API
 *
 * 2) Provide suspend/resume behaviour (see below for more details).
 *
 * 3) Run an event loop, for passing events to the Core e.g. multi-touch input events.
 * Notification events should be sent after a frame is updated (see UpdateStatus).
 *
 * 4) Run an animation loop, instructing the Core to process scene graph, animation and constraints
 * A separate update thread is recommended; see multi-threading options below.
 *
 * 5) Provide an implementation of the PlatformAbstraction interface, used to access platform specific services.
 *
 * 6) Provide an implementation of the GestureManager interface, used to register gestures provided by the platform.
 *
 * Multi-threading notes:
 *
 * The Dali API methods are not reentrant.  If you access the API from multiple threads simultaneously, then
 * the results are undefined. This means that your application might segfault, or behave unpredictably.
 *
 * Rendering strategies:
 *
 * 1) Single-threaded. Call every Core method from the same thread. Event handling and animation will occur in
 * the same thread.  This is not recommended, since processing input (slowly) can affect the smooth flow of
 * animations.
 *
 * 2) Multi-threaded. The Core update operation can be processed in a separate thread.
 * See the method description in Core to see which thread it should be called from.
 * This is the recommended option, so that input processing will not affect the smoothness of animations.
 */
class DALI_CORE_API Core
{
public:

  /**
   * Create a new Core.
   * This object is used for integration with the native windowing system.
   * @param[in] renderController The interface to an object which controls rendering.
   * @param[in] platformAbstraction The interface providing platform specific services.
   * @param[in] gestureManager The interface providing gesture manager services.
   * @param[in] policy The data retention policy. This depends on application setting
   * and platform support. Dali should honour this policy when deciding to discard
   * intermediate resource data.
   * @param[in] renderToFboEnabled Whether rendering into the Frame Buffer Object is enabled.
   * @param[in] depthBufferAvailable Whether the depth buffer is available
   * @param[in] stencilBufferAvailable Whether the stencil buffer is available
   * @return A newly allocated Core.
   */
  static Core* New( RenderController& renderController,
                    PlatformAbstraction& platformAbstraction,
                    Graphics::Graphics& graphics,
                    GestureManager& gestureManager,
                    ResourcePolicy::DataRetention policy,
                    RenderToFrameBuffer renderToFboEnabled,
                    DepthBufferAvailable depthBufferAvailable,
                    StencilBufferAvailable stencilBufferAvailable );

  /**
   * Non-virtual destructor. Core is not intended as a base class.
   */
  ~Core();

  /**
   * Notify the Core that the render surface has been resized.
   * The Core will use the surface size for camera calculations, and to set the viewport.
   * Multi-threading note: this method should be called from the main thread
   * @param[in] width The new surface width.
   * @param[in] height The new surface height.
   */
  void SurfaceResized(unsigned int width, unsigned int height);

  /**
   * Notify the Core about the top margin size.
   * Available stage size is reduced by this size.
   * The stage is located below the size at the top of the display
   * It is mainly useful for indicator in mobile device
   * @param[in] margin margin size
   */
  void SetTopMargin( unsigned int margin );

  // Core setters

  /**
   * Notify the Core about the display's DPI values.
   * This should be done after the display is initialized and a Core instance is created.
   * The Core will use the DPI values for font rendering.
   * Multi-threading note: this method should be called from the main thread
   * @param[in] dpiHorizontal Horizontal DPI value.
   * @param[in] dpiVertical   Vertical DPI value.
   */
  void SetDpi(unsigned int dpiHorizontal, unsigned int dpiVertical);

  // Core Lifecycle

  /**
   * Notify Core that the scene has been created.
   */
  void SceneCreated();

  /**
   * Queue an event with Core.
   * Pre-processing of events may be beneficial e.g. a series of motion events could be throttled, so that
   * only the last event is queued.  Multi-threading note: this method should be called from the main thread.
   * @param[in] event The new event.
   */
  void QueueEvent(const Event& event);

  /**
   * Process the events queued with QueueEvent().
   * Multi-threading note: this method should be called from the main thread.
   * @pre ProcessEvents should not be called during ProcessEvents.
   */
  void ProcessEvents();

  /**
   * The Core::Update() method prepares a frame for rendering. This method determines how many frames
   * may be prepared, ahead of the rendering.
   * For example if the maximum update count is 2, then Core::Update() for frame N+1 may be processed
   * whilst frame N is being rendered. However the Core::Update() for frame N+2 may not be called, until
   * the Core::Render() method for frame N has returned.
   * @return The maximum update count (>= 1).
   */
  unsigned int GetMaximumUpdateCount() const;

  /**
   * Update the scene for the next frame. This method must be called before each frame is rendered.
   * Multi-threading notes: this method should be called from a dedicated update-thread.
   * The update for frame N+1 may be processed whilst frame N is being rendered.
   * However the update-thread must wait until frame N has been rendered, before processing frame N+2.
   * After this method returns, messages may be queued internally for the main thread.
   * In order to process these messages, a notification is sent via the main thread's event loop.
   * @param[in] elapsedSeconds Number of seconds since the last call
   * @param[in] lastVSyncTimeMilliseconds The last vsync time in milliseconds
   * @param[in] nextVSyncTimeMilliseconds The time of the next predicted VSync in milliseconds
   * @param[out] status showing whether further updates are required. This also shows
   * whether a Notification event should be sent, regardless of whether the multi-threading is used.
   * @param[in] renderToFboEnabled Whether rendering into the Frame Buffer Object is enabled.
   * @param[in] isRenderingToFbo Whether this frame is being rendered into the Frame Buffer Object.
   */
  void Update( float elapsedSeconds,
               unsigned int lastVSyncTimeMilliseconds,
               unsigned int nextVSyncTimeMilliseconds,
               UpdateStatus& status,
               bool renderToFboEnabled,
               bool isRenderingToFbo );

  /**
   * Render the next frame. This method should be preceded by a call up Update.
   * Multi-threading note: this method should be called from a dedicated rendering thread.
   * @param[out] status showing whether update is required to run.
<<<<<<< HEAD
   * @todo GRAPHICS - REMOVE
=======
   * @param[in] forceClear force the Clear on the framebuffer even if nothing is rendered.
>>>>>>> cc26fc71
   */
  void Render( RenderStatus& status, bool forceClear );

  // System-level overlay

  /**
   * Use the SystemOverlay to draw content for system-level indicators, dialogs etc.
   * @return The SystemOverlay.
   */
  SystemOverlay& GetSystemOverlay();

  /**
   * Set the stereoscopic 3D view mode
   * @param[in] viewMode The new view mode
   */
  void SetViewMode( ViewMode viewMode );

  /**
   * Get the current view mode
   * @return The current view mode
   * @see SetViewMode.
   */
  ViewMode GetViewMode() const;

  /**
   * Set the stereo base (eye seperation) for stereoscopic 3D
   * @param[in] stereoBase The stereo base (eye seperation) for stereoscopic 3D (mm)
   */
  void SetStereoBase( float stereoBase );

  /**
   * Get the stereo base (eye seperation) for stereoscopic 3D
   * @return The stereo base (eye seperation) for stereoscopic 3D (mm)
   */
  float GetStereoBase() const;

  /**
   * @brief Register a processor
   *
   * Note, Core does not take ownership of this processor.
   * @param[in] processor The process to register
   */
  void RegisterProcessor( Processor& processor );

  /**
   * @brief Unregister a processor
   * @param[in] processor The process to unregister
   */
  void UnregisterProcessor( Processor& processor );

private:

  /**
   * Private constructor; see also Core::New()
   */
  Core();

  /**
   * Undefined copy-constructor.
   * This avoids accidental calls to a default copy-constructor.
   * @param[in] core A reference to the object to copy.
   */
  Core(const Core& core);

  /**
   * Undefined assignment operator.
   * This avoids accidental calls to a default assignment operator.
   * @param[in] rhs A reference to the object to copy.
   */
  Core& operator=(const Core& rhs);

private:

  Internal::Core* mImpl;

};

} // namespace Integration

} // namespace Dali

#endif // DALI_INTEGRATION_CORE_H<|MERGE_RESOLUTION|>--- conflicted
+++ resolved
@@ -21,11 +21,7 @@
 // INTERNAL INCLUDES
 #include <dali/public-api/common/dali-common.h>
 #include <dali/public-api/common/view-mode.h>
-<<<<<<< HEAD
-=======
-#include <dali/integration-api/context-notifier.h>
 #include <dali/integration-api/core-enumerations.h>
->>>>>>> cc26fc71
 #include <dali/integration-api/resource-policies.h>
 
 namespace Dali
@@ -341,11 +337,6 @@
    * Render the next frame. This method should be preceded by a call up Update.
    * Multi-threading note: this method should be called from a dedicated rendering thread.
    * @param[out] status showing whether update is required to run.
-<<<<<<< HEAD
-   * @todo GRAPHICS - REMOVE
-=======
-   * @param[in] forceClear force the Clear on the framebuffer even if nothing is rendered.
->>>>>>> cc26fc71
    */
   void Render( RenderStatus& status, bool forceClear );
 
