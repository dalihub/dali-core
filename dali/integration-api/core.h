#ifndef DALI_INTEGRATION_CORE_H
#define DALI_INTEGRATION_CORE_H

/*
 * Copyright (c) 2019 Samsung Electronics Co., Ltd.
 *
 * Licensed under the Apache License, Version 2.0 (the "License");
 * you may not use this file except in compliance with the License.
 * You may obtain a copy of the License at
 *
 * http://www.apache.org/licenses/LICENSE-2.0
 *
 * Unless required by applicable law or agreed to in writing, software
 * distributed under the License is distributed on an "AS IS" BASIS,
 * WITHOUT WARRANTIES OR CONDITIONS OF ANY KIND, either express or implied.
 * See the License for the specific language governing permissions and
 * limitations under the License.
 *
 */

// EXTERNAL INCLUDES
#include <cstdint> // uint32_t

// INTERNAL INCLUDES
#include <dali/public-api/common/dali-common.h>
#include <dali/integration-api/core-enumerations.h>
#include <dali/integration-api/resource-policies.h>

namespace Dali
{

class Layer;
class RenderTaskList;

namespace Internal
{
class Core;
}

namespace Graphics
{
<<<<<<< HEAD
class Controller;
}

namespace Integration
{
=======
>>>>>>> 15fbcb9c
class Core;
class GestureManager;
class PlatformAbstraction;
class Processor;
class RenderController;
class RenderSurface;
struct Event;
struct TouchData;

/**
 * The reasons why further updates are required.
 */
namespace KeepUpdating
{
enum Reasons
{
  NOT_REQUESTED           = 0,    ///< Zero means that no further updates are required
  STAGE_KEEP_RENDERING    = 1<<1, ///<  - Stage::KeepRendering() is being used
  ANIMATIONS_RUNNING      = 1<<2, ///< - Animations are ongoing
  MONITORING_PERFORMANCE  = 1<<3, ///< - The --enable-performance-monitor option is being used
  RENDER_TASK_SYNC        = 1<<4, ///< - A render task is waiting for render sync
  DISCARD_RESOURCES       = 1<<5  ///< - The discard queue has resources to clear
};
}

/**
 * The status of the Core::Update operation.
 */
class UpdateStatus
{
public:

  /**
   * Constructor
   */
  UpdateStatus()
  : keepUpdating(false),
    needsNotification(false),
    surfaceRectChanged(false),
    secondsFromLastFrame( 0.0f )
  {
  }

public:

  /**
   * Query whether the Core has further frames to update & render e.g. when animations are ongoing.
   * @return A bitmask of KeepUpdating values
   */
  uint32_t KeepUpdating() { return keepUpdating; }

  /**
   * Query whether the Core requires an Notification event.
   * This should be sent through the same mechanism (e.g. event loop) as input events.
   * @return True if an Notification event should be sent.
   */
  bool NeedsNotification() { return needsNotification; }

  /**
   * Query wheter the default surface rect is changed or not.
   * @return true if the default surface rect is changed.
   */
  bool SurfaceRectChanged() { return surfaceRectChanged; }

  /**
   * This method is provided so that FPS can be easily calculated with a release version
   * of Core.
   * @return the seconds from last frame as float
   */
  float SecondsFromLastFrame() { return secondsFromLastFrame; }

public:

  uint32_t keepUpdating; ///< A bitmask of KeepUpdating values
  bool needsNotification;
  bool surfaceRectChanged;
  float secondsFromLastFrame;
};

/**
 * The status of the Core::Render operation.
 */
class RenderStatus
{
public:

  /**
   * Constructor
   */
  RenderStatus()
  : needsUpdate( false ),
    needsPostRender( false )
  {
  }

  /**
   * Set whether update needs to run following a render.
   * @param[in] updateRequired Set to true if an update is required to be run
   */
  void SetNeedsUpdate( bool updateRequired )
  {
    needsUpdate = updateRequired;
  }

  /**
   * Query the update status following rendering of a frame.
   * @return True if update is required to be run
   */
  bool NeedsUpdate() const
  {
    return needsUpdate;
  }

  /**
   * Sets if a post-render should be run.
   * If nothing is rendered this frame, we can skip post-render.
   * @param[in] postRenderRequired Set to True if post-render is required to be run
   */
  void SetNeedsPostRender( bool postRenderRequired )
  {
    needsPostRender = postRenderRequired;
  }

  /**
   * Queries if a post-render should be run.
   * @return True if post-render is required to be run
   */
  bool NeedsPostRender() const
  {
    return needsPostRender;
  }

private:

  bool needsUpdate      :1;  ///< True if update is required to be run
  bool needsPostRender  :1;  ///< True if post-render is required to be run.
};


/**
 * Integration::Core is used for integration with the native windowing system.
 * The following integration tasks must be completed:
 *
 * 1) Handle Graphics API
 *
 * 2) Provide suspend/resume behaviour (see below for more details).
 *
 * 3) Run an event loop, for passing events to the Core e.g. multi-touch input events.
 * Notification events should be sent after a frame is updated (see UpdateStatus).
 *
 * 4) Run an animation loop, instructing the Core to process scene graph, animation and constraints
 * A separate update thread is recommended; see multi-threading options below.
 *
 * 5) Provide an implementation of the PlatformAbstraction interface, used to access platform specific services.
 *
 * 6) Provide an implementation of the GestureManager interface, used to register gestures provided by the platform.
 *
 * Multi-threading notes:
 *
 * The Dali API methods are not reentrant.  If you access the API from multiple threads simultaneously, then
 * the results are undefined. This means that your application might segfault, or behave unpredictably.
 *
 * Rendering strategies:
 *
 * 1) Single-threaded. Call every Core method from the same thread. Event handling and animation will occur in
 * the same thread.  This is not recommended, since processing input (slowly) can affect the smooth flow of
 * animations.
 *
 * 2) Multi-threaded. The Core update operation can be processed in a separate thread.
 * See the method description in Core to see which thread it should be called from.
 * This is the recommended option, so that input processing will not affect the smoothness of animations.
 */
class DALI_CORE_API Core
{
public:

  /**
   * Create a new Core.
   * This object is used for integration with the native windowing system.
   * @param[in] renderController The interface to an object which controls rendering.
   * @param[in] platformAbstraction The interface providing platform specific services.
   * @param[in] graphicsController The interface providing graphics services
   * @param[in] gestureManager The interface providing gesture manager services.
   * @param[in] policy The data retention policy. This depends on application setting
   * and platform support. Dali should honour this policy when deciding to discard
   * intermediate resource data.
   * @param[in] renderToFboEnabled Whether rendering into the Frame Buffer Object is enabled.
   * @param[in] depthBufferAvailable Whether the depth buffer is available
   * @param[in] stencilBufferAvailable Whether the stencil buffer is available
   * @return A newly allocated Core.
   */
  static Core* New( RenderController& renderController,
                    PlatformAbstraction& platformAbstraction,
                    Graphics::Controller& graphics,
                    GestureManager& gestureManager,
                    ResourcePolicy::DataRetention policy,
                    RenderToFrameBuffer renderToFboEnabled,
                    DepthBufferAvailable depthBufferAvailable,
                    StencilBufferAvailable stencilBufferAvailable );

  /**
   * Non-virtual destructor. Core is not intended as a base class.
   */
  ~Core();

<<<<<<< HEAD
=======
  /**
   * Initialize the core
   */
  void Initialize();

  // GL Context Lifecycle

  /**
   * Get the object that will notify the application/toolkit when context is lost/regained
   */
  ContextNotifierInterface* GetContextNotifier();

  /**
   * Notify the Core that the GL context has been created.
   * The context must be created before the Core can render.
   * Multi-threading note: this method should be called from the rendering thread only
   * @post The Core is aware of the GL context.
   */
  void ContextCreated();

>>>>>>> 15fbcb9c
  /**
   * Notify the Core that the render surface has been resized.
   * The Core will use the surface size for camera calculations, and to set the viewport.
   * Multi-threading note: this method should be called from the main thread
   * @param[in] surface The resized surface
   */
  void SurfaceResized( Integration::RenderSurface* surface );

  // Core Lifecycle

  /**
   * Notify Core that the scene has been created.
   */
  void SceneCreated();

  /**
   * Queue an event with Core.
   * Pre-processing of events may be beneficial e.g. a series of motion events could be throttled, so that
   * only the last event is queued.  Multi-threading note: this method should be called from the main thread.
   * @param[in] event The new event.
   */
  void QueueEvent(const Event& event);

  /**
   * Process the events queued with QueueEvent().
   * Multi-threading note: this method should be called from the main thread.
   * @pre ProcessEvents should not be called during ProcessEvents.
   */
  void ProcessEvents();

  /**
   * The Core::Update() method prepares a frame for rendering. This method determines how many frames
   * may be prepared, ahead of the rendering.
   * For example if the maximum update count is 2, then Core::Update() for frame N+1 may be processed
   * whilst frame N is being rendered. However the Core::Update() for frame N+2 may not be called, until
   * the Core::Render() method for frame N has returned.
   * @return The maximum update count (>= 1).
   */
  uint32_t GetMaximumUpdateCount() const;

  /**
   * Update the scene for the next frame. This method must be called before each frame is rendered.
   * Multi-threading notes: this method should be called from a dedicated update-thread.
   * The update for frame N+1 may be processed whilst frame N is being rendered.
   * However the update-thread must wait until frame N has been rendered, before processing frame N+2.
   * After this method returns, messages may be queued internally for the main thread.
   * In order to process these messages, a notification is sent via the main thread's event loop.
   * @param[in] elapsedSeconds Number of seconds since the last call
   * @param[in] lastVSyncTimeMilliseconds The last vsync time in milliseconds
   * @param[in] nextVSyncTimeMilliseconds The time of the next predicted VSync in milliseconds
   * @param[out] status showing whether further updates are required. This also shows
   * whether a Notification event should be sent, regardless of whether the multi-threading is used.
   * @param[in] renderToFboEnabled Whether rendering into the Frame Buffer Object is enabled.
   * @param[in] isRenderingToFbo Whether this frame is being rendered into the Frame Buffer Object.
   */
  void Update( float elapsedSeconds,
               uint32_t lastVSyncTimeMilliseconds,
               uint32_t nextVSyncTimeMilliseconds,
               UpdateStatus& status,
               bool renderToFboEnabled,
               bool isRenderingToFbo );

  /**
   * Render the next frame. This method should be preceded by a call up Update.
   * Multi-threading note: this method should be called from a dedicated rendering thread.
   * @param[out] status showing whether update is required to run.
   * @param[in] forceClear force the Clear on the framebuffer even if nothing is rendered.
   */
  void Render( RenderStatus& status, bool forceClear );

<<<<<<< HEAD
  /**
   * Notify the Core that that Graphics interface is about to be destroyed.
   * The Core will free any previously allocated Graphics resources.
   * Multi-threading note: this method should be called from the update thread only
   */
  void GraphicsShutdown();

  // System-level overlay

  /**
   * Use the SystemOverlay to draw content for system-level indicators, dialogs etc.
   * @return The SystemOverlay.
   */
  SystemOverlay& GetSystemOverlay();

=======
>>>>>>> 15fbcb9c
  /**
   * @brief Register a processor
   *
   * Note, Core does not take ownership of this processor.
   * @param[in] processor The process to register
   */
  void RegisterProcessor( Processor& processor );

  /**
   * @brief Unregister a processor
   * @param[in] processor The process to unregister
   */
  void UnregisterProcessor( Processor& processor );

private:

  /**
   * Private constructor; see also Core::New()
   */
  Core();

  /**
   * Undefined copy-constructor.
   * This avoids accidental calls to a default copy-constructor.
   * @param[in] core A reference to the object to copy.
   */
  Core(const Core& core);

  /**
   * Undefined assignment operator.
   * This avoids accidental calls to a default assignment operator.
   * @param[in] rhs A reference to the object to copy.
   */
  Core& operator=(const Core& rhs);

private:

  Internal::Core* mImpl;

};

} // namespace Integration

} // namespace Dali

#endif // DALI_INTEGRATION_CORE_H<|MERGE_RESOLUTION|>--- conflicted
+++ resolved
@@ -39,14 +39,11 @@
 
 namespace Graphics
 {
-<<<<<<< HEAD
 class Controller;
 }
 
 namespace Integration
 {
-=======
->>>>>>> 15fbcb9c
 class Core;
 class GestureManager;
 class PlatformAbstraction;
@@ -252,29 +249,11 @@
    */
   ~Core();
 
-<<<<<<< HEAD
-=======
   /**
    * Initialize the core
    */
   void Initialize();
 
-  // GL Context Lifecycle
-
-  /**
-   * Get the object that will notify the application/toolkit when context is lost/regained
-   */
-  ContextNotifierInterface* GetContextNotifier();
-
-  /**
-   * Notify the Core that the GL context has been created.
-   * The context must be created before the Core can render.
-   * Multi-threading note: this method should be called from the rendering thread only
-   * @post The Core is aware of the GL context.
-   */
-  void ContextCreated();
-
->>>>>>> 15fbcb9c
   /**
    * Notify the Core that the render surface has been resized.
    * The Core will use the surface size for camera calculations, and to set the viewport.
@@ -345,7 +324,6 @@
    */
   void Render( RenderStatus& status, bool forceClear );
 
-<<<<<<< HEAD
   /**
    * Notify the Core that that Graphics interface is about to be destroyed.
    * The Core will free any previously allocated Graphics resources.
@@ -353,16 +331,6 @@
    */
   void GraphicsShutdown();
 
-  // System-level overlay
-
-  /**
-   * Use the SystemOverlay to draw content for system-level indicators, dialogs etc.
-   * @return The SystemOverlay.
-   */
-  SystemOverlay& GetSystemOverlay();
-
-=======
->>>>>>> 15fbcb9c
   /**
    * @brief Register a processor
    *
