#ifndef DALI_INTERNAL_SCENE_GRAPH_RENDER_TASK_H
#define DALI_INTERNAL_SCENE_GRAPH_RENDER_TASK_H

/*
 * Copyright (c) 2018 Samsung Electronics Co., Ltd.
 *
 * Licensed under the Apache License, Version 2.0 (the "License");
 * you may not use this file except in compliance with the License.
 * You may obtain a copy of the License at
 *
 * http://www.apache.org/licenses/LICENSE-2.0
 *
 * Unless required by applicable law or agreed to in writing, software
 * distributed under the License is distributed on an "AS IS" BASIS,
 * WITHOUT WARRANTIES OR CONDITIONS OF ANY KIND, either express or implied.
 * See the License for the specific language governing permissions and
 * limitations under the License.
 *
 */

// INTERNAL INCLUDES
#include <dali/public-api/math/viewport.h>
#include <dali/public-api/render-tasks/render-task.h>
#include <dali/internal/common/buffer-index.h>
#include <dali/internal/common/message.h>
#include <dali/internal/event/common/event-thread-services.h>
#include <dali/internal/update/common/property-owner.h>
#include <dali/internal/update/common/animatable-property.h>
#include <dali/internal/update/rendering/scene-graph-frame-buffer.h>
#include <dali/internal/update/rendering/render-instruction.h>

namespace Dali
{
namespace Internal
{
namespace SceneGraph
{
class Node;
class Camera;
class RenderInstruction;


/**
 * RenderTasks describe how the Dali scene should be rendered.
 */
class RenderTask : public PropertyOwner, public PropertyOwner::Observer
{
public:

  enum State : uint8_t
  {
    RENDER_CONTINUOUSLY,               ///< mRefreshRate > 0
    RENDER_ONCE_WAITING_FOR_RESOURCES, ///< mRefreshRate = REFRESH_ONCE
    RENDERED_ONCE,                     ///< mRefreshRate = REFRESH_ONCE & rendered
    RENDERED_ONCE_AND_NOTIFIED         ///< mRefreshRate = REFRESH_ONCE & rendered & notified
  };

  /**
   * Create a new RenderTask
   */
  static RenderTask* New();

  /**
   * Virtual destructor
   */
  virtual ~RenderTask();

  /**
   * Initialize the render task. Called in update thread
   */
  void Initialize();

  /**
   * Set the nodes to be rendered.
   * @param[in] node This node and its children will be rendered.
   */
  void SetSourceNode( Node* node );

  /**
   * Retrieve the source node.
   * @return This node and its children will be rendered.
   */
  Node* GetSourceNode() const;

  /**
   * Set whether the RenderTask has exclusive access to the source nodes.
   * @param[in] exclusive True if the source nodes will only be rendered by this render-task.
   */
  void SetExclusive( bool exclusive );

  /**
   * Query whether the RenderTask has exclusive access to the source actors.
   * @return True if the source actors will only be rendered by this render-task.
   */
  bool IsExclusive() const;

  /**
   * Set the camera from which the scene is viewed.
   * @param[in] cameraNode that camera is connected with
   * @param[in] camera to use.
   */
  void SetCamera( Node* cameraNode, Camera* camera );

  /**
   * Set the frame-buffer used as a render target.
   * @param[in] frameBuffer The framebuffer
   */
  void SetFrameBuffer( SceneGraph::FrameBuffer* frameBuffer );

  /**
   * Retrieve the resource ID of the frame-buffer.
   * @return The resource ID, or zero if not rendering off-screen.
   */
  SceneGraph::FrameBuffer* GetFrameBuffer();

  /**
   * Set the value of property viewportPosition
   * This value will persist only for the current frame.
   * @param[in] updateBufferIndex The current update buffer index.
   * @param[in] value The value of the property
   */
  void SetViewportPosition( BufferIndex updateBufferIndex, const Vector2& value );

  /**
   * Get the value of property viewportPosition
   * @warning Should only be called from the Update thread
   * @param[in] bufferIndex The buffer to read from.
   * @return the value of the property.
   */
  const Vector2& GetViewportPosition( BufferIndex bufferIndex ) const;

  /**
   * Bake the value of the property viewportPosition
   * This will also set the base value
   * @param[in] updateBufferIndex The current update buffer index.
   * @param[in] value The new value for property.
   */
  void BakeViewportPosition( BufferIndex updateBufferIndex, const Vector2& value );

  /**
   * Set the value of property viewportSize
   * This value will persist only for the current frame.
   * @param[in] updateBufferIndex The current update buffer index.
   * @param[in] value The value of the property
   */
  void SetViewportSize( BufferIndex updateBufferIndex, const Vector2& value );

  /**
   * Get the value of property viewportSize
   * @warning Should only be called from the Update thread
   * @param[in] bufferIndex The buffer to read from.
   * @return the value of the property.
   */
  const Vector2& GetViewportSize( BufferIndex bufferIndex ) const;

  /**
   * Bake the value of the property viewportSize
   * This will also set the base value
   * @param[in] updateBufferIndex The current update buffer index.
   * @param[in] value The new value for property.
   */
  void BakeViewportSize( BufferIndex updateBufferIndex, const Vector2& value );

  /**
   * Get the value of property viewportEnabled
   * @warning Should only be called from the Update thread
   * @param[in] bufferIndex The buffer to read from.
   * @return the value of the property.
   */
  bool GetViewportEnabled( BufferIndex bufferIndex ) const;

  /**
   * Query whether the optional viewport is set.
   * @param[in] bufferIndex The buffer to read from.
   * @param[out] viewport The viewport position and size is populated.
   * @return true if the viewport has been set
   */
  bool QueryViewport( BufferIndex bufferIndex, Viewport& viewport ) const;

  /**
   * Set the value of property clearColor
   * This value will persist only for the current frame.
   * @param[in] updateBufferIndex The current update buffer index.
   * @param[in] value The value of the property
   */
  void SetClearColor( BufferIndex updateBufferIndex, const Vector4& value );

  /**
   * Get the value of property clearColor
   * @warning Should only be called from the Update thread
   * @param[in] bufferIndex The buffer to read from.
   * @return the value of the property.
   */
  const Vector4& GetClearColor( BufferIndex bufferIndex ) const;

  /**
   * Bake the value of the property clearColor
   * This will also set the base value
   * @param[in] updateBufferIndex The current update buffer index.
   * @param[in] value The new value for property.
   */
  void BakeClearColor( BufferIndex updateBufferIndex, const Vector4& value );

  /**
   * @copydoc Dali::RenderTask::SetClearEnabled()
   */
  void SetClearEnabled( bool enabled );

  /**
   * @copydoc Dali::RenderTask::GetClearEnabled()
   */
  bool GetClearEnabled() const;

  /**
   * @copydoc Dali::RenderTask::SetCullMode()
   */
  void SetCullMode( bool mode );

  /**
   * @copydoc Dali::RenderTask::GetCullMode()
   */
  bool GetCullMode() const;

  /**
   * Set the refresh-rate of the RenderTask.
   * @param[in] refreshRate The new refresh rate.
   */
  void SetRefreshRate( uint32_t refreshRate );

  /**
   * Retrieve the refresh-rate of the RenderTask.
   * @return The refresh rate.
   */
  uint32_t GetRefreshRate() const;

  /**
   * Check if the render task is ready for rendering.
   * @param[in] updateBufferIndex The current update buffer index.
   * @return True if the render-task is ready for rendering.
   */
  bool ReadyToRender( BufferIndex updateBufferIndex );

  /**
   * True if a render is required. If the current state is RENDER_CONTINUOUSLY, then
   * this returns true if the frame count is zero. If the current state is RENDER_ONCE_WAITING_FOR_RESOURCES, then it always returns true. In all other states, it returns false.
   * @return true if a render is required
   */
  bool IsRenderRequired();

  /**
   * Process a frame. This method is called each frame for every ready render task, regardless
   * of whether it needs to render (so that the frame counter can be updated).
   */
  void UpdateState();

  /**
   * Return true only if currently waiting for the render task to
   * finish rendering and the update thread should be kept alive.
   * @return true if waiting to be rendered
   */
  bool IsWaitingToRender();

  /**
   * Return true when the render task has finished rendering and a notification
   * needs sending. (Only one notification is sent per render once request)
   * @return true if notification is required.
   */
  bool HasRendered();

  /**
   * @return The number of times we have transited from RENDERED_ONCE to RENDERED_ONCE_AND_NOTIFIED state.
   */
  uint32_t GetRenderedOnceCounter() const;

  /**
   * Retrieve the view-matrix; this is double buffered for input handling.
   * @pre GetCameraNode() returns a node with valid Camera.
   * @param[in] bufferIndex The buffer to read from.
   * @return The view-matrix.
   */
  const Matrix& GetViewMatrix( BufferIndex bufferIndex ) const;

  /**
   * @brief Retrieve the camera.
   * @pre GetCameraNode() returns a node with valid Camera.
   *
   * @return The camera.
   */
  SceneGraph::Camera& GetCamera() const;

  /**
   * Retrieve the projection-matrix; this is double buffered for input handling.
   * @pre GetCameraNode() returns a node with valid Camera.
   * @param[in] bufferIndex The buffer to read from.
   * @return The projection-matrix.
   */
  const Matrix& GetProjectionMatrix( BufferIndex bufferIndex ) const;

  /**
   * Prepares the render-instruction buffer to be populated with instructions.
   *
   * If the render task is a render-once framebuffer backed by a native image,
   * then this method will ensure that a Graphics Sync object is created to track
   * when the rendering has finished.
   *
   * @param[in] updateBufferIndex The current update buffer index.
   * @return instruction to prepare
   */
  RenderInstruction& PrepareRenderInstruction( BufferIndex updateBufferIndex );

  /**
   * @return true if the view matrix has been updated during this or last frame
   */
  bool ViewMatrixUpdated();

  /**
   * Indicate whether a Graphics Sync is required for native render target.
   * @param[in] requiresSync whether Graphics sync is required for native render target
   */
  void SetSyncRequired( bool requiresSync );

<<<<<<< HEAD
  RenderInstruction& GetRenderInstruction( BufferIndex updateBufferIndex )
  {
    return mRenderInstruction[updateBufferIndex];
  }
=======
private: // from PropertyOwner::Observer

  /**
   * @copydoc PropertyOwner::Observer::PropertyOwnerConnected( PropertyOwner& owner )
   */
  void PropertyOwnerConnected( PropertyOwner& owner );

  /**
   * @copydoc PropertyOwner::Observer::PropertyOwnerDisconnected( BufferIndex updateBufferIndex, PropertyOwner& owner )
   */
  void PropertyOwnerDisconnected( BufferIndex updateBufferIndex, PropertyOwner& owner );

  /**
   * @copydoc PropertyOwner::Observer::PropertyOwnerDestroyed( PropertyOwner& owner )
   */
  void PropertyOwnerDestroyed( PropertyOwner& owner );
>>>>>>> 1ff6252a

private:

  void SetActiveStatus();

  /**
   * Constructor.
   */
  RenderTask();

  // Undefined
  RenderTask(const RenderTask&) = delete;
  RenderTask& operator=(const RenderTask&) = delete;

public: // Animatable Properties
  AnimatableProperty< Vector2 >   mViewportPosition;    ///< viewportPosition
  AnimatableProperty< Vector2 >   mViewportSize;        ///< viewportSize
  AnimatableProperty< Vector4 >   mClearColor;          ///< clearColor

private:
  Node* mSourceNode;
  Node* mCameraNode;
  SceneGraph::Camera* mCamera;
  SceneGraph::FrameBuffer* mFrameBuffer;

  RenderInstruction mRenderInstruction[2]; ///< Owned double buffered render instruction. (Double buffered because this owns render commands for the currently drawn frame)

  uint32_t mRefreshRate;   ///< REFRESH_ONCE, REFRESH_ALWAYS or render every N frames
  uint32_t mFrameCounter;  ///< counter for rendering every N frames
  uint32_t mRenderedOnceCounter;///< Incremented whenever state changes to RENDERED_ONCE_AND_NOTIFIED

  State mState;           ///< Render state.

  bool mRequiresSync:1;   ///< Whether sync is needed to track the render
  bool mActive:1;         ///< True when the task is active, i.e. has valid source and camera
  bool mWaitingToRender:1;///< True when an render once to FBO is waiting
  bool mNotifyTrigger:1;  ///< True if a render once render task has finished renderering
  bool mExclusive:1;      ///< Whether the render task has exclusive access to the source actor (node in the scene graph).
  bool mClearEnabled:1;   ///< Whether previous results are cleared.
  bool mCullMode:1;       ///< Whether renderers should be frustum culled

};

// Messages for RenderTask
<<<<<<< HEAD
inline void SetFrameBufferMessage( EventThreadServices& eventThreadServices, RenderTask& task, SceneGraph::FrameBuffer* frameBuffer )
=======
inline void SetFrameBufferMessage( EventThreadServices& eventThreadServices, const RenderTask& task, Render::FrameBuffer* frameBuffer )
>>>>>>> 1ff6252a
{
  typedef MessageValue1< RenderTask, SceneGraph::FrameBuffer*> LocalType;

  // Reserve some memory inside the message queue
  uint32_t* slot = eventThreadServices.ReserveMessageSlot( sizeof( LocalType ) );

  // Construct message in the message queue memory; note that delete should not be called on the return value
  new (slot) LocalType( &task, &RenderTask::SetFrameBuffer, frameBuffer );
}

inline void SetClearColorMessage( EventThreadServices& eventThreadServices, const RenderTask& task, const Vector4& value )
{
  typedef MessageDoubleBuffered1< RenderTask, Vector4 > LocalType;

  // Reserve some memory inside the message queue
  uint32_t* slot = eventThreadServices.ReserveMessageSlot( sizeof( LocalType ) );

  // Construct message in the message queue memory; note that delete should not be called on the return value
  new (slot) LocalType( &task, &RenderTask::SetClearColor, value );
}

inline void BakeClearColorMessage( EventThreadServices& eventThreadServices, const RenderTask& task, const Vector4& value )
{
  typedef MessageDoubleBuffered1< RenderTask, Vector4 > LocalType;

  // Reserve some memory inside the message queue
  uint32_t* slot = eventThreadServices.ReserveMessageSlot( sizeof( LocalType ) );

  // Construct message in the message queue memory; note that delete should not be called on the return value
  new (slot) LocalType( &task, &RenderTask::BakeClearColor, value );
}

inline void SetClearEnabledMessage( EventThreadServices& eventThreadServices, const RenderTask& task, bool enabled )
{
  typedef MessageValue1< RenderTask, bool > LocalType;

  // Reserve some memory inside the message queue
  uint32_t* slot = eventThreadServices.ReserveMessageSlot( sizeof( LocalType ) );

  // Construct message in the message queue memory; note that delete should not be called on the return value
  new (slot) LocalType( &task, &RenderTask::SetClearEnabled, enabled );
}

inline void SetCullModeMessage( EventThreadServices& eventThreadServices, const RenderTask& task, bool mode )
{
  typedef MessageValue1< RenderTask, bool > LocalType;

  // Reserve some memory inside the message queue
  uint32_t* slot = eventThreadServices.ReserveMessageSlot( sizeof( LocalType ) );

  // Construct message in the message queue memory; note that delete should not be called on the return value
  new (slot) LocalType( &task, &RenderTask::SetCullMode, mode );
}

inline void SetRefreshRateMessage( EventThreadServices& eventThreadServices, const RenderTask& task, uint32_t refreshRate )
{
  typedef MessageValue1< RenderTask, uint32_t > LocalType;

  // Reserve some memory inside the message queue
  uint32_t* slot = eventThreadServices.ReserveMessageSlot( sizeof( LocalType ) );

  // Construct message in the message queue memory; note that delete should not be called on the return value
  new (slot) LocalType( &task, &RenderTask::SetRefreshRate, refreshRate );
}

inline void SetSourceNodeMessage( EventThreadServices& eventThreadServices, const RenderTask& task, const Node* constNode )
{
  // Scene graph thread can destroy this object.
  Node* node = const_cast< Node* >( constNode );

  typedef MessageValue1< RenderTask, Node* > LocalType;

  // Reserve some memory inside the message queue
  uint32_t* slot = eventThreadServices.ReserveMessageSlot( sizeof( LocalType ) );

  // Construct message in the message queue memory; note that delete should not be called on the return value
  new (slot) LocalType( &task, &RenderTask::SetSourceNode, node );
}

inline void SetCameraMessage( EventThreadServices& eventThreadServices, const RenderTask& task, const Node* constNode, const Camera* constCamera )
{
  typedef MessageValue2< RenderTask, Node*, Camera* > LocalType;

  Node* node = const_cast< Node* >( constNode );
  Camera* camera = const_cast< Camera* >( constCamera );
  // Reserve memory inside the message queue
  uint32_t* slot = eventThreadServices.ReserveMessageSlot( sizeof( LocalType ) );

  // Construct message in the message queue memory; note that delete should not be called on the return value
  new (slot) LocalType( &task, &RenderTask::SetCamera, node, camera );
}

inline void SetExclusiveMessage( EventThreadServices& eventThreadServices, const RenderTask& task, bool exclusive )
{
  typedef MessageValue1< RenderTask, bool > LocalType;

  // Reserve some memory inside the message queue
  uint32_t* slot = eventThreadServices.ReserveMessageSlot( sizeof( LocalType ) );

  // Construct message in the message queue memory; note that delete should not be called on the return value
  new (slot) LocalType( &task, &RenderTask::SetExclusive, exclusive );
}

inline void SetSyncRequiredMessage(EventThreadServices& eventThreadServices, const RenderTask& task, bool requiresSync )
{
  typedef MessageValue1< RenderTask, bool > LocalType;

  // Reserve some memory inside the message queue
  uint32_t* slot = eventThreadServices.ReserveMessageSlot( sizeof( LocalType ) );

  // Construct message in the message queue memory; note that delete should not be called on the return value
  new (slot) LocalType( &task, &RenderTask::SetSyncRequired, requiresSync );
}

inline void BakeViewportPositionMessage( EventThreadServices& eventThreadServices, const RenderTask& task, const Vector2& value )
{
  typedef MessageDoubleBuffered1< RenderTask, Vector2 > LocalType;

  // Reserve some memory inside the message queue
  uint32_t* slot = eventThreadServices.ReserveMessageSlot( sizeof( LocalType ) );

  // Construct message in the message queue memory; note that delete should not be called on the return value
  new (slot) LocalType( &task, &RenderTask::BakeViewportPosition, value );
}

inline void BakeViewportSizeMessage( EventThreadServices& eventThreadServices, const RenderTask& task, const Vector2& value )
{
  typedef MessageDoubleBuffered1< RenderTask, Vector2 > LocalType;

  // Reserve some memory inside the message queue
  uint32_t* slot = eventThreadServices.ReserveMessageSlot( sizeof( LocalType ) );

  // Construct message in the message queue memory; note that delete should not be called on the return value
  new (slot) LocalType( &task, &RenderTask::BakeViewportSize, value );
}

} // namespace SceneGraph

} // namespace Internal

} // namespace Dali

#endif // DALI_INTERNAL_SCENE_GRAPH_RENDER_TASK_H<|MERGE_RESOLUTION|>--- conflicted
+++ resolved
@@ -2,7 +2,7 @@
 #define DALI_INTERNAL_SCENE_GRAPH_RENDER_TASK_H
 
 /*
- * Copyright (c) 2018 Samsung Electronics Co., Ltd.
+ * Copyright (c) 2019 Samsung Electronics Co., Ltd.
  *
  * Licensed under the Apache License, Version 2.0 (the "License");
  * you may not use this file except in compliance with the License.
@@ -319,12 +319,11 @@
    */
   void SetSyncRequired( bool requiresSync );
 
-<<<<<<< HEAD
   RenderInstruction& GetRenderInstruction( BufferIndex updateBufferIndex )
   {
     return mRenderInstruction[updateBufferIndex];
   }
-=======
+
 private: // from PropertyOwner::Observer
 
   /**
@@ -341,7 +340,6 @@
    * @copydoc PropertyOwner::Observer::PropertyOwnerDestroyed( PropertyOwner& owner )
    */
   void PropertyOwnerDestroyed( PropertyOwner& owner );
->>>>>>> 1ff6252a
 
 private:
 
@@ -386,11 +384,7 @@
 };
 
 // Messages for RenderTask
-<<<<<<< HEAD
-inline void SetFrameBufferMessage( EventThreadServices& eventThreadServices, RenderTask& task, SceneGraph::FrameBuffer* frameBuffer )
-=======
-inline void SetFrameBufferMessage( EventThreadServices& eventThreadServices, const RenderTask& task, Render::FrameBuffer* frameBuffer )
->>>>>>> 1ff6252a
+inline void SetFrameBufferMessage( EventThreadServices& eventThreadServices, const RenderTask& task, SceneGraph::FrameBuffer* frameBuffer )
 {
   typedef MessageValue1< RenderTask, SceneGraph::FrameBuffer*> LocalType;
 
