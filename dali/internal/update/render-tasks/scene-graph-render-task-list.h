--- conflicted
+++ resolved
@@ -50,11 +50,7 @@
    * Construct a new RenderTaskList.
    * @return A new RenderTaskList
    */
-<<<<<<< HEAD
-  RenderTaskList( /*RenderMessageDispatcher& renderMessageDispatcher*/ );
-=======
   static RenderTaskList* New();
->>>>>>> 46b672be
 
   /**
    * Destructor
@@ -66,12 +62,6 @@
    * Deletes the RenderTaskList from its global memory pool
    */
   void operator delete( void* ptr );
-
-  /**
-   * Set the renderMessageDispatcher to send message.
-   * @param[in] renderMessageDispatcher The renderMessageDispatcher to send messages.
-   */
-  void SetRenderMessageDispatcher( RenderMessageDispatcher* renderMessageDispatcher );
 
   /**
    * Add a new RenderTask to the list.
@@ -132,10 +122,6 @@
 private:
 
   CompleteNotificationInterface* mNotificationObject; ///< object to pass in to the complete notification
-<<<<<<< HEAD
-=======
-  RenderMessageDispatcher* mRenderMessageDispatcher; ///< for sending messages to render thread
->>>>>>> 46b672be
   RenderTaskContainer mRenderTasks; ///< A container of owned RenderTasks
 };
 
