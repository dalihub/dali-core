--- conflicted
+++ resolved
@@ -68,11 +68,7 @@
   gTextureSetMemoryPool.FreeThreadSafe( static_cast<TextureSet*>( ptr ) );
 }
 
-<<<<<<< HEAD
-void TextureSet::SetSampler( size_t index, SceneGraph::Sampler* sampler )
-=======
-void TextureSet::SetSampler( uint32_t index, Render::Sampler* sampler )
->>>>>>> 46b672be
+void TextureSet::SetSampler( uint32_t index, SceneGraph::Sampler* sampler )
 {
   const uint32_t samplerCount = static_cast<uint32_t>( mSamplers.Size() );
   if( samplerCount < index + 1 )
@@ -88,18 +84,12 @@
   NotifyChangeToRenderers();
 }
 
-<<<<<<< HEAD
-void TextureSet::SetTexture( size_t index, SceneGraph::Texture* texture )
+void TextureSet::SetTexture( uint32_t index, SceneGraph::Texture* texture )
 {
   DALI_LOG_INFO( gTextureFilter, Debug::General, "SG::TS(%p)::SetTexture( SG::T:%p )\n  GfxTexture:%p\n",
                  this, texture, texture?texture->GetGfxObject():nullptr );
 
-  const size_t textureCount( mTextures.Size() );
-=======
-void TextureSet::SetTexture( uint32_t index, Render::Texture* texture )
-{
   const uint32_t textureCount = static_cast<uint32_t>( mTextures.Size() );
->>>>>>> 46b672be
   if( textureCount < index + 1 )
   {
     mTextures.Resize( index + 1 );
