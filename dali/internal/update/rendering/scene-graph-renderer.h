--- conflicted
+++ resolved
@@ -25,16 +25,11 @@
 #include <dali/internal/update/common/property-owner.h>
 #include <dali/internal/update/common/uniform-map.h>
 #include <dali/internal/update/common/scene-graph-connection-change-propagator.h>
-<<<<<<< HEAD
 #include <dali/internal/update/common/animatable-property.h>
-#include <dali/internal/render/data-providers/render-data-provider.h>
-#include <dali/internal/render/renderers/render-renderer.h>
-=======
 #include <dali/internal/update/rendering/data-providers/render-data-provider.h>
 #include <dali/internal/update/rendering/stencil-parameters.h>
 #include <dali/graphics-api/graphics-api-render-command.h>
 #include <dali/graphics-api/graphics-api-controller.h>
->>>>>>> a638b65e
 
 namespace Dali
 {
@@ -349,14 +344,9 @@
   void PrepareRender( BufferIndex updateBufferIndex );
 
   /**
-<<<<<<< HEAD
-   * Retrieve the Render thread renderer
-   * @return The associated render thread renderer
-=======
    * AB: preparing the command data
    * @param controller
    * @param updateBufferIndex
->>>>>>> a638b65e
    */
   void PrepareRender( Graphics::API::Controller& controller, BufferIndex updateBufferIndex );
 
@@ -454,6 +444,12 @@
    * Update texture set to the render data provider
    */
   void UpdateTextureSet();
+  
+  /**
+   * Helper function to retrieve the blend color.
+   * @return The blend color.
+   */
+  const Vector4& GetBlendColor() const;
 
   /**
    * Helper function to update the uniform map.
@@ -464,17 +460,10 @@
   Integration::Graphics::Graphics* mGraphics; ///< Graphics interface object
 
   CollectedUniformMap          mCollectedUniformMap[2];           ///< Uniform maps collected by the renderer
-<<<<<<< HEAD
-
-  SceneController*             mSceneController;                  ///< Used for initializing renderers
-  Render::Renderer*            mRenderer;                         ///< Raw pointer to the renderer (that's owned by RenderManager)
-=======
   std::unique_ptr<RenderDataProvider> mRenderDataProvider;        ///< Contains data for graphics renderer @todo Refactor
->>>>>>> a638b65e
   TextureSet*                  mTextureSet;                       ///< The texture set this renderer uses. (Not owned)
   SceneGraph::Geometry*        mGeometry;                         ///< The geometry this renderer uses. (Not owned)
   Shader*                      mShader;                           ///< The shader this renderer uses. (Not owned)
-  RenderDataProvider*          mRenderDataProvider;               ///< The render data provider
   OwnerPointer< Vector4 >      mBlendColor;                       ///< The blend color for blending operation
 
   StencilParameters            mStencilParameters;                ///< Struct containing all stencil related options
@@ -497,11 +486,8 @@
   std::vector<std::vector<char>> mUboMemory;                      ///< Transient memory allocated for each UBO
   std::unique_ptr<Graphics::API::RenderCommand> mGfxRenderCommand;
 
-<<<<<<< HEAD
+public:
   AnimatableProperty< float >  mOpacity;                          ///< The opacity value
-=======
-public:
->>>>>>> a638b65e
   int                          mDepthIndex;                       ///< Used only in PrepareRenderInstructions
 };
 
