#ifndef DALI_INTERNAL_SCENE_GRAPH_RENDERER_H
#define DALI_INTERNAL_SCENE_GRAPH_RENDERER_H

/*
 * Copyright (c) 2018 Samsung Electronics Co., Ltd.
 *
 * Licensed under the Apache License, Version 2.0 (the "License");
 * you may not use this file except in compliance with the License.
 * You may obtain a copy of the License at
 *
 * http://www.apache.org/licenses/LICENSE-2.0
 *
 * Unless required by applicable law or agreed to in writing, software
 * distributed under the License is distributed on an "AS IS" BASIS,
 * WITHOUT WARRANTIES OR CONDITIONS OF ANY KIND, either express or implied.
 * See the License for the specific language governing permissions and
 * limitations under the License.
 */

#include <dali/public-api/rendering/geometry.h>
#include <dali/public-api/rendering/renderer.h> // Dali::Renderer
#include <dali/internal/common/blending-options.h>
#include <dali/internal/common/type-abstraction-enums.h>
#include <dali/internal/event/common/event-thread-services.h>
#include <dali/internal/update/common/property-owner.h>
#include <dali/internal/update/common/uniform-map.h>
#include <dali/internal/update/common/scene-graph-connection-change-propagator.h>
<<<<<<< HEAD
#include <dali/internal/update/rendering/data-providers/render-data-provider.h>
#include <dali/internal/update/rendering/stencil-parameters.h>
#include <dali/graphics-api/graphics-api-render-command.h>
#include <dali/graphics-api/graphics-api-controller.h>
=======
#include <dali/internal/update/common/animatable-property.h>
#include <dali/internal/render/data-providers/render-data-provider.h>
#include <dali/internal/render/renderers/render-renderer.h>
>>>>>>> cc26fc71

namespace Dali
{

namespace Internal
{



namespace SceneGraph
{
class Geometry;
class SceneController;
class TextureSet;

class Renderer;
typedef Dali::Vector< Renderer* > RendererContainer;
typedef RendererContainer::Iterator RendererIter;
typedef RendererContainer::ConstIterator RendererConstIter;


class Renderer : public PropertyOwner,
                 public UniformMapDataProvider,
                 public UniformMap::Observer,
                 public ConnectionChangePropagator::Observer
{
public:

  enum OpacityType
  {
    OPAQUE,
    TRANSPARENT,
    TRANSLUCENT
  };

  /**
   * Construct a new Renderer
   */
  static Renderer* New();

  /**
   * Destructor
   */
  virtual ~Renderer();

  /**
   * Overriden delete operator
   * Deletes the renderer from its global memory pool
   */
  void operator delete( void* ptr );

  /**
   * Initialize the renderer object with the Graphics API when added to UpdateManager
   *
   * @param[in] graphics The Graphics API
   */
  void Initialize( Integration::Graphics::Graphics& graphics );

  /**
   * Set the texture set for the renderer
   * @param[in] textureSet The texture set this renderer will use
   */
  void SetTextures( TextureSet* textureSet );

  /**
   * Returns current texture set object
   * @return Pointer to the texture set
   */
  const TextureSet* GetTextures() const
  {
    return mTextureSet;
  }

  /**
   * Set the shader for the renderer
   * @param[in] shader The shader this renderer will use
   */
  void SetShader( Shader* shader );

  /**
   * Get the shader used by this renderer
   * @return the shader this renderer uses
   */
  const Shader& GetShader() const
  {
    return *mShader;
  }

  /**
   * Set the geometry for the renderer
   * @param[in] geometry The geometry this renderer will use
   */
  void SetGeometry( SceneGraph::Geometry* geometry );

  /**
   * Get the geometry for the renderer
   * @return The geometry this renderer will use
   */
  SceneGraph::Geometry* GetGeometry() const
  {
    return mGeometry;
  }

  /**
   * Set the depth index
   * @param[in] depthIndex the new depth index to use
   */
  void SetDepthIndex( int depthIndex );

  /**
   * @brief Get the depth index
   * @return The depth index
   */
  int GetDepthIndex() const
  {
    return mDepthIndex;
  }

  /**
   * Set the face culling mode
   * @param[in] faceCullingMode to use
   */
  void SetFaceCullingMode( FaceCullingMode::Type faceCullingMode );

  /**
   * Get face culling mode
   * @return The face culling mode
   */
  FaceCullingMode::Type GetFaceCullingMode() const;

  /**
   * Set the blending mode
   * @param[in] blendingMode to use
   */
  void SetBlendMode( BlendMode::Type blendingMode );

  /**
   * Get the blending mode
   * @return The the blending mode
   */
  BlendMode::Type GetBlendMode() const;

  /**
   * Set the blending options. This should only be called from the update thread.
   * @param[in] options A bitmask of blending options.
   */
  void SetBlendingOptions( unsigned int options );

  /**
   * Get the blending options
   * @return The the blending mode
   */
  unsigned int GetBlendingOptions() const;

  /**
   * Set the blend color for blending operation
   * @param blendColor to pass to GL
   */
  void SetBlendColor( const Vector4& blendColor );

  /**
   * Get the blending color
   * @return The blend color
   */
  Vector4 GetBlendColor() const;

  /**
   * Set the index of first element for indexed draw
   * @param[in] firstElement index of first element to draw
   */
  void SetIndexedDrawFirstElement( size_t firstElement );

  /**
   * Get the index of first element for indexed draw
   * @return The index of first element for indexed draw
   */
  size_t GetIndexedDrawFirstElement() const;

  /**
   * Set the number of elements to draw by indexed draw
   * @param[in] elementsCount number of elements to draw
   */
  void SetIndexedDrawElementsCount( size_t elementsCount );

  /**
   * Get the number of elements to draw by indexed draw
   * @return The number of elements to draw by indexed draw
   */
  size_t GetIndexedDrawElementsCount() const;

  /**
   * @brief Set whether the Pre-multiplied Alpha Blending is required
   * @param[in] preMultipled whether alpha is pre-multiplied.
   */
  void EnablePreMultipliedAlpha( bool preMultipled );

  /**
   * @brief Query whether alpha is pre-multiplied.
   * @return True is alpha is pre-multiplied, false otherwise.
   */
  bool IsPreMultipliedAlphaEnabled() const;

  /**
   * Sets the depth buffer write mode
   * @param[in] depthWriteMode The depth buffer write mode
   */
  void SetDepthWriteMode( DepthWriteMode::Type depthWriteMode );

  /**
   * Get the depth buffer write mode
   * @return The depth buffer write mode
   */
  DepthWriteMode::Type GetDepthWriteMode() const;

  /**
   * Sets the depth buffer test mode
   * @param[in] depthTestMode The depth buffer test mode
   */
  void SetDepthTestMode( DepthTestMode::Type depthTestMode );

  /**
   * Get the depth buffer test mode
   * @return The depth buffer test mode
   */
  DepthTestMode::Type GetDepthTestMode() const;

  /**
   * Sets the depth function
   * @param[in] depthFunction The depth function
   */
  void SetDepthFunction( DepthFunction::Type depthFunction );

  /**
   * Get the depth function
   * @return The depth function
   */
  DepthFunction::Type GetDepthFunction() const;

  /**
   * Sets the render mode
   * @param[in] mode The render mode
   */
  void SetRenderMode( RenderMode::Type mode );

  /**
   * Sets the stencil function
   * @param[in] stencilFunction The stencil function
   */
  void SetStencilFunction( StencilFunction::Type stencilFunction );

  /**
   * Sets the stencil function mask
   * @param[in] stencilFunctionMask The stencil function mask
   */
  void SetStencilFunctionMask( int stencilFunctionMask );

  /**
   * Sets the stencil function reference
   * @param[in] stencilFunctionReference The stencil function reference
   */
  void SetStencilFunctionReference( int stencilFunctionReference );

  /**
   * Sets the stencil mask
   * @param[in] stencilMask The stencil mask
   */
  void SetStencilMask( int stencilMask );

  /**
   * Sets the stencil operation for when the stencil test fails
   * @param[in] stencilOperationOnFail The stencil operation
   */
  void SetStencilOperationOnFail( StencilOperation::Type stencilOperationOnFail );

  /**
   * Sets the stencil operation for when the depth test fails
   * @param[in] stencilOperationOnZFail The stencil operation
   */
  void SetStencilOperationOnZFail( StencilOperation::Type stencilOperationOnZFail );

  /**
   * Sets the stencil operation for when the depth test passes
   * @param[in] stencilOperationOnZPass The stencil operation
   */
  void SetStencilOperationOnZPass( StencilOperation::Type stencilOperationOnZPass );

  /**
   * Gets the stencil parameters
   * @return The stencil parameters
   */
  const Render::Renderer::StencilParameters& GetStencilParameters() const;

  /**
   * Bakes the opacity
   * @param[in] updateBufferIndex The current update buffer index.
   * @param[in] opacity The opacity
   */
  void BakeOpacity( BufferIndex updateBufferIndex, float opacity );

  /**
   * Gets the opacity
   * @param[in] bufferIndex The buffer to read from.
   * @return The opacity
   */
  float GetOpacity( BufferIndex updateBufferIndex ) const;

  /**
   * Prepare the object for rendering.
   * This is called by the UpdateManager when an object is due to be rendered in the current frame.
   * @param[in] updateBufferIndex The current update buffer index.
   */
  void PrepareRender( BufferIndex updateBufferIndex );

  /**
<<<<<<< HEAD
   * AB: preparing the command data
   * @param controller
   * @param updateBufferIndex
=======
   * Retrieve the Render thread renderer
   * @return The associated render thread renderer
>>>>>>> cc26fc71
   */
  void PrepareRender( Graphics::API::Controller& controller, BufferIndex updateBufferIndex );

  Graphics::API::RenderCommand& GetGfxRenderCommand()
  {
    return *mGfxRenderCommand.get();
  }

  template<class T>
  void WriteUniform( const std::string& name, const T& data )
  {
    WriteUniform( name, &data, sizeof(T) );
  }

  void WriteUniform( const std::string& name, const void* data, uint32_t size );


  /**
   * Query whether the renderer is fully opaque, fully transparent or transparent.
   * @param[in] updateBufferIndex The current update buffer index.
   * @return OPAQUE if fully opaque, TRANSPARENT if fully transparent and TRANSLUCENT if in between
   */
  OpacityType GetOpacityType( BufferIndex updateBufferIndex, const Node& node ) const;

  /**
   * Called by the TextureSet to notify to the renderer that it has changed
   */
  void TextureSetChanged();

  /**
   * Called by the TextureSet to notify to the renderer that it is about to be deleted
   */
  void TextureSetDeleted();

public: // Implementation of ConnectionChangePropagator
  /**
   * @copydoc ConnectionChangePropagator::AddObserver
   */
  void AddConnectionObserver(ConnectionChangePropagator::Observer& observer){};

  /**
   * @copydoc ConnectionChangePropagator::RemoveObserver
   */
  void RemoveConnectionObserver(ConnectionChangePropagator::Observer& observer){};

public: // UniformMap::Observer
  /**
   * @copydoc UniformMap::Observer::UniformMappingsChanged
   */
  virtual void UniformMappingsChanged( const UniformMap& mappings );

public: // ConnectionChangePropagator::Observer

  /**
   * @copydoc ConnectionChangePropagator::ConnectionsChanged
   */
  virtual void ConnectionsChanged( PropertyOwner& owner );

  /**
   * @copydoc ConnectionChangePropagator::ConnectedUniformMapChanged
   */
  virtual void ConnectedUniformMapChanged( );

  /**
   * @copydoc ConnectionChangePropagator::ConnectedUniformMapChanged
   */
  virtual void ObservedObjectDestroyed(PropertyOwner& owner);

public: // PropertyOwner implementation
  /**
   * @copydoc Dali::Internal::SceneGraph::PropertyOwner::ResetDefaultProperties()
   */
  virtual void ResetDefaultProperties( BufferIndex updateBufferIndex ){};

public: // From UniformMapDataProvider

  /**
   * @copydoc UniformMapDataProvider::GetUniformMapChanged
   */
  virtual bool GetUniformMapChanged( BufferIndex bufferIndex ) const{ return mUniformMapChanged[bufferIndex];}

  /**
   * @copydoc UniformMapDataProvider::GetUniformMap
   */
  virtual const CollectedUniformMap& GetUniformMap( BufferIndex bufferIndex ) const;

private:

  /**
   * Protected constructor; See also Renderer::New()
   */
  Renderer();

  /**
   * Update texture set to the render data provider
   */
  void UpdateTextureSet();

  /**
   * Helper function to update the uniform map.
   */
  void UpdateUniformMap( BufferIndex updateBufferIndex );

private:
  Integration::Graphics::Graphics* mGraphics; ///< Graphics interface object

  CollectedUniformMap          mCollectedUniformMap[2];           ///< Uniform maps collected by the renderer
<<<<<<< HEAD
  std::unique_ptr<RenderDataProvider> mRenderDataProvider;        ///< Contains data for graphics renderer @todo Refactor
=======

  SceneController*             mSceneController;                  ///< Used for initializing renderers
  Render::Renderer*            mRenderer;                         ///< Raw pointer to the renderer (that's owned by RenderManager)
>>>>>>> cc26fc71
  TextureSet*                  mTextureSet;                       ///< The texture set this renderer uses. (Not owned)
  SceneGraph::Geometry*        mGeometry;                         ///< The geometry this renderer uses. (Not owned)
  Shader*                      mShader;                           ///< The shader this renderer uses. (Not owned)
  RenderDataProvider*          mRenderDataProvider;               ///< The render data provider
  OwnerPointer< Vector4 >      mBlendColor;                       ///< The blend color for blending operation

  StencilParameters            mStencilParameters;                ///< Struct containing all stencil related options

  size_t                       mIndexedDrawFirstElement;          ///< first element index to be drawn using indexed draw
  size_t                       mIndexedDrawElementsCount;         ///< number of elements to be drawn using indexed draw
  unsigned int                 mBlendBitmask;                     ///< The bitmask of blending options
  unsigned int                 mRegenerateUniformMap;             ///< 2 if the map should be regenerated, 1 if it should be copied.
  unsigned int                 mResendFlag;                       ///< Indicate whether data should be resent to the renderer

  DepthFunction::Type          mDepthFunction:3;                  ///< Local copy of the depth function
  FaceCullingMode::Type        mFaceCullingMode:2;                ///< Local copy of the mode of face culling
  BlendMode::Type              mBlendMode:2;                      ///< Local copy of the mode of blending
  DepthWriteMode::Type         mDepthWriteMode:2;                 ///< Local copy of the depth write mode
  DepthTestMode::Type          mDepthTestMode:2;                  ///< Local copy of the depth test mode

  bool                         mUniformMapChanged[2];             ///< Records if the uniform map has been altered this frame
  bool                         mPremultipledAlphaEnabled:1;       ///< Flag indicating whether the Pre-multiplied Alpha Blending is required

  std::vector<std::vector<char>> mUboMemory;                      ///< Transient memory allocated for each UBO
  std::unique_ptr<Graphics::API::RenderCommand> mGfxRenderCommand;

<<<<<<< HEAD
public:
=======
  AnimatableProperty< float >  mOpacity;                          ///< The opacity value
>>>>>>> cc26fc71
  int                          mDepthIndex;                       ///< Used only in PrepareRenderInstructions
};


/// Messages
inline void SetTexturesMessage( EventThreadServices& eventThreadServices, const Renderer& renderer, const TextureSet& textureSet )
{
  typedef MessageValue1< Renderer, TextureSet* > LocalType;

  // Reserve some memory inside the message queue
  unsigned int* slot = eventThreadServices.ReserveMessageSlot( sizeof( LocalType ) );

  // Construct message in the message queue memory; note that delete should not be called on the return value
  new (slot) LocalType( &renderer, &Renderer::SetTextures, const_cast<TextureSet*>(&textureSet) );
}

inline void SetGeometryMessage( EventThreadServices& eventThreadServices, const Renderer& renderer, const SceneGraph::Geometry& geometry )
{
  typedef MessageValue1< Renderer, SceneGraph::Geometry* > LocalType;

  // Reserve some memory inside the message queue
  unsigned int* slot = eventThreadServices.ReserveMessageSlot( sizeof( LocalType ) );

  // Construct message in the message queue memory; note that delete should not be called on the return value
  new (slot) LocalType( &renderer, &Renderer::SetGeometry, const_cast<SceneGraph::Geometry*>(&geometry) );
}

inline void SetShaderMessage( EventThreadServices& eventThreadServices, const Renderer& renderer, Shader& shader )
{
  typedef MessageValue1< Renderer, Shader* > LocalType;

  // Reserve some memory inside the message queue
  unsigned int* slot = eventThreadServices.ReserveMessageSlot( sizeof( LocalType ) );

  // Construct message in the message queue memory; note that delete should not be called on the return value
  new (slot) LocalType( &renderer, &Renderer::SetShader, &shader );
}

inline void SetDepthIndexMessage( EventThreadServices& eventThreadServices, const Renderer& renderer, int depthIndex )
{
  typedef MessageValue1< Renderer, int > LocalType;

  // Reserve some memory inside the message queue
  unsigned int* slot = eventThreadServices.ReserveMessageSlot( sizeof( LocalType ) );

  // Construct message in the message queue memory; note that delete should not be called on the return value
  new (slot) LocalType( &renderer, &Renderer::SetDepthIndex, depthIndex );
}

inline void SetFaceCullingModeMessage( EventThreadServices& eventThreadServices, const Renderer& renderer, FaceCullingMode::Type faceCullingMode )
{
  typedef MessageValue1< Renderer, FaceCullingMode::Type > LocalType;

  // Reserve some memory inside the message queue
  unsigned int* slot = eventThreadServices.ReserveMessageSlot( sizeof( LocalType ) );

  new (slot) LocalType( &renderer, &Renderer::SetFaceCullingMode, faceCullingMode );
}

inline void SetBlendModeMessage( EventThreadServices& eventThreadServices, const Renderer& renderer, BlendMode::Type blendingMode )
{
  typedef MessageValue1< Renderer, BlendMode::Type > LocalType;

  // Reserve some memory inside the message queue
  unsigned int* slot = eventThreadServices.ReserveMessageSlot( sizeof( LocalType ) );

  new (slot) LocalType( &renderer, &Renderer::SetBlendMode, blendingMode );
}

inline void SetBlendingOptionsMessage( EventThreadServices& eventThreadServices, const Renderer& renderer, unsigned int options )
{
  typedef MessageValue1< Renderer, unsigned int > LocalType;

  // Reserve some memory inside the message queue
  unsigned int* slot = eventThreadServices.ReserveMessageSlot( sizeof( LocalType ) );

  new (slot) LocalType( &renderer, &Renderer::SetBlendingOptions, options );
}

inline void SetBlendColorMessage( EventThreadServices& eventThreadServices, const Renderer& renderer, const Vector4& blendColor )
{
  typedef MessageValue1< Renderer, Vector4 > LocalType;

  // Reserve some memory inside the message queue
  unsigned int* slot = eventThreadServices.ReserveMessageSlot( sizeof( LocalType ) );

  new (slot) LocalType( &renderer, &Renderer::SetBlendColor, blendColor );
}

inline void SetIndexedDrawFirstElementMessage( EventThreadServices& eventThreadServices, const Renderer& renderer, size_t firstElement )
{
  typedef MessageValue1< Renderer, size_t > LocalType;

  // Reserve some memory inside the message queue
  unsigned int* slot = eventThreadServices.ReserveMessageSlot( sizeof( LocalType ) );

  new (slot) LocalType( &renderer, &Renderer::SetIndexedDrawFirstElement, firstElement );
}

inline void SetIndexedDrawElementsCountMessage( EventThreadServices& eventThreadServices, const Renderer& renderer, size_t elementsCount )
{
  typedef MessageValue1< Renderer, size_t > LocalType;

  // Reserve some memory inside the message queue
  unsigned int* slot = eventThreadServices.ReserveMessageSlot( sizeof( LocalType ) );

  new (slot) LocalType( &renderer, &Renderer::SetIndexedDrawElementsCount, elementsCount );
}

inline void SetEnablePreMultipliedAlphaMessage( EventThreadServices& eventThreadServices, const Renderer& renderer, bool preMultiplied )
{
  typedef MessageValue1< Renderer, bool > LocalType;

  // Reserve some memory inside the message queue
  unsigned int* slot = eventThreadServices.ReserveMessageSlot( sizeof( LocalType ) );

  new (slot) LocalType( &renderer, &Renderer::EnablePreMultipliedAlpha, preMultiplied );
}

inline void SetDepthWriteModeMessage( EventThreadServices& eventThreadServices, const Renderer& renderer, DepthWriteMode::Type depthWriteMode )
{
  typedef MessageValue1< Renderer, DepthWriteMode::Type > LocalType;

  // Reserve some memory inside the message queue
  unsigned int* slot = eventThreadServices.ReserveMessageSlot( sizeof( LocalType ) );

  new (slot) LocalType( &renderer, &Renderer::SetDepthWriteMode, depthWriteMode );
}

inline void SetDepthTestModeMessage( EventThreadServices& eventThreadServices, const Renderer& renderer, DepthTestMode::Type depthTestMode )
{
  typedef MessageValue1< Renderer, DepthTestMode::Type > LocalType;

  // Reserve some memory inside the message queue
  unsigned int* slot = eventThreadServices.ReserveMessageSlot( sizeof( LocalType ) );

  new (slot) LocalType( &renderer, &Renderer::SetDepthTestMode, depthTestMode );
}

inline void SetDepthFunctionMessage( EventThreadServices& eventThreadServices, const Renderer& renderer, DepthFunction::Type depthFunction )
{
  typedef MessageValue1< Renderer, DepthFunction::Type > LocalType;

  // Reserve some memory inside the message queue
  unsigned int* slot = eventThreadServices.ReserveMessageSlot( sizeof( LocalType ) );

  new (slot) LocalType( &renderer, &Renderer::SetDepthFunction, depthFunction );
}

inline void SetRenderModeMessage( EventThreadServices& eventThreadServices, const Renderer& renderer, RenderMode::Type mode )
{
  typedef MessageValue1< Renderer, RenderMode::Type > LocalType;

  // Reserve some memory inside the message queue
  unsigned int* slot = eventThreadServices.ReserveMessageSlot( sizeof( LocalType ) );

  new (slot) LocalType( &renderer, &Renderer::SetRenderMode, mode );
}

inline void SetStencilFunctionMessage( EventThreadServices& eventThreadServices, const Renderer& renderer, StencilFunction::Type stencilFunction )
{
  typedef MessageValue1< Renderer, StencilFunction::Type > LocalType;

  // Reserve some memory inside the message queue
  unsigned int* slot = eventThreadServices.ReserveMessageSlot( sizeof( LocalType ) );

  new (slot) LocalType( &renderer, &Renderer::SetStencilFunction, stencilFunction );
}

inline void SetStencilFunctionMaskMessage( EventThreadServices& eventThreadServices, const Renderer& renderer, int mask )
{
  typedef MessageValue1< Renderer, int > LocalType;

  // Reserve some memory inside the message queue
  unsigned int* slot = eventThreadServices.ReserveMessageSlot( sizeof( LocalType ) );

  new (slot) LocalType( &renderer, &Renderer::SetStencilFunctionMask, mask );
}

inline void SetStencilFunctionReferenceMessage( EventThreadServices& eventThreadServices, const Renderer& renderer, int stencilFunctionReference )
{
  typedef MessageValue1< Renderer, int > LocalType;

  // Reserve some memory inside the message queue
  unsigned int* slot = eventThreadServices.ReserveMessageSlot( sizeof( LocalType ) );

  new (slot) LocalType( &renderer, &Renderer::SetStencilFunctionReference, stencilFunctionReference );
}

inline void SetStencilMaskMessage( EventThreadServices& eventThreadServices, const Renderer& renderer, int stencilMask )
{
  typedef MessageValue1< Renderer, int > LocalType;

  // Reserve some memory inside the message queue
  unsigned int* slot = eventThreadServices.ReserveMessageSlot( sizeof( LocalType ) );

  new (slot) LocalType( &renderer, &Renderer::SetStencilMask, stencilMask );
}

inline void SetStencilOperationOnFailMessage( EventThreadServices& eventThreadServices, const Renderer& renderer, StencilOperation::Type stencilOperation )
{
  typedef MessageValue1< Renderer, StencilOperation::Type > LocalType;

  // Reserve some memory inside the message queue
  unsigned int* slot = eventThreadServices.ReserveMessageSlot( sizeof( LocalType ) );

  new (slot) LocalType( &renderer, &Renderer::SetStencilOperationOnFail, stencilOperation );
}

inline void SetStencilOperationOnZFailMessage( EventThreadServices& eventThreadServices, const Renderer& renderer, StencilOperation::Type stencilOperation )
{
  typedef MessageValue1< Renderer, StencilOperation::Type > LocalType;

  // Reserve some memory inside the message queue
  unsigned int* slot = eventThreadServices.ReserveMessageSlot( sizeof( LocalType ) );

  new (slot) LocalType( &renderer, &Renderer::SetStencilOperationOnZFail, stencilOperation );
}

inline void SetStencilOperationOnZPassMessage( EventThreadServices& eventThreadServices, const Renderer& renderer, StencilOperation::Type stencilOperation )
{
  typedef MessageValue1< Renderer, StencilOperation::Type > LocalType;

  // Reserve some memory inside the message queue
  unsigned int* slot = eventThreadServices.ReserveMessageSlot( sizeof( LocalType ) );

  new (slot) LocalType( &renderer, &Renderer::SetStencilOperationOnZPass, stencilOperation );
}

inline void BakeOpacityMessage( EventThreadServices& eventThreadServices, const Renderer& renderer, float opacity )
{
  typedef MessageDoubleBuffered1< Renderer, float > LocalType;

  // Reserve some memory inside the message queue
  unsigned int* slot = eventThreadServices.ReserveMessageSlot( sizeof( LocalType ) );

  new (slot) LocalType( &renderer, &Renderer::BakeOpacity, opacity );
}

} // namespace SceneGraph
} // namespace Internal
} // namespace Dali

#endif //  DALI_INTERNAL_SCENE_GRAPH_RENDERER_H<|MERGE_RESOLUTION|>--- conflicted
+++ resolved
@@ -25,16 +25,11 @@
 #include <dali/internal/update/common/property-owner.h>
 #include <dali/internal/update/common/uniform-map.h>
 #include <dali/internal/update/common/scene-graph-connection-change-propagator.h>
-<<<<<<< HEAD
+#include <dali/internal/update/common/animatable-property.h>
 #include <dali/internal/update/rendering/data-providers/render-data-provider.h>
 #include <dali/internal/update/rendering/stencil-parameters.h>
 #include <dali/graphics-api/graphics-api-render-command.h>
 #include <dali/graphics-api/graphics-api-controller.h>
-=======
-#include <dali/internal/update/common/animatable-property.h>
-#include <dali/internal/render/data-providers/render-data-provider.h>
-#include <dali/internal/render/renderers/render-renderer.h>
->>>>>>> cc26fc71
 
 namespace Dali
 {
@@ -349,14 +344,9 @@
   void PrepareRender( BufferIndex updateBufferIndex );
 
   /**
-<<<<<<< HEAD
    * AB: preparing the command data
    * @param controller
    * @param updateBufferIndex
-=======
-   * Retrieve the Render thread renderer
-   * @return The associated render thread renderer
->>>>>>> cc26fc71
    */
   void PrepareRender( Graphics::API::Controller& controller, BufferIndex updateBufferIndex );
 
@@ -464,13 +454,8 @@
   Integration::Graphics::Graphics* mGraphics; ///< Graphics interface object
 
   CollectedUniformMap          mCollectedUniformMap[2];           ///< Uniform maps collected by the renderer
-<<<<<<< HEAD
+
   std::unique_ptr<RenderDataProvider> mRenderDataProvider;        ///< Contains data for graphics renderer @todo Refactor
-=======
-
-  SceneController*             mSceneController;                  ///< Used for initializing renderers
-  Render::Renderer*            mRenderer;                         ///< Raw pointer to the renderer (that's owned by RenderManager)
->>>>>>> cc26fc71
   TextureSet*                  mTextureSet;                       ///< The texture set this renderer uses. (Not owned)
   SceneGraph::Geometry*        mGeometry;                         ///< The geometry this renderer uses. (Not owned)
   Shader*                      mShader;                           ///< The shader this renderer uses. (Not owned)
@@ -497,11 +482,8 @@
   std::vector<std::vector<char>> mUboMemory;                      ///< Transient memory allocated for each UBO
   std::unique_ptr<Graphics::API::RenderCommand> mGfxRenderCommand;
 
-<<<<<<< HEAD
 public:
-=======
   AnimatableProperty< float >  mOpacity;                          ///< The opacity value
->>>>>>> cc26fc71
   int                          mDepthIndex;                       ///< Used only in PrepareRenderInstructions
 };
 
