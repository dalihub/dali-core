--- conflicted
+++ resolved
@@ -27,18 +27,12 @@
 #include <dali/internal/update/common/property-owner.h>
 #include <dali/internal/update/common/uniform-map.h>
 #include <dali/internal/update/common/scene-graph-connection-change-propagator.h>
-<<<<<<< HEAD
 #include <dali/internal/update/rendering/data-providers/uniform-map-data-provider.h>
 #include <dali/internal/update/rendering/stencil-parameters.h>
 #include <dali/graphics-api/graphics-api-render-command.h>
 #include <dali/graphics-api/graphics-api-pipeline.h>
 #include <dali/graphics-api/graphics-api-controller.h>
 #include <cstring>
-=======
-#include <dali/internal/update/common/animatable-property.h>
-#include <dali/internal/render/data-providers/render-data-provider.h>
-#include <dali/internal/render/renderers/render-renderer.h>
->>>>>>> 27876b49
 
 namespace Dali
 {
@@ -186,7 +180,6 @@
   void SetBlendingOptions( unsigned int options );
 
   /**
-<<<<<<< HEAD
    * Set the blending options. This should only be called from the update thread.
    * @param[in] options blending options.
    */
@@ -196,12 +189,6 @@
    * @return The the blending mode
    */
   const BlendingOptions& GetBlendingOptions() const;
-=======
-   * Get the blending options
-   * @return The the blending mode
-   */
-  unsigned int GetBlendingOptions() const;
->>>>>>> 27876b49
 
   /**
    * Set the blend color for blending operation
@@ -213,11 +200,7 @@
    * Get the blending color
    * @return The blend color
    */
-<<<<<<< HEAD
   const Vector4& GetBlendColor() const;
-=======
-  Vector4 GetBlendColor() const;
->>>>>>> 27876b49
 
   /**
    * Set the index of first element for indexed draw
@@ -343,11 +326,7 @@
    * Gets the stencil parameters
    * @return The stencil parameters
    */
-<<<<<<< HEAD
   const StencilParameters& GetStencilParameters() const;
-=======
-  const Render::Renderer::StencilParameters& GetStencilParameters() const;
->>>>>>> 27876b49
 
   /**
    * Bakes the opacity
@@ -364,7 +343,6 @@
   float GetOpacity( BufferIndex updateBufferIndex ) const;
 
   /**
-<<<<<<< HEAD
    * Helper function to update the uniform map.
    * @param[in] bufferIndex The buffer to read from.
    * @param[in] node NodeDataProvider to get uniform map
@@ -372,8 +350,6 @@
   void UpdateUniformMap( BufferIndex bufferIndex, Node& node );
 
   /**
-=======
->>>>>>> 27876b49
    * Prepare the object for rendering.
    * This is called by the UpdateManager when an object is due to be rendered in the current frame.
    * @param[in] updateBufferIndex The current update buffer index.
@@ -381,14 +357,9 @@
   void PrepareRender( BufferIndex updateBufferIndex );
 
   /**
-<<<<<<< HEAD
    * AB: preparing the command data
    * @param controller
    * @param updateBufferIndex
-=======
-   * Retrieve the Render thread renderer
-   * @return The associated render thread renderer
->>>>>>> 27876b49
    */
   void PrepareRender( Graphics::API::Controller& controller, BufferIndex updateBufferIndex );
 
@@ -489,24 +460,11 @@
    */
   Renderer();
 
-<<<<<<< HEAD
-=======
-  /**
-   * Update texture set to the render data provider
-   */
-  void UpdateTextureSet();
->>>>>>> 27876b49
 
 private:
   Integration::Graphics::Graphics* mGraphics; ///< Graphics interface object
 
   CollectedUniformMap          mCollectedUniformMap[2];           ///< Uniform maps collected by the renderer
-<<<<<<< HEAD
-=======
-
-  SceneController*             mSceneController;                  ///< Used for initializing renderers
-  Render::Renderer*            mRenderer;                         ///< Raw pointer to the renderer (that's owned by RenderManager)
->>>>>>> 27876b49
   TextureSet*                  mTextureSet;                       ///< The texture set this renderer uses. (Not owned)
   SceneGraph::Geometry*        mGeometry;                         ///< The geometry this renderer uses. (Not owned)
   Shader*                      mShader;                           ///< The shader this renderer uses. (Not owned)
@@ -537,10 +495,6 @@
   std::unique_ptr<Graphics::API::RenderCommand> mGfxRenderCommand;
   std::unique_ptr<Graphics::API::Pipeline> mGfxPipeline;
 public:
-<<<<<<< HEAD
-=======
-
->>>>>>> 27876b49
   AnimatableProperty< float >  mOpacity;                          ///< The opacity value
   int                          mDepthIndex;                       ///< Used only in PrepareRenderInstructions
 };
