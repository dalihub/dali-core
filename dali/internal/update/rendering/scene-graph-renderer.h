--- conflicted
+++ resolved
@@ -489,23 +489,15 @@
   unsigned int                 mRegenerateUniformMap;             ///< 2 if the map should be regenerated, 1 if it should be copied.
   unsigned int                 mResendFlag;                       ///< Indicate whether data should be resent to the renderer
 
-<<<<<<< HEAD
   BlendingOptions              mBlendOptions;                     ///< The blending options
 
-  DepthFunction::Type          mDepthFunction:3;                  ///< Local copy of the depth function
-  FaceCullingMode::Type        mFaceCullingMode:2;                ///< Local copy of the mode of face culling
-
-  BlendMode::Type              mBlendMode:2;                      ///< Local copy of the mode of blending
-
-  DepthWriteMode::Type         mDepthWriteMode:2;                 ///< Local copy of the depth write mode
-  DepthTestMode::Type          mDepthTestMode:2;                  ///< Local copy of the depth test mode
-=======
   DepthFunction::Type          mDepthFunction:4;                  ///< Local copy of the depth function
   FaceCullingMode::Type        mFaceCullingMode:3;                ///< Local copy of the mode of face culling
+
   BlendMode::Type              mBlendMode:3;                      ///< Local copy of the mode of blending
+
   DepthWriteMode::Type         mDepthWriteMode:3;                 ///< Local copy of the depth write mode
   DepthTestMode::Type          mDepthTestMode:3;                  ///< Local copy of the depth test mode
->>>>>>> 86371f91
 
   bool                         mPremultipledAlphaEnabled:1;       ///< Flag indicating whether the Pre-multiplied Alpha Blending is required
 
