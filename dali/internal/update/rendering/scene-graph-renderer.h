--- conflicted
+++ resolved
@@ -189,11 +189,7 @@
    * Get the blending options
    * @return The the blending mode
    */
-<<<<<<< HEAD
   const BlendingOptions& GetBlendingOptions() const;
-=======
-  uint32_t GetBlendingOptions() const;
->>>>>>> 46b672be
 
   /**
    * Set the blend color for blending operation
@@ -496,19 +492,11 @@
 
   StencilParameters            mStencilParameters;                ///< Struct containing all stencil related options
 
-<<<<<<< HEAD
-  size_t                       mIndexedDrawFirstElement;          ///< first element index to be drawn using indexed draw
-  size_t                       mIndexedDrawElementsCount;         ///< number of elements to be drawn using indexed draw
-
-  unsigned int                 mRegenerateUniformMap;             ///< 2 if the map should be regenerated, 1 if it should be copied.
-  unsigned int                 mResendFlag;                       ///< Indicate whether data should be resent to the renderer
-=======
   uint32_t                     mIndexedDrawFirstElement;          ///< first element index to be drawn using indexed draw
   uint32_t                     mIndexedDrawElementsCount;         ///< number of elements to be drawn using indexed draw
-  uint32_t                     mBlendBitmask;                     ///< The bitmask of blending options
+
   uint32_t                     mRegenerateUniformMap;             ///< 2 if the map should be regenerated, 1 if it should be copied.
   uint32_t                     mResendFlag;                       ///< Indicate whether data should be resent to the renderer
->>>>>>> 46b672be
 
   BlendingOptions              mBlendOptions;                     ///< The blending options
 
