--- conflicted
+++ resolved
@@ -998,8 +998,6 @@
   new (slot) LocalType( &manager, &UpdateManager::AddPropertyResetter, resetter );
 }
 
-<<<<<<< HEAD
-=======
 inline void AddResetterMessage( UpdateManager& manager, OwnerPointer<PropertyResetterBase> resetter )
 {
   typedef MessageValue1< UpdateManager, OwnerPointer<PropertyResetterBase> > LocalType;
@@ -1011,7 +1009,6 @@
   new (slot) LocalType( &manager, &UpdateManager::AddPropertyResetter, resetter );
 }
 
->>>>>>> 27876b49
 
 } // namespace SceneGraph
 
