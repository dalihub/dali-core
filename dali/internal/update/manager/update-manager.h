--- conflicted
+++ resolved
@@ -1042,12 +1042,9 @@
   new (slot) LocalType( &manager, &UpdateManager::AddPropertyResetter, resetter );
 }
 
-<<<<<<< HEAD
-=======
 inline void AddFrameCallbackMessage( UpdateManager& manager, FrameCallbackInterface& frameCallback, const Node& rootNode )
 {
   typedef MessageValue2< UpdateManager, FrameCallbackInterface*, const Node* > LocalType;
-
   // Reserve some memory inside the message queue
   unsigned int* slot = manager.ReserveMessageSlot( sizeof( LocalType ) );
 
@@ -1066,7 +1063,6 @@
   new (slot) LocalType( &manager, &UpdateManager::RemoveFrameCallback, &frameCallback );
 }
 
->>>>>>> 86371f91
 } // namespace SceneGraph
 
 } // namespace Internal
