/*
 * Copyright (c) 2014 Samsung Electronics Co., Ltd.
 *
 * Licensed under the Apache License, Version 2.0 (the "License");
 * you may not use this file except in compliance with the License.
 * You may obtain a copy of the License at
 *
 * http://www.apache.org/licenses/LICENSE-2.0
 *
 * Unless required by applicable law or agreed to in writing, software
 * distributed under the License is distributed on an "AS IS" BASIS,
 * WITHOUT WARRANTIES OR CONDITIONS OF ANY KIND, either express or implied.
 * See the License for the specific language governing permissions and
 * limitations under the License.
 *
 */

// CLASS HEADER
#include <dali/internal/update/manager/update-manager.h>

// INTERNAL INCLUDES
#include <dali/public-api/common/stage.h>
#include <dali/devel-api/common/set-wrapper.h>

#include <dali/integration-api/core.h>
#include <dali/integration-api/render-controller.h>
#include <dali/internal/common/shader-data.h>
#include <dali/integration-api/debug.h>

#include <dali/internal/common/core-impl.h>
#include <dali/internal/common/owner-container.h>
#include <dali/internal/common/message.h>

#include <dali/internal/event/common/notification-manager.h>
#include <dali/internal/event/common/property-notification-impl.h>
#include <dali/internal/event/common/property-notifier.h>
#include <dali/internal/event/effects/shader-factory.h>

#include <dali/internal/update/animation/scene-graph-animator.h>
#include <dali/internal/update/animation/scene-graph-animation.h>
#include <dali/internal/update/common/discard-queue.h>
#include <dali/internal/update/common/scene-graph-buffers.h>
#include <dali/internal/update/common/scene-graph-property-buffer.h>
#include <dali/internal/update/controllers/render-message-dispatcher.h>
#include <dali/internal/update/controllers/scene-controller-impl.h>
#include <dali/internal/update/gestures/scene-graph-pan-gesture.h>
#include <dali/internal/update/manager/object-owner-container.h>
#include <dali/internal/update/manager/prepare-render-algorithms.h>
#include <dali/internal/update/manager/process-render-tasks.h>
#include <dali/internal/update/manager/sorted-layers.h>
#include <dali/internal/update/manager/update-algorithms.h>
#include <dali/internal/update/manager/update-manager-debug.h>
#include <dali/internal/update/node-attachments/scene-graph-camera-attachment.h>
#include <dali/internal/update/node-attachments/scene-graph-renderer-attachment.h>
#include <dali/internal/update/node-attachments/scene-graph-image-attachment.h>
#include <dali/internal/update/nodes/node.h>
#include <dali/internal/update/nodes/scene-graph-layer.h>
#include <dali/internal/update/queue/update-message-queue.h>
#include <dali/internal/update/render-tasks/scene-graph-render-task.h>
#include <dali/internal/update/render-tasks/scene-graph-render-task-list.h>
#include <dali/internal/update/rendering/scene-graph-material.h>
#include <dali/internal/update/rendering/scene-graph-sampler.h>
#include <dali/internal/update/rendering/scene-graph-geometry.h>
#include <dali/internal/update/resources/resource-manager.h>
#include <dali/internal/update/resources/complete-status-manager.h>
#include <dali/internal/update/touch/touch-resampler.h>

#include <dali/internal/render/common/render-instruction-container.h>
#include <dali/internal/render/common/render-manager.h>
#include <dali/internal/render/queue/render-queue.h>
#include <dali/internal/render/common/performance-monitor.h>
#include <dali/internal/render/gl-resources/texture-cache.h>
<<<<<<< HEAD
#include <dali/internal/render/renderers/render-material.h>
#include <dali/internal/render/shaders/shader.h>

#ifdef DALI_DYNAMICS_SUPPORT
#include <dali/integration-api/dynamics/dynamics-world-settings.h>
#include <dali/internal/update/dynamics/scene-graph-dynamics-world.h>
#endif
=======
#include <dali/internal/render/shaders/scene-graph-shader.h>
>>>>>>> 06276017

// Un-comment to enable node tree debug logging
//#define NODE_TREE_LOGGING 1

#if ( defined( DEBUG_ENABLED ) && defined( NODE_TREE_LOGGING ) )
#define SNAPSHOT_NODE_LOGGING \
const int FRAME_COUNT_TRIGGER = 16;\
if( mImpl->frameCounter >= FRAME_COUNT_TRIGGER )\
  {\
    if ( NULL != mImpl->root )\
    {\
      mImpl->frameCounter = 0;\
      PrintNodeTree( *mImpl->root, mSceneGraphBuffers.GetUpdateBufferIndex(), "" );\
    }\
  }\
mImpl->frameCounter++;
#else
#define SNAPSHOT_NODE_LOGGING
#endif

#if defined(DEBUG_ENABLED)
extern Debug::Filter* gRenderTaskLogFilter;
#endif


using namespace Dali::Integration;
using Dali::Internal::Update::MessageQueue;

namespace Dali
{

namespace Internal
{

namespace SceneGraph
{

namespace
{

void DestroyNodeSet( std::set<Node*>& nodeSet )
{
  for( std::set<Node*>::iterator iter = nodeSet.begin(); iter != nodeSet.end(); ++iter )
  {
    Node* node( *iter );

    // Call Node::OnDestroy as each node is destroyed
    node->OnDestroy();

    delete node;
  }
  nodeSet.clear();
}

} //namespace

typedef OwnerContainer< Shader* >              ShaderContainer;
typedef ShaderContainer::Iterator              ShaderIter;
typedef ShaderContainer::ConstIterator         ShaderConstIter;

typedef std::vector<Internal::ShaderDataPtr> ShaderDataBatchedQueue;
typedef ShaderDataBatchedQueue::iterator        ShaderDataBatchedQueueIterator;

typedef OwnerContainer<PanGesture*>            GestureContainer;
typedef GestureContainer::Iterator             GestureIter;
typedef GestureContainer::ConstIterator        GestureConstIter;


/**
 * Structure to contain UpdateManager internal data
 */
struct UpdateManager::Impl
{
  Impl( NotificationManager& notificationManager,
        GlSyncAbstraction& glSyncAbstraction,
        CompleteNotificationInterface& animationFinishedNotifier,
        PropertyNotifier& propertyNotifier,
        ResourceManager& resourceManager,
        DiscardQueue& discardQueue,
        RenderController& renderController,
        RenderManager& renderManager,
        RenderQueue& renderQueue,
        TextureCache& textureCache,
        TouchResampler& touchResampler,
        SceneGraphBuffers& sceneGraphBuffers )
  :
    renderMessageDispatcher( renderManager, renderQueue, sceneGraphBuffers ),
    notificationManager( notificationManager ),
    animationFinishedNotifier( animationFinishedNotifier ),
    propertyNotifier( propertyNotifier ),
    shaderSaver( NULL ),
    resourceManager( resourceManager ),
    discardQueue( discardQueue ),
    renderController( renderController ),
    sceneController( NULL ),
    renderManager( renderManager ),
    renderQueue( renderQueue ),
    renderInstructions( renderManager.GetRenderInstructionContainer() ),
    completeStatusManager( glSyncAbstraction, renderMessageDispatcher, resourceManager ),
    touchResampler( touchResampler ),
    backgroundColor( Dali::Stage::DEFAULT_BACKGROUND_COLOR ),
    taskList ( completeStatusManager ),
    systemLevelTaskList ( completeStatusManager ),
    root( NULL ),
    systemLevelRoot( NULL ),
    geometries(  sceneGraphBuffers, discardQueue ),
    materials( sceneGraphBuffers, discardQueue ),
    samplers( sceneGraphBuffers, discardQueue ),
    propertyBuffers( sceneGraphBuffers, discardQueue ),
    messageQueue( renderController, sceneGraphBuffers ),
    keepRenderingSeconds( 0.0f ),
    animationFinishedDuringUpdate( false ),
    nodeDirtyFlags( TransformFlag ), // set to TransformFlag to ensure full update the first time through Update()
    previousUpdateScene( false ),
    frameCounter( 0 ),
    renderSortingHelper(),
    renderTaskWaiting( false )
  {
    sceneController = new SceneControllerImpl( renderMessageDispatcher, renderQueue, discardQueue, textureCache, completeStatusManager );

    geometries.SetSceneController( *sceneController );
    materials.SetSceneController( *sceneController );
    propertyBuffers.SetSceneController( *sceneController );
    samplers.SetSceneController( *sceneController );
  }

  ~Impl()
  {
    // Disconnect render tasks from nodes, before destroying the nodes
    RenderTaskList::RenderTaskContainer& tasks = taskList.GetTasks();
    for (RenderTaskList::RenderTaskContainer::Iterator iter = tasks.Begin(); iter != tasks.End(); ++iter)
    {
      (*iter)->SetSourceNode( NULL );
    }
    // ..repeat for system level RenderTasks
    RenderTaskList::RenderTaskContainer& systemLevelTasks = systemLevelTaskList.GetTasks();
    for (RenderTaskList::RenderTaskContainer::Iterator iter = systemLevelTasks.Begin(); iter != systemLevelTasks.End(); ++iter)
    {
      (*iter)->SetSourceNode( NULL );
    }

    // UpdateManager owns the Nodes
    DestroyNodeSet( activeDisconnectedNodes );
    DestroyNodeSet( connectedNodes );
    DestroyNodeSet( disconnectedNodes );

    // If there is root, reset it, otherwise do nothing as rendering was never started
    if( root )
    {
      root->OnDestroy();

      delete root;
      root = NULL;
    }

    if( systemLevelRoot )
    {
      systemLevelRoot->OnDestroy();

      delete systemLevelRoot;
      systemLevelRoot = NULL;
    }

    sceneController->GetTextureCache().SetBufferIndices(NULL); // TODO - Remove
    delete sceneController;
  }

  SceneGraphBuffers                   sceneGraphBuffers;             ///< Used to keep track of which buffers are being written or read
  RenderMessageDispatcher             renderMessageDispatcher;       ///< Used for passing messages to the render-thread
  NotificationManager&                notificationManager;           ///< Queues notification messages for the event-thread.
  CompleteNotificationInterface&      animationFinishedNotifier;     ///< Provides notification to applications when animations are finished.
  PropertyNotifier&                   propertyNotifier;              ///< Provides notification to applications when properties are modified.
  ShaderSaver*                        shaderSaver;                   ///< Saves shader binaries.
  ResourceManager&                    resourceManager;               ///< resource manager
  DiscardQueue&                       discardQueue;                  ///< Nodes are added here when disconnected from the scene-graph.
  RenderController&                   renderController;              ///< render controller
  SceneControllerImpl*                sceneController;               ///< scene controller
  RenderManager&                      renderManager;                 ///< This is responsible for rendering the results of each "update"
  RenderQueue&                        renderQueue;                   ///< Used to queue messages for the next render
  RenderInstructionContainer&         renderInstructions;            ///< Used to prepare the render instructions
  CompleteStatusManager               completeStatusManager;         ///< Complete Status Manager
  TouchResampler&                     touchResampler;                ///< Used to resample touch events on every update.

  Vector4                             backgroundColor;               ///< The glClear color used at the beginning of each frame.

  RenderTaskList                      taskList;                      ///< The list of scene graph render-tasks
  RenderTaskList                      systemLevelTaskList;           ///< Separate render-tasks for system-level content

  Layer*                              root;                          ///< The root node (root is a layer)
  Layer*                              systemLevelRoot;               ///< A separate root-node for system-level content
  std::set< Node* >                   activeDisconnectedNodes;       ///< A container of new or modified nodes (without parent) owned by UpdateManager
  std::set< Node* >                   connectedNodes;                ///< A container of connected (with parent) nodes owned by UpdateManager
  std::set< Node* >                   disconnectedNodes;             ///< A container of inactive disconnected nodes (without parent) owned by UpdateManager

  SortedLayerPointers                 sortedLayers;                  ///< A container of Layer pointers sorted by depth
  SortedLayerPointers                 systemLevelSortedLayers;       ///< A separate container of system-level Layers

  OwnerContainer< PropertyOwner* >    customObjects;                 ///< A container of owned objects (with custom properties)

  AnimationContainer                  animations;                    ///< A container of owned animations
  PropertyNotificationContainer       propertyNotifications;         ///< A container of owner property notifications.

  ObjectOwnerContainer<Geometry>      geometries;                    ///< A container of geometries
  ObjectOwnerContainer<Material>      materials;                     ///< A container of materials
  ObjectOwnerContainer<Sampler>       samplers;                      ///< A container of samplers
  ObjectOwnerContainer<PropertyBuffer> propertyBuffers;             ///< A container of property buffers

  ShaderContainer                     shaders;                       ///< A container of owned shaders

  MessageQueue                        messageQueue;                  ///< The messages queued from the event-thread
<<<<<<< HEAD

#ifdef DALI_DYNAMICS_SUPPORT
  OwnerPointer<DynamicsWorld>         dynamicsWorld;                 ///< Wrapper for dynamics simulation
#endif
  bool                                dynamicsChanged;               ///< This is set to true if an object is changed in the dynamics simulation tick
=======
  ShaderDataBatchedQueue              compiledShaders[2];            ///< Shaders compiled on Render thread are inserted here for update thread to pass on to event thread.
>>>>>>> 06276017

  float                               keepRenderingSeconds;          ///< Set via Dali::Stage::KeepRendering
  bool                                animationFinishedDuringUpdate; ///< Flag whether any animations finished during the Update()

  int                                 nodeDirtyFlags;                ///< cumulative node dirty flags from previous frame
  bool                                previousUpdateScene;           ///< True if the scene was updated in the previous frame (otherwise it was optimized out)

  int                                 frameCounter;                  ///< Frame counter used in debugging to choose which frame to debug and which to ignore.
  RendererSortingHelper               renderSortingHelper;           ///< helper used to sort transparent renderers

  GestureContainer                    gestures;                      ///< A container of owned gesture detectors
  bool                                renderTaskWaiting;             ///< A REFRESH_ONCE render task is waiting to be rendered
};

UpdateManager::UpdateManager( NotificationManager& notificationManager,
                              GlSyncAbstraction& glSyncAbstraction,
                              CompleteNotificationInterface& animationFinishedNotifier,
                              PropertyNotifier& propertyNotifier,
                              ResourceManager& resourceManager,
                              DiscardQueue& discardQueue,
                              RenderController& controller,
                              RenderManager& renderManager,
                              RenderQueue& renderQueue,
                              TextureCache& textureCache,
                              TouchResampler& touchResampler )
  : mImpl(NULL)
{
  mImpl = new Impl( notificationManager,
                    glSyncAbstraction,
                    animationFinishedNotifier,
                    propertyNotifier,
                    resourceManager,
                    discardQueue,
                    controller,
                    renderManager,
                    renderQueue,
                    textureCache,
                    touchResampler,
                    mSceneGraphBuffers );

  textureCache.SetBufferIndices( &mSceneGraphBuffers );
}

UpdateManager::~UpdateManager()
{
  delete mImpl;
}

void UpdateManager::InstallRoot( SceneGraph::Layer* layer, bool systemLevel )
{
  DALI_ASSERT_DEBUG( layer->IsLayer() );
  DALI_ASSERT_DEBUG( layer->GetParent() == NULL);

  if ( !systemLevel )
  {
    DALI_ASSERT_DEBUG( mImpl->root == NULL && "Root Node already installed" );
    mImpl->root = layer;
  }
  else
  {
    DALI_ASSERT_DEBUG( mImpl->systemLevelRoot == NULL && "System-level Root Node already installed" );
    mImpl->systemLevelRoot = layer;
  }

  layer->SetRoot(true);
}

void UpdateManager::AddNode( Node* node )
{
  DALI_ASSERT_ALWAYS( NULL != node );
  DALI_ASSERT_ALWAYS( NULL == node->GetParent() ); // Should not have a parent yet

  mImpl->activeDisconnectedNodes.insert( node ); // Takes ownership of node
}

void UpdateManager::ConnectNode( Node* parent, Node* node, int index )
{
  DALI_ASSERT_ALWAYS( NULL != parent );
  DALI_ASSERT_ALWAYS( NULL != node );
  DALI_ASSERT_ALWAYS( NULL == node->GetParent() ); // Should not have a parent yet

  // Move from active/disconnectedNodes to connectedNodes
  std::set<Node*>::size_type removed = mImpl->activeDisconnectedNodes.erase( node );
  if( !removed )
  {
    removed = mImpl->disconnectedNodes.erase( node );
    DALI_ASSERT_ALWAYS( removed );
  }
  mImpl->connectedNodes.insert( node );

  node->SetActive( true );

  parent->ConnectChild( node, index );
}

void UpdateManager::DisconnectNode( Node* node )
{
  Node* parent = node->GetParent();
  DALI_ASSERT_ALWAYS( NULL != parent );
  parent->SetDirtyFlag( ChildDeletedFlag ); // make parent dirty so that render items dont get reused

  // Move from connectedNodes to activeDisconnectedNodes (reset properties next frame)
  parent->DisconnectChild( mSceneGraphBuffers.GetUpdateBufferIndex(), *node, mImpl->connectedNodes, mImpl->activeDisconnectedNodes );
}

void UpdateManager::SetNodeActive( Node* node )
{
  DALI_ASSERT_ALWAYS( NULL != node );
  DALI_ASSERT_ALWAYS( NULL == node->GetParent() ); // Should not have a parent yet

  // Move from disconnectedNodes to activeDisconnectedNodes (reset properties next frame)
  std::set<Node*>::size_type removed = mImpl->disconnectedNodes.erase( node );
  DALI_ASSERT_ALWAYS( removed );
  mImpl->activeDisconnectedNodes.insert( node );

  node->SetActive( true );
}

void UpdateManager::DestroyNode( Node* node )
{
  DALI_ASSERT_ALWAYS( NULL != node );
  DALI_ASSERT_ALWAYS( NULL == node->GetParent() ); // Should have been disconnected

  // Transfer ownership from new/disconnectedNodes to the discard queue
  // This keeps the nodes alive, until the render-thread has finished with them
  std::set<Node*>::size_type removed = mImpl->activeDisconnectedNodes.erase( node );
  if( !removed )
  {
    removed = mImpl->disconnectedNodes.erase( node );
    DALI_ASSERT_ALWAYS( removed );
  }
  mImpl->discardQueue.Add( mSceneGraphBuffers.GetUpdateBufferIndex(), node );

  // Notify the Node about impending destruction
  node->OnDestroy();
}

//@todo MESH_REWORK Extend to allow arbitrary scene objects to connect to each other
void UpdateManager::AttachToNode( Node* node, NodeAttachment* attachment )
{
  DALI_ASSERT_DEBUG( node != NULL );
  DALI_ASSERT_DEBUG( attachment != NULL );

  // attach node to attachment first so that parent is known by the time attachment is connected
  node->Attach( *attachment ); // node takes ownership

  // @todo MESH_REWORK Remove after merge of SceneGraph::RenderableAttachment and SceneGraph::RendererAttachment
  if( dynamic_cast<SceneGraph::ImageAttachment*>( attachment ) != NULL )
  {
    attachment->Initialize( *mImpl->sceneController, mSceneGraphBuffers.GetUpdateBufferIndex() );
  }
}

void UpdateManager::AttachToSceneGraph( RendererAttachment* renderer )
{
  // @todo MESH_REWORK Take ownership of this object after merge with SceneGraph::RenderableAttachment

  SceneGraph::NodeAttachment* attachment = static_cast<SceneGraph::NodeAttachment*>(renderer);
  attachment->Initialize( *mImpl->sceneController, mSceneGraphBuffers.GetUpdateBufferIndex() );
}

void UpdateManager::AddObject( PropertyOwner* object )
{
  DALI_ASSERT_DEBUG( NULL != object );

  mImpl->customObjects.PushBack( object );
}

void UpdateManager::RemoveObject( PropertyOwner* object )
{
  DALI_ASSERT_DEBUG( NULL != object );

  OwnerContainer< PropertyOwner* >& customObjects = mImpl->customObjects;

  // Find the object and destroy it
  for ( OwnerContainer< PropertyOwner* >::Iterator iter = customObjects.Begin(); iter != customObjects.End(); ++iter )
  {
    PropertyOwner* current = *iter;
    if ( current == object )
    {
      customObjects.Erase( iter );
      return;
    }
  }

  // Should not reach here
  DALI_ASSERT_DEBUG(false);
}

void UpdateManager::AddAnimation( Animation* animation )
{
  mImpl->animations.PushBack( animation );
}

void UpdateManager::StopAnimation( Animation* animation )
{
  DALI_ASSERT_DEBUG( animation && "NULL animation called to stop" );

  bool animationFinished = animation->Stop( mSceneGraphBuffers.GetUpdateBufferIndex() );

  mImpl->animationFinishedDuringUpdate = mImpl->animationFinishedDuringUpdate || animationFinished;
}

void UpdateManager::RemoveAnimation( Animation* animation )
{
  DALI_ASSERT_DEBUG( animation && "NULL animation called to remove" );

  animation->OnDestroy( mSceneGraphBuffers.GetUpdateBufferIndex() );

  DALI_ASSERT_DEBUG( animation->GetState() == Animation::Destroyed );
}

bool UpdateManager::IsAnimationRunning() const
{
  bool isRunning(false);
  AnimationContainer& animations = mImpl->animations;

  // Find any animation that isn't stopped or paused

  const AnimationIter endIter = animations.End();
  for ( AnimationIter iter = animations.Begin(); !isRunning && iter != endIter; ++iter )
  {
    const Animation::State state = (*iter)->GetState();

    if (state != Animation::Stopped &&
        state != Animation::Paused)
    {
      isRunning = true;
    }
  }

  return isRunning;
}

void UpdateManager::AddPropertyNotification( PropertyNotification* propertyNotification )
{
  mImpl->propertyNotifications.PushBack( propertyNotification );
}

void UpdateManager::RemovePropertyNotification( PropertyNotification* propertyNotification )
{
  PropertyNotificationContainer &propertyNotifications = mImpl->propertyNotifications;
  PropertyNotificationIter iter = propertyNotifications.Begin();

  while ( iter != propertyNotifications.End() )
  {
    if( *iter == propertyNotification )
    {
      propertyNotifications.Erase(iter);
      break;
    }
    ++iter;
  }
}

void UpdateManager::PropertyNotificationSetNotify( PropertyNotification* propertyNotification, PropertyNotification::NotifyMode notifyMode )
{
  DALI_ASSERT_DEBUG( propertyNotification && "propertyNotification scene graph object missing" );
  propertyNotification->SetNotifyMode( notifyMode );
}

ObjectOwnerContainer<Geometry>& UpdateManager::GetGeometryOwner()
{
  return mImpl->geometries;
}

ObjectOwnerContainer<Material>& UpdateManager::GetMaterialOwner()
{
  return mImpl->materials;
}

ObjectOwnerContainer<Sampler>& UpdateManager::GetSamplerOwner()
{
  return mImpl->samplers;
}

ObjectOwnerContainer<PropertyBuffer>& UpdateManager::GetPropertyBufferOwner()
{
  return mImpl->propertyBuffers;
}

void UpdateManager::AddShader( Shader* shader )
{
  DALI_ASSERT_DEBUG( NULL != shader );

  if( mImpl->shaders.Count() == 0 )
  {
    // the first added shader becomes our default shader
    // Construct message in the render queue memory; note that delete should not be called on the return value
    typedef MessageValue1< RenderManager, Shader* > DerivedType;

    // Reserve some memory inside the render queue
    unsigned int* slot = mImpl->renderQueue.ReserveMessageSlot( mSceneGraphBuffers.GetUpdateBufferIndex(), sizeof( DerivedType ) );

    // Construct message in the render queue memory; note that delete should not be called on the return value
    new (slot) DerivedType( &mImpl->renderManager, &RenderManager::SetDefaultShader, shader );
  }

  mImpl->shaders.PushBack( shader );

  // Allows the shader to dispatch texture requests to the cache
  shader->Initialize( mImpl->renderQueue, mImpl->sceneController->GetTextureCache() );
}

void UpdateManager::RemoveShader( Shader* shader )
{
  DALI_ASSERT_DEBUG(shader != NULL);

  ShaderContainer& shaders = mImpl->shaders;

  // Find the shader and destroy it
  for ( ShaderIter iter = shaders.Begin(); iter != shaders.End(); ++iter )
  {
    Shader& current = **iter;
    if ( &current == shader )
    {
      // Transfer ownership to the discard queue
      // This keeps the shader alive, until the render-thread has finished with it
      mImpl->discardQueue.Add( mSceneGraphBuffers.GetUpdateBufferIndex(), shaders.Release( iter ) );

      return;
    }
  }
  // Should not reach here
  DALI_ASSERT_DEBUG(false);
}

void UpdateManager::SetShaderProgram( Shader* shader,
                                      Internal::ShaderDataPtr shaderData, bool modifiesGeometry )
{
  if( shaderData )
  {

    typedef MessageValue3< Shader, Internal::ShaderDataPtr, ProgramCache*, bool> DerivedType;

    // Reserve some memory inside the render queue
    unsigned int* slot = mImpl->renderQueue.ReserveMessageSlot( mSceneGraphBuffers.GetUpdateBufferIndex(), sizeof( DerivedType ) );

    // Construct message in the render queue memory; note that delete should not be called on the return value
    new (slot) DerivedType( shader, &Shader::SetProgram, shaderData, mImpl->renderManager.GetProgramCache(), modifiesGeometry );
  }
}

void UpdateManager::SaveBinary( Internal::ShaderDataPtr shaderData )
{
  DALI_ASSERT_DEBUG( shaderData && "No NULL shader data pointers please." );
  DALI_ASSERT_DEBUG( shaderData->GetBufferSize() > 0 && "Shader binary empty so nothing to save." );
  mImpl->compiledShaders[mSceneGraphBuffers.GetUpdateBufferIndex() > 0 ? 0 : 1].push_back( shaderData );
}

RenderTaskList* UpdateManager::GetRenderTaskList( bool systemLevel )
{
  if ( !systemLevel )
  {
    // copy the list, this is only likely to happen once in application life cycle
    return &(mImpl->taskList);
  }
  else
  {
    // copy the list, this is only likely to happen once in application life cycle
    return &(mImpl->systemLevelTaskList);
  }
}

void UpdateManager::AddGesture( PanGesture* gesture )
{
  DALI_ASSERT_DEBUG( NULL != gesture );

  mImpl->gestures.PushBack( gesture );
}

void UpdateManager::RemoveGesture( PanGesture* gesture )
{
  DALI_ASSERT_DEBUG( gesture != NULL );

  GestureContainer& gestures = mImpl->gestures;

  // Find the gesture and destroy it
  for ( GestureIter iter = gestures.Begin(), endIter = gestures.End(); iter != endIter; ++iter )
  {
    PanGesture& current = **iter;
    if ( &current == gesture )
    {
      mImpl->gestures.Erase( iter );
      return;
    }
  }
  // Should not reach here
  DALI_ASSERT_DEBUG(false);
}

unsigned int* UpdateManager::ReserveMessageSlot( std::size_t size, bool updateScene )
{
  return mImpl->messageQueue.ReserveMessageSlot( size, updateScene );
}

void UpdateManager::EventProcessingStarted()
{
  mImpl->messageQueue.EventProcessingStarted();
}

bool UpdateManager::FlushQueue()
{
  return mImpl->messageQueue.FlushQueue();
}

void UpdateManager::ResetNodeProperty( Node& node )
{
  BufferIndex bufferIndex = mSceneGraphBuffers.GetUpdateBufferIndex();

  node.ResetToBaseValues( bufferIndex );
}

void UpdateManager::ResetProperties()
{
  PERF_MONITOR_START(PerformanceMonitor::RESET_PROPERTIES);

  BufferIndex bufferIndex = mSceneGraphBuffers.GetUpdateBufferIndex();

  // Clear the "animations finished" flag; This should be set if any (previously playing) animation is stopped
  mImpl->animationFinishedDuringUpdate = false;

  // Animated properties have to be reset to their original value each frame

  // Reset node properties
  if ( mImpl->root )
  {
    ResetNodeProperty( *mImpl->root );
  }

  if ( mImpl->systemLevelRoot )
  {
    ResetNodeProperty( *mImpl->systemLevelRoot );
  }

  // Reset the Connected Nodes
  const std::set<Node*>::iterator endIter = mImpl->connectedNodes.end();
  for( std::set<Node*>::iterator iter = mImpl->connectedNodes.begin(); endIter != iter; ++iter )
  {
    ResetNodeProperty( **iter );
  }

  // If a Node is disconnected, it may still be "active" (requires a reset in next frame)
  for( std::set<Node*>::iterator iter = mImpl->activeDisconnectedNodes.begin(); mImpl->activeDisconnectedNodes.end() != iter; iter = mImpl->activeDisconnectedNodes.begin() )
  {
    Node* node = *iter;
    node->ResetToBaseValues( bufferIndex );
    node->SetActive( false );

    // Move everything from activeDisconnectedNodes to disconnectedNodes (no need to reset again)
    mImpl->activeDisconnectedNodes.erase( iter );
    mImpl->disconnectedNodes.insert( node );
  }

  // Reset system-level render-task list properties to base values
  const RenderTaskList::RenderTaskContainer& systemLevelTasks = mImpl->systemLevelTaskList.GetTasks();

  for (RenderTaskList::RenderTaskContainer::ConstIterator iter = systemLevelTasks.Begin(); iter != systemLevelTasks.End(); ++iter)
  {
    (*iter)->ResetToBaseValues( bufferIndex );
  }

  // Reset render-task list properties to base values.
  const RenderTaskList::RenderTaskContainer& tasks = mImpl->taskList.GetTasks();

  for (RenderTaskList::RenderTaskContainer::ConstIterator iter = tasks.Begin(); iter != tasks.End(); ++iter)
  {
    (*iter)->ResetToBaseValues( bufferIndex );
  }

  // Reset custom object properties to base values
  for (OwnerContainer<PropertyOwner*>::Iterator iter = mImpl->customObjects.Begin(); iter != mImpl->customObjects.End(); ++iter)
  {
    (*iter)->ResetToBaseValues( bufferIndex );
  }

  mImpl->materials.ResetToBaseValues( bufferIndex );
  mImpl->geometries.ResetToBaseValues( bufferIndex );
  mImpl->propertyBuffers.ResetToBaseValues( bufferIndex );
  mImpl->samplers.ResetToBaseValues( bufferIndex );


  // Reset animatable shader properties to base values
  for (ShaderIter iter = mImpl->shaders.Begin(); iter != mImpl->shaders.End(); ++iter)
  {
    (*iter)->ResetToBaseValues( bufferIndex );
  }

  PERF_MONITOR_END(PerformanceMonitor::RESET_PROPERTIES);
}

bool UpdateManager::ProcessGestures( unsigned int lastVSyncTimeMilliseconds, unsigned int nextVSyncTimeMilliseconds )
{
  bool gestureUpdated( false );

  // constrain gestures... (in construction order)
  GestureContainer& gestures = mImpl->gestures;

  for ( GestureIter iter = gestures.Begin(), endIter = gestures.End(); iter != endIter; ++iter )
  {
    PanGesture& gesture = **iter;
    gesture.ResetToBaseValues( mSceneGraphBuffers.GetUpdateBufferIndex() ); // Needs to be done every time as gesture data is written directly to an update-buffer rather than via a message
    gestureUpdated |= gesture.UpdateProperties( lastVSyncTimeMilliseconds, nextVSyncTimeMilliseconds );
  }

  return gestureUpdated;
}

void UpdateManager::Animate( float elapsedSeconds )
{
  PERF_MONITOR_START(PerformanceMonitor::ANIMATE_NODES);

  AnimationContainer &animations = mImpl->animations;
  AnimationIter iter = animations.Begin();
  while ( iter != animations.End() )
  {
    Animation* animation = *iter;
    bool finished = animation->Update(mSceneGraphBuffers.GetUpdateBufferIndex(), elapsedSeconds);

    mImpl->animationFinishedDuringUpdate = mImpl->animationFinishedDuringUpdate || finished;

    // Remove animations that had been destroyed but were still waiting for an update
    if (animation->GetState() == Animation::Destroyed)
    {
      iter = animations.Erase(iter);
    }
    else
    {
      ++iter;
    }
  }

  if ( mImpl->animationFinishedDuringUpdate )
  {
    // The application should be notified by NotificationManager, in another thread
    mImpl->notificationManager.QueueCompleteNotification( &mImpl->animationFinishedNotifier );
  }

  PERF_MONITOR_END(PerformanceMonitor::ANIMATE_NODES);
}

void UpdateManager::ApplyConstraints()
{
  PERF_MONITOR_START(PerformanceMonitor::APPLY_CONSTRAINTS);

  BufferIndex bufferIndex = mSceneGraphBuffers.GetUpdateBufferIndex();

  // constrain custom objects... (in construction order)
  OwnerContainer< PropertyOwner* >& customObjects = mImpl->customObjects;

  const OwnerContainer< PropertyOwner* >::Iterator endIter = customObjects.End();
  for ( OwnerContainer< PropertyOwner* >::Iterator iter = customObjects.Begin(); endIter != iter; ++iter )
  {
    PropertyOwner& object = **iter;
    ConstrainPropertyOwner( object, bufferIndex );
  }

  // constrain nodes... (in Depth First traversal order)
  if ( mImpl->root )
  {
    ConstrainNodes( *(mImpl->root), bufferIndex );
  }

  if ( mImpl->systemLevelRoot )
  {
    ConstrainNodes( *(mImpl->systemLevelRoot), bufferIndex );
  }

  // constrain other property-owners after nodes as they are more likely to depend on a node's
  // current frame property than vice versa. They tend to be final constraints (no further
  // constraints depend on their properties)
  // e.g. ShaderEffect uniform a function of Actor's position.
  // Mesh vertex a function of Actor's position or world position.

  // TODO: refactor this code (and reset nodes) as these are all just lists of property-owners
  // they can be all processed in a super-list of property-owners.

  // Constrain system-level render-tasks
  const RenderTaskList::RenderTaskContainer& systemLevelTasks = mImpl->systemLevelTaskList.GetTasks();

  for ( RenderTaskList::RenderTaskContainer::ConstIterator iter = systemLevelTasks.Begin(); iter != systemLevelTasks.End(); ++iter )
  {
    RenderTask& task = **iter;
    ConstrainPropertyOwner( task, bufferIndex );
  }

  // Constrain render-tasks
  const RenderTaskList::RenderTaskContainer& tasks = mImpl->taskList.GetTasks();

  for ( RenderTaskList::RenderTaskContainer::ConstIterator iter = tasks.Begin(); iter != tasks.End(); ++iter )
  {
    RenderTask& task = **iter;
    ConstrainPropertyOwner( task, bufferIndex );
  }

  // Constrain Materials and geometries
  mImpl->materials.ConstrainObjects( bufferIndex );
  mImpl->geometries.ConstrainObjects( bufferIndex );
  mImpl->samplers.ConstrainObjects( bufferIndex );
  mImpl->propertyBuffers.ConstrainObjects( bufferIndex );

  // constrain shaders... (in construction order)
  ShaderContainer& shaders = mImpl->shaders;

  for ( ShaderIter iter = shaders.Begin(); iter != shaders.End(); ++iter )
  {
    Shader& shader = **iter;
    ConstrainPropertyOwner( shader, bufferIndex );
  }

  PERF_MONITOR_END(PerformanceMonitor::APPLY_CONSTRAINTS);
}

void UpdateManager::ProcessPropertyNotifications()
{
  PropertyNotificationContainer &notifications = mImpl->propertyNotifications;
  PropertyNotificationIter iter = notifications.Begin();

  BufferIndex bufferIndex = mSceneGraphBuffers.GetUpdateBufferIndex();

  while ( iter != notifications.End() )
  {
    PropertyNotification* notification = *iter;
    bool valid = notification->Check( bufferIndex );
    if(valid)
    {
      mImpl->notificationManager.QueueMessage( PropertyChangedMessage( mImpl->propertyNotifier, notification, notification->GetValidity() ) );
    }
    ++iter;
  }
}

void UpdateManager::ForwardCompiledShadersToEventThread()
{
  DALI_ASSERT_DEBUG( (mImpl->shaderSaver != 0) && "shaderSaver should be wired-up during startup." );
  if( mImpl->shaderSaver )
  {
    ShaderDataBatchedQueue& compiledShaders = mImpl->compiledShaders[mSceneGraphBuffers.GetUpdateBufferIndex()];
    if( compiledShaders.size() > 0 )
    {
      ShaderSaver& factory = *mImpl->shaderSaver;
      ShaderDataBatchedQueueIterator i   = compiledShaders.begin();
      ShaderDataBatchedQueueIterator end = compiledShaders.end();
      for( ; i != end; ++i )
      {
        mImpl->notificationManager.QueueMessage( ShaderCompiledMessage( factory, *i ) );
      }
    }
  }
}

void UpdateManager::UpdateNodes()
{
  mImpl->nodeDirtyFlags = NothingFlag;

  if ( !mImpl->root )
  {
    return;
  }

  PERF_MONITOR_START( PerformanceMonitor::UPDATE_NODES );

  // Prepare resources, update shaders, update attachments, for each node
  // And add the renderers to the sorted layers. Start from root, which is also a layer
  mImpl->nodeDirtyFlags = UpdateNodesAndAttachments( *( mImpl->root ),
                                                     mSceneGraphBuffers.GetUpdateBufferIndex(),
                                                     mImpl->resourceManager,
                                                     mImpl->renderQueue );

  if ( mImpl->systemLevelRoot )
  {
    mImpl->nodeDirtyFlags |= UpdateNodesAndAttachments( *( mImpl->systemLevelRoot ),
                                                        mSceneGraphBuffers.GetUpdateBufferIndex(),
                                                        mImpl->resourceManager,
                                                        mImpl->renderQueue );
  }

  PERF_MONITOR_END( PerformanceMonitor::UPDATE_NODES );
}

unsigned int UpdateManager::Update( float elapsedSeconds,
                                    unsigned int lastVSyncTimeMilliseconds,
                                    unsigned int nextVSyncTimeMilliseconds )
{
  PERF_MONITOR_END(PerformanceMonitor::FRAME_RATE);   // Mark the End of the last frame
  PERF_MONITOR_NEXT_FRAME();             // Prints out performance info for the last frame (if enabled)
  PERF_MONITOR_START(PerformanceMonitor::FRAME_RATE); // Mark the start of this current frame

  // Measure the time spent in UpdateManager::Update
  PERF_MONITOR_START(PerformanceMonitor::UPDATE);

  BufferIndex bufferIndex = mSceneGraphBuffers.GetUpdateBufferIndex();

  // Update the frame time delta on the render thread.
  mImpl->renderManager.SetFrameDeltaTime(elapsedSeconds);

  // 1) Clear nodes/resources which were previously discarded
  mImpl->discardQueue.Clear( bufferIndex );

  // 2) Grab any loaded resources
  bool resourceChanged = mImpl->resourceManager.UpdateCache( bufferIndex );

  // 3) Process Touches & Gestures
  mImpl->touchResampler.Update();
  const bool gestureUpdated = ProcessGestures( lastVSyncTimeMilliseconds, nextVSyncTimeMilliseconds );

  const bool updateScene =                                            // The scene-graph requires an update if..
      (mImpl->nodeDirtyFlags & RenderableUpdateFlags) ||              // ..nodes were dirty in previous frame OR
      IsAnimationRunning() ||                                         // ..at least one animation is running OR
      mImpl->messageQueue.IsSceneUpdateRequired() ||                  // ..a message that modifies the scene graph node tree is queued OR
      resourceChanged ||                                              // ..one or more resources were updated/changed OR
      gestureUpdated;                                                // ..a gesture property was updated

  // Although the scene-graph may not require an update, we still need to synchronize double-buffered
  // values if the scene was updated in the previous frame.
  if( updateScene || mImpl->previousUpdateScene )
  {
    // 4) Reset properties from the previous update
    ResetProperties();
  }

  // 5) Process the queued scene messages
  mImpl->messageQueue.ProcessMessages();

  // 6) Post Process Ids of resources updated by renderer
  mImpl->resourceManager.PostProcessResources( bufferIndex );

  // 6.1) Forward a batch of compiled shader programs to event thread for saving
  ForwardCompiledShadersToEventThread();

  // Although the scene-graph may not require an update, we still need to synchronize double-buffered
  // renderer lists if the scene was updated in the previous frame.
  // We should not start skipping update steps or reusing lists until there has been two frames where nothing changes
  if( updateScene || mImpl->previousUpdateScene )
  {
    // 7) Animate
    Animate( elapsedSeconds );

    // 8) Apply Constraints
    ApplyConstraints();

<<<<<<< HEAD
#ifdef DALI_DYNAMICS_SUPPORT
    // 9) Update dynamics simulation
    mImpl->dynamicsChanged = false;
    if( mImpl->dynamicsWorld )
    {
      mImpl->dynamicsChanged = mImpl->dynamicsWorld->Update( elapsedSeconds );
    }
#endif

    // 10) Check Property Notifications
=======
    // 9) Check Property Notifications
>>>>>>> 06276017
    ProcessPropertyNotifications();

    // 10) Clear the lists of renderable-attachments from the previous update
    ClearRenderables( mImpl->sortedLayers );
    ClearRenderables( mImpl->systemLevelSortedLayers );

    // 11) Update node hierarchy and perform sorting / culling.
    //     This will populate each Layer with a list of renderers which are ready.
    UpdateNodes();

    // 12) Prepare for the next render
    PERF_MONITOR_START(PerformanceMonitor::PREPARE_RENDERABLES);

    PrepareRenderables( bufferIndex, mImpl->sortedLayers );
    PrepareRenderables( bufferIndex, mImpl->systemLevelSortedLayers );
    PERF_MONITOR_END(PerformanceMonitor::PREPARE_RENDERABLES);

    PERF_MONITOR_START(PerformanceMonitor::PROCESS_RENDER_TASKS);

    // 14) Process the RenderTasks; this creates the instructions for rendering the next frame.
    // reset the update buffer index and make sure there is enough room in the instruction container
    mImpl->renderInstructions.ResetAndReserve( mSceneGraphBuffers.GetUpdateBufferIndex(),
                                               mImpl->taskList.GetTasks().Count() + mImpl->systemLevelTaskList.GetTasks().Count() );

    if ( NULL != mImpl->root )
    {
      ProcessRenderTasks(  bufferIndex,
                           mImpl->completeStatusManager,
                           mImpl->taskList,
                           *mImpl->root,
                           mImpl->sortedLayers,
                           mImpl->renderSortingHelper,
                           mImpl->renderInstructions );

      // Process the system-level RenderTasks last
      if ( NULL != mImpl->systemLevelRoot )
      {
        ProcessRenderTasks(  bufferIndex,
                             mImpl->completeStatusManager,
                             mImpl->systemLevelTaskList,
                             *mImpl->systemLevelRoot,
                             mImpl->systemLevelSortedLayers,
                             mImpl->renderSortingHelper,
                             mImpl->renderInstructions );
      }
    }
  }

  // check the countdown and notify (note, at the moment this is only done for normal tasks, not for systemlevel tasks)
  bool doRenderOnceNotify = false;
  mImpl->renderTaskWaiting = false;
  const RenderTaskList::RenderTaskContainer& tasks = mImpl->taskList.GetTasks();
  for ( RenderTaskList::RenderTaskContainer::ConstIterator iter = tasks.Begin(), endIter = tasks.End();
        endIter != iter; ++iter )
  {
    RenderTask& renderTask(*(*iter));

    renderTask.UpdateState();

    if( renderTask.IsWaitingToRender() &&
        renderTask.ReadyToRender( bufferIndex ) /*avoid updating forever when source actor is off-stage*/ )
    {
      mImpl->renderTaskWaiting = true; // keep update/render threads alive
    }

    if( renderTask.HasRendered() )
    {
      doRenderOnceNotify = true;
    }
  }

  if( doRenderOnceNotify )
  {
    DALI_LOG_INFO(gRenderTaskLogFilter, Debug::General, "Notify a render task has finished\n");
    mImpl->notificationManager.QueueCompleteNotification( mImpl->taskList.GetCompleteNotificationInterface() );
  }

  PERF_MONITOR_END(PerformanceMonitor::PROCESS_RENDER_TASKS);

  // Macro is undefined in release build.
  SNAPSHOT_NODE_LOGGING;

  // A ResetProperties() may be required in the next frame
  mImpl->previousUpdateScene = updateScene;

  // Check whether further updates are required
  unsigned int keepUpdating = KeepUpdatingCheck( elapsedSeconds );

#ifdef PERFORMANCE_MONITOR_ENABLED
  // Always keep rendering when measuring FPS
  keepUpdating |= KeepUpdating::MONITORING_PERFORMANCE;
#endif

  // The update has finished; swap the double-buffering indices
  mSceneGraphBuffers.Swap();

  // tell the update manager that we're done so the queue can be given to event thread
  mImpl->notificationManager.UpdateCompleted();

  PERF_MONITOR_END(PerformanceMonitor::UPDATE);

  return keepUpdating;
}

unsigned int UpdateManager::KeepUpdatingCheck( float elapsedSeconds ) const
{
  // Update the duration set via Stage::KeepRendering()
  if ( mImpl->keepRenderingSeconds > 0.0f )
  {
    mImpl->keepRenderingSeconds -= elapsedSeconds;
  }

  unsigned int keepUpdatingRequest = KeepUpdating::NOT_REQUESTED;

  // If Stage::KeepRendering() has been called, then continue until the duration has elapsed.
  // Keep updating until no messages are received and no animations are running.
  // If an animation has just finished, update at least once more for Discard end-actions.
  // No need to check for renderQueue as there is always a render after update and if that
  // render needs another update it will tell the adaptor to call update again

  if ( mImpl->keepRenderingSeconds > 0.0f )
  {
    keepUpdatingRequest |= KeepUpdating::STAGE_KEEP_RENDERING;
  }

  if ( IsAnimationRunning() ||
       mImpl->animationFinishedDuringUpdate )
  {
    keepUpdatingRequest |= KeepUpdating::ANIMATIONS_RUNNING;
  }

  if ( mImpl->renderTaskWaiting )
  {
    keepUpdatingRequest |= KeepUpdating::RENDER_TASK_SYNC;
  }

  return keepUpdatingRequest;
}

void UpdateManager::SetBackgroundColor( const Vector4& color )
{
  typedef MessageValue1< RenderManager, Vector4 > DerivedType;

  // Reserve some memory inside the render queue
  unsigned int* slot = mImpl->renderQueue.ReserveMessageSlot( mSceneGraphBuffers.GetUpdateBufferIndex(), sizeof( DerivedType ) );

  // Construct message in the render queue memory; note that delete should not be called on the return value
  new (slot) DerivedType( &mImpl->renderManager, &RenderManager::SetBackgroundColor, color );
}

void UpdateManager::SetDefaultSurfaceRect( const Rect<int>& rect )
{
  typedef MessageValue1< RenderManager, Rect<int> > DerivedType;

  // Reserve some memory inside the render queue
  unsigned int* slot = mImpl->renderQueue.ReserveMessageSlot( mSceneGraphBuffers.GetUpdateBufferIndex(), sizeof( DerivedType ) );

  // Construct message in the render queue memory; note that delete should not be called on the return value
  new (slot) DerivedType( &mImpl->renderManager,  &RenderManager::SetDefaultSurfaceRect, rect );
}

void UpdateManager::KeepRendering( float durationSeconds )
{
  mImpl->keepRenderingSeconds = std::max( mImpl->keepRenderingSeconds, durationSeconds );
}

void UpdateManager::SetLayerDepths( const SortedLayerPointers& layers, bool systemLevel )
{
  if ( !systemLevel )
  {
    // just copy the vector of pointers
    mImpl->sortedLayers = layers;
  }
  else
  {
    mImpl->systemLevelSortedLayers = layers;
  }
}

<<<<<<< HEAD
#ifdef DALI_DYNAMICS_SUPPORT

void UpdateManager::InitializeDynamicsWorld( SceneGraph::DynamicsWorld* dynamicsWorld, Integration::DynamicsWorldSettings* worldSettings )
{
  dynamicsWorld->Initialize( mImpl->sceneController, worldSettings, &mSceneGraphBuffers );
  mImpl->dynamicsWorld = dynamicsWorld;
}

void UpdateManager::TerminateDynamicsWorld()
=======
void UpdateManager::SetShaderSaver( ShaderSaver& upstream )
>>>>>>> 06276017
{
  mImpl->shaderSaver = &upstream;
}

<<<<<<< HEAD
#endif // DALI_DYNAMICS_SUPPORT

=======
>>>>>>> 06276017
} // namespace SceneGraph

} // namespace Internal

} // namespace Dali<|MERGE_RESOLUTION|>--- conflicted
+++ resolved
@@ -70,17 +70,7 @@
 #include <dali/internal/render/queue/render-queue.h>
 #include <dali/internal/render/common/performance-monitor.h>
 #include <dali/internal/render/gl-resources/texture-cache.h>
-<<<<<<< HEAD
-#include <dali/internal/render/renderers/render-material.h>
-#include <dali/internal/render/shaders/shader.h>
-
-#ifdef DALI_DYNAMICS_SUPPORT
-#include <dali/integration-api/dynamics/dynamics-world-settings.h>
-#include <dali/internal/update/dynamics/scene-graph-dynamics-world.h>
-#endif
-=======
 #include <dali/internal/render/shaders/scene-graph-shader.h>
->>>>>>> 06276017
 
 // Un-comment to enable node tree debug logging
 //#define NODE_TREE_LOGGING 1
@@ -291,15 +281,7 @@
   ShaderContainer                     shaders;                       ///< A container of owned shaders
 
   MessageQueue                        messageQueue;                  ///< The messages queued from the event-thread
-<<<<<<< HEAD
-
-#ifdef DALI_DYNAMICS_SUPPORT
-  OwnerPointer<DynamicsWorld>         dynamicsWorld;                 ///< Wrapper for dynamics simulation
-#endif
-  bool                                dynamicsChanged;               ///< This is set to true if an object is changed in the dynamics simulation tick
-=======
   ShaderDataBatchedQueue              compiledShaders[2];            ///< Shaders compiled on Render thread are inserted here for update thread to pass on to event thread.
->>>>>>> 06276017
 
   float                               keepRenderingSeconds;          ///< Set via Dali::Stage::KeepRendering
   bool                                animationFinishedDuringUpdate; ///< Flag whether any animations finished during the Update()
@@ -1041,20 +1023,7 @@
     // 8) Apply Constraints
     ApplyConstraints();
 
-<<<<<<< HEAD
-#ifdef DALI_DYNAMICS_SUPPORT
-    // 9) Update dynamics simulation
-    mImpl->dynamicsChanged = false;
-    if( mImpl->dynamicsWorld )
-    {
-      mImpl->dynamicsChanged = mImpl->dynamicsWorld->Update( elapsedSeconds );
-    }
-#endif
-
-    // 10) Check Property Notifications
-=======
     // 9) Check Property Notifications
->>>>>>> 06276017
     ProcessPropertyNotifications();
 
     // 10) Clear the lists of renderable-attachments from the previous update
@@ -1234,28 +1203,11 @@
   }
 }
 
-<<<<<<< HEAD
-#ifdef DALI_DYNAMICS_SUPPORT
-
-void UpdateManager::InitializeDynamicsWorld( SceneGraph::DynamicsWorld* dynamicsWorld, Integration::DynamicsWorldSettings* worldSettings )
-{
-  dynamicsWorld->Initialize( mImpl->sceneController, worldSettings, &mSceneGraphBuffers );
-  mImpl->dynamicsWorld = dynamicsWorld;
-}
-
-void UpdateManager::TerminateDynamicsWorld()
-=======
 void UpdateManager::SetShaderSaver( ShaderSaver& upstream )
->>>>>>> 06276017
 {
   mImpl->shaderSaver = &upstream;
 }
 
-<<<<<<< HEAD
-#endif // DALI_DYNAMICS_SUPPORT
-
-=======
->>>>>>> 06276017
 } // namespace SceneGraph
 
 } // namespace Internal
