--- conflicted
+++ resolved
@@ -49,11 +49,7 @@
 #include <dali/internal/update/manager/frame-callback-processor.h>
 #include <dali/internal/update/manager/render-task-processor.h>
 #include <dali/internal/update/manager/sorted-layers.h>
-<<<<<<< HEAD
 #include <dali/internal/update/manager/transform-manager.h>
-=======
-#include <dali/internal/update/manager/scene-graph-frame-callback.h>
->>>>>>> 46b672be
 #include <dali/internal/update/manager/update-algorithms.h>
 #include <dali/internal/update/manager/update-manager-debug.h>
 #include <dali/internal/update/nodes/node.h>
@@ -195,13 +191,6 @@
     renderTaskProcessor( renderTaskProcessor ),
     graphics( graphics ),
     backgroundColor( Dali::Stage::DEFAULT_BACKGROUND_COLOR ),
-<<<<<<< HEAD
-    taskList( /*renderMessageDispatcher*/ ),
-    systemLevelTaskList( /*renderMessageDispatcher*/ ),
-    root( NULL ),
-    systemLevelRoot( NULL ),
-=======
->>>>>>> 46b672be
     renderers(),
     textureSets(),
     shaders(),
@@ -230,33 +219,17 @@
     // Disconnect render tasks from nodes, before destroying the nodes
     for( auto taskList : taskLists )
     {
-<<<<<<< HEAD
-      iter->SetSourceNode( NULL );
-
-      // RenderTasks have ownership over RenderInstructions and RenderCommands
-      // It's necessary to discard render commands before Renderers are gone
-      // When shutting down, perform tearing down for both buffers.
-      iter->GetRenderInstruction( 0u ).FreeRenderCommands( true );
-      iter->GetRenderInstruction( 1u ).FreeRenderCommands( true );
-    }
-
-    // ..repeat for system level RenderTasks
-    RenderTaskList::RenderTaskContainer& systemLevelTasks = systemLevelTaskList.GetTasks();
-    for ( auto&& iter : systemLevelTasks )
-    {
-      iter->SetSourceNode( NULL );
-      // RenderTasks have ownership over RenderInstructions and RenderCommands
-      // It's necessary to discard render commands before Renderers are gone
-      // When shutting down, perform tearing down for both buffers.
-      iter->GetRenderInstruction( 0u ).FreeRenderCommands( true );
-      iter->GetRenderInstruction( 1u ).FreeRenderCommands( true );
-=======
       RenderTaskList::RenderTaskContainer& tasks = taskList->GetTasks();
       for ( auto&& task : tasks )
       {
         task->SetSourceNode( NULL );
+
+        // RenderTasks have ownership over RenderInstructions and RenderCommands
+        // It's necessary to discard render commands before Renderers are gone
+        // When shutting down, perform tearing down for both buffers.
+        task->GetRenderInstruction( 0u ).FreeRenderCommands( true );
+        task->GetRenderInstruction( 1u ).FreeRenderCommands( true );
       }
->>>>>>> 46b672be
     }
 
     // UpdateManager owns the Nodes. Although Nodes are pool allocated they contain heap allocated parts
@@ -378,32 +351,12 @@
   // required due to unique_ptr to mImpl
 }
 
-<<<<<<< HEAD
-
-void UpdateManager::InstallRoot( OwnerPointer<Layer>& layer, bool systemLevel )
-=======
+
 void UpdateManager::InstallRoot( OwnerPointer<Layer>& layer )
->>>>>>> 46b672be
 {
   DALI_ASSERT_DEBUG( layer->IsLayer() );
   DALI_ASSERT_DEBUG( layer->GetParent() == NULL);
 
-<<<<<<< HEAD
-  if ( !systemLevel )
-  {
-    DALI_ASSERT_DEBUG( mImpl->root == NULL && "Root Node already installed" );
-    mImpl->root = layer.Release();
-    mImpl->root->CreateTransform( &mImpl->transformManager );
-    mImpl->root->SetRoot(true);
-  }
-  else
-  {
-    DALI_ASSERT_DEBUG( mImpl->systemLevelRoot == NULL && "System-level Root Node already installed" );
-    mImpl->systemLevelRoot = layer.Release();
-    mImpl->systemLevelRoot->CreateTransform( &mImpl->transformManager );
-    mImpl->systemLevelRoot->SetRoot(true);
-  }
-=======
   Layer* rootLayer = layer.Release();
 
   DALI_ASSERT_DEBUG( std::find( mImpl->roots.begin(), mImpl->roots.end(), rootLayer ) == mImpl->roots.end() && "Root Node already installed" );
@@ -411,7 +364,6 @@
   rootLayer->CreateTransform( &mImpl->transformManager );
   rootLayer->SetRoot(true);
   mImpl->roots.PushBack( rootLayer );
->>>>>>> 46b672be
 }
 
 void UpdateManager::AddNode( OwnerPointer<Node>& node )
@@ -508,7 +460,6 @@
 void UpdateManager::AddRenderTaskList( OwnerPointer<RenderTaskList>& taskList )
 {
   RenderTaskList* taskListPointer = taskList.Release();
-  taskListPointer->SetRenderMessageDispatcher( &mImpl->renderMessageDispatcher );
   mImpl->taskLists.PushBack( taskListPointer );
 }
 
@@ -591,41 +542,6 @@
   EraseUsingDiscardQueue( mImpl->shaders, shader, mImpl->discardQueue, mSceneGraphBuffers.GetUpdateBufferIndex() );
 }
 
-<<<<<<< HEAD
-=======
-void UpdateManager::SetShaderProgram( Shader* shader,
-                                      Internal::ShaderDataPtr shaderData, bool modifiesGeometry )
-{
-  if( shaderData )
-  {
-
-    typedef MessageValue3< Shader, Internal::ShaderDataPtr, ProgramCache*, bool> DerivedType;
-
-    // Reserve some memory inside the render queue
-    uint32_t* slot = mImpl->renderQueue.ReserveMessageSlot( mSceneGraphBuffers.GetUpdateBufferIndex(), sizeof( DerivedType ) );
-
-    // Construct message in the render queue memory; note that delete should not be called on the return value
-    new (slot) DerivedType( shader, &Shader::SetProgram, shaderData, mImpl->renderManager.GetProgramCache(), modifiesGeometry );
-  }
-}
-
-void UpdateManager::SaveBinary( Internal::ShaderDataPtr shaderData )
-{
-  DALI_ASSERT_DEBUG( shaderData && "No NULL shader data pointers please." );
-  DALI_ASSERT_DEBUG( shaderData->GetBufferSize() > 0 && "Shader binary empty so nothing to save." );
-  {
-    // lock as update might be sending previously compiled shaders to event thread
-    Mutex::ScopedLock lock( mImpl->compiledShaderMutex );
-    mImpl->renderCompiledShaders.push_back( shaderData );
-  }
-}
-
-void UpdateManager::SetShaderSaver( ShaderSaver& upstream )
-{
-  mImpl->shaderSaver = &upstream;
-}
-
->>>>>>> 46b672be
 void UpdateManager::AddRenderer( OwnerPointer< Renderer >& renderer )
 {
   renderer->Initialize( mImpl->graphics );
@@ -695,15 +611,9 @@
   }
 
   // Clear root dirty flags
-  if( mImpl->root )
-  {
-    mImpl->root->ResetDirtyFlags( bufferIndex );
-  }
-
-  // Clear system level root dirty flags
-  if( mImpl->systemLevelRoot )
-  {
-    mImpl->systemLevelRoot->ResetDirtyFlags( bufferIndex );
+  for( auto&& rootLayer : mImpl->roots )
+  {
+    rootLayer->ResetDirtyFlags( bufferIndex );
   }
 
   // Clear node dirty flags
@@ -826,7 +736,6 @@
 
 void UpdateManager::PrepareRenderers( BufferIndex bufferIndex )
 {
-<<<<<<< HEAD
   // Prepare renderers. Each render item maps to a render
   // command. There may be more than one render item per renderer if
   // the actor containing the renderer is in more than one render
@@ -849,14 +758,6 @@
         }
       }
     }
-=======
-  for( auto&& renderer : mImpl->renderers )
-  {
-    //Apply constraints
-    ConstrainPropertyOwner( *renderer, bufferIndex );
-
-    renderer->PrepareRender( bufferIndex );
->>>>>>> 46b672be
   }
 }
 
@@ -866,24 +767,10 @@
 
   for( auto&& rootLayer : mImpl->roots )
   {
-<<<<<<< HEAD
-    return;
-  }
-
-  // Prepare resources, update shaders, for each node
-  // And add the renderers to the sorted layers. Start from root, which is also a layer
-  mImpl->nodeDirtyFlags = UpdateNodeTree( *( mImpl->root ), bufferIndex );
-
-  if ( mImpl->systemLevelRoot )
-  {
-    mImpl->nodeDirtyFlags |= UpdateNodeTree( *( mImpl->systemLevelRoot ), bufferIndex );
-=======
     // Prepare resources, update shaders, for each node
     // And add the renderers to the sorted layers. Start from root, which is also a layer
     mImpl->nodeDirtyFlags |= UpdateNodeTree( *rootLayer,
-                                            bufferIndex,
-                                            mImpl->renderQueue );
->>>>>>> 46b672be
+                                            bufferIndex );
   }
 }
 
@@ -975,11 +862,6 @@
     //reset the update buffer index and make sure there is enough room in the instruction container
     if( mImpl->renderersAdded )
     {
-<<<<<<< HEAD
-      mImpl->renderInstructions.ResetAndReserve(bufferIndex,
-                                                mImpl->taskList.GetTasks().Count() +
-                                                    mImpl->systemLevelTaskList.GetTasks().Count());
-=======
       // Calculate how many render tasks we have in total
       VectorBase::SizeType numberOfRenderTasks = 0;
 
@@ -991,7 +873,6 @@
 
       mImpl->renderInstructions.ResetAndReserve( bufferIndex,
                                                  static_cast<uint32_t>( numberOfRenderTasks ) );
->>>>>>> 46b672be
 
       for ( VectorBase::SizeType index = 0u; index < taskListCount; index++ )
       {
@@ -1126,36 +1007,17 @@
 
 void UpdateManager::SetBackgroundColor( const Vector4& color )
 {
-<<<<<<< HEAD
-  mImpl->taskList.GetTasks()[0]->SetClearEnabled( true );
-  mImpl->taskList.GetTasks()[0]->SetClearColor( 0, color );
-  mImpl->taskList.GetTasks()[0]->SetClearColor( 1, color );
-=======
-  typedef MessageValue1< RenderManager, Vector4 > DerivedType;
-
-  // Reserve some memory inside the render queue
-  uint32_t* slot = mImpl->renderQueue.ReserveMessageSlot( mSceneGraphBuffers.GetUpdateBufferIndex(), sizeof( DerivedType ) );
-
-  // Construct message in the render queue memory; note that delete should not be called on the return value
-  new (slot) DerivedType( &mImpl->renderManager, &RenderManager::SetBackgroundColor, color );
->>>>>>> 46b672be
+  auto taskList = mImpl->taskLists[0];
+  taskList->GetTasks()[0]->SetClearEnabled( true );
+  taskList->GetTasks()[0]->SetClearColor( 0, color );
+  taskList->GetTasks()[0]->SetClearColor( 1, color );
 }
 
 void UpdateManager::SetDefaultSurfaceRect( const Rect<int32_t>& rect )
 {
   mImpl->surfaceRectChanged = true;
 
-<<<<<<< HEAD
   DALI_ASSERT_ALWAYS( true && "GRAPHICS: FIXME" );
-=======
-  typedef MessageValue1< RenderManager, Rect<int32_t> > DerivedType;
-
-  // Reserve some memory inside the render queue
-  uint32_t* slot = mImpl->renderQueue.ReserveMessageSlot( mSceneGraphBuffers.GetUpdateBufferIndex(), sizeof( DerivedType ) );
-
-  // Construct message in the render queue memory; note that delete should not be called on the return value
-  new (slot) DerivedType( &mImpl->renderManager,  &RenderManager::SetDefaultSurfaceRect, rect );
->>>>>>> 46b672be
 }
 
 void UpdateManager::KeepRendering( float durationSeconds )
@@ -1223,120 +1085,14 @@
   mImpl->GetFrameCallbackProcessor( *this ).RemoveFrameCallback( frameCallback );
 }
 
-<<<<<<< HEAD
 void UpdateManager::AddSampler( OwnerPointer< SceneGraph::Sampler >& sampler )
 {
   sampler->Initialize( mImpl->graphics );
   mImpl->samplerContainer.PushBack( sampler.Release() );
-=======
-void UpdateManager::AddSampler( OwnerPointer< Render::Sampler >& sampler )
-{
-  // Message has ownership of Sampler while in transit from update to render
-  typedef MessageValue1< RenderManager, OwnerPointer< Render::Sampler > > DerivedType;
-
-  // Reserve some memory inside the render queue
-  uint32_t* slot = mImpl->renderQueue.ReserveMessageSlot( mSceneGraphBuffers.GetUpdateBufferIndex(), sizeof( DerivedType ) );
-
-  // Construct message in the render queue memory; note that delete should not be called on the return value
-  new (slot) DerivedType( &mImpl->renderManager,  &RenderManager::AddSampler, sampler );
-}
-
-void UpdateManager::RemoveSampler( Render::Sampler* sampler )
-{
-  typedef MessageValue1< RenderManager, Render::Sampler* > DerivedType;
-
-  // Reserve some memory inside the render queue
-  uint32_t* slot = mImpl->renderQueue.ReserveMessageSlot( mSceneGraphBuffers.GetUpdateBufferIndex(), sizeof( DerivedType ) );
-
-  // Construct message in the render queue memory; note that delete should not be called on the return value
-  new (slot) DerivedType( &mImpl->renderManager,  &RenderManager::RemoveSampler, sampler );
-}
-
-void UpdateManager::SetFilterMode( Render::Sampler* sampler, uint32_t minFilterMode, uint32_t magFilterMode )
-{
-  typedef MessageValue3< RenderManager, Render::Sampler*, uint32_t, uint32_t > DerivedType;
-
-  // Reserve some memory inside the render queue
-  uint32_t* slot = mImpl->renderQueue.ReserveMessageSlot( mSceneGraphBuffers.GetUpdateBufferIndex(), sizeof( DerivedType ) );
-
-  // Construct message in the render queue memory; note that delete should not be called on the return value
-  new (slot) DerivedType( &mImpl->renderManager,  &RenderManager::SetFilterMode, sampler, minFilterMode, magFilterMode );
-}
-
-void UpdateManager::SetWrapMode( Render::Sampler* sampler, uint32_t rWrapMode, uint32_t sWrapMode, uint32_t tWrapMode )
-{
-  typedef MessageValue4< RenderManager, Render::Sampler*, uint32_t, uint32_t, uint32_t > DerivedType;
-
-  // Reserve some memory inside the render queue
-  uint32_t* slot = mImpl->renderQueue.ReserveMessageSlot( mSceneGraphBuffers.GetUpdateBufferIndex(), sizeof( DerivedType ) );
-
-  // Construct message in the render queue memory; note that delete should not be called on the return value
-  new (slot) DerivedType( &mImpl->renderManager,  &RenderManager::SetWrapMode, sampler, rWrapMode, sWrapMode, tWrapMode );
-}
-
-void UpdateManager::AddPropertyBuffer( OwnerPointer< Render::PropertyBuffer >& propertyBuffer )
-{
-  // Message has ownership of format while in transit from update -> render
-  typedef MessageValue1< RenderManager, OwnerPointer< Render::PropertyBuffer > > DerivedType;
-
-  // Reserve some memory inside the render queue
-  uint32_t* slot = mImpl->renderQueue.ReserveMessageSlot( mSceneGraphBuffers.GetUpdateBufferIndex(), sizeof( DerivedType ) );
-
-  // Construct message in the render queue memory; note that delete should not be called on the return value
-  new (slot) DerivedType( &mImpl->renderManager,  &RenderManager::AddPropertyBuffer, propertyBuffer );
-}
-
-void UpdateManager::RemovePropertyBuffer( Render::PropertyBuffer* propertyBuffer )
-{
-  typedef MessageValue1< RenderManager, Render::PropertyBuffer* > DerivedType;
-
-  // Reserve some memory inside the render queue
-  uint32_t* slot = mImpl->renderQueue.ReserveMessageSlot( mSceneGraphBuffers.GetUpdateBufferIndex(), sizeof( DerivedType ) );
-
-  // Construct message in the render queue memory; note that delete should not be called on the return value
-  new (slot) DerivedType( &mImpl->renderManager,  &RenderManager::RemovePropertyBuffer, propertyBuffer );
-}
-
-void UpdateManager::SetPropertyBufferFormat( Render::PropertyBuffer* propertyBuffer, OwnerPointer< Render::PropertyBuffer::Format>& format )
-{
-  // Message has ownership of format while in transit from update -> render
-  typedef MessageValue2< RenderManager, Render::PropertyBuffer*, OwnerPointer< Render::PropertyBuffer::Format > > DerivedType;
-
-  // Reserve some memory inside the render queue
-  uint32_t* slot = mImpl->renderQueue.ReserveMessageSlot( mSceneGraphBuffers.GetUpdateBufferIndex(), sizeof( DerivedType ) );
-
-  // Construct message in the render queue memory; note that delete should not be called on the return value
-  new (slot) DerivedType( &mImpl->renderManager,  &RenderManager::SetPropertyBufferFormat, propertyBuffer, format );
-}
-
-void UpdateManager::SetPropertyBufferData( Render::PropertyBuffer* propertyBuffer, OwnerPointer< Vector<uint8_t> >& data, uint32_t size )
-{
-  // Message has ownership of format while in transit from update -> render
-  typedef MessageValue3< RenderManager, Render::PropertyBuffer*, OwnerPointer< Dali::Vector<uint8_t> >, uint32_t > DerivedType;
-
-  // Reserve some memory inside the render queue
-  uint32_t* slot = mImpl->renderQueue.ReserveMessageSlot( mSceneGraphBuffers.GetUpdateBufferIndex(), sizeof( DerivedType ) );
-
-  // Construct message in the render queue memory; note that delete should not be called on the return value
-  new (slot) DerivedType( &mImpl->renderManager, &RenderManager::SetPropertyBufferData, propertyBuffer, data, size );
-}
-
-void UpdateManager::AddGeometry( OwnerPointer< Render::Geometry >& geometry )
-{
-  // Message has ownership of format while in transit from update -> render
-  typedef MessageValue1< RenderManager, OwnerPointer< Render::Geometry > > DerivedType;
-
-  // Reserve some memory inside the render queue
-  uint32_t* slot = mImpl->renderQueue.ReserveMessageSlot( mSceneGraphBuffers.GetUpdateBufferIndex(), sizeof( DerivedType ) );
-
-  // Construct message in the render queue memory; note that delete should not be called on the return value
-  new (slot) DerivedType( &mImpl->renderManager,  &RenderManager::AddGeometry, geometry );
->>>>>>> 46b672be
 }
 
 void UpdateManager::RemoveSampler( SceneGraph::Sampler* sampler )
 {
-<<<<<<< HEAD
   mImpl->samplerContainer.EraseObject( sampler );
 }
 
@@ -1344,107 +1100,34 @@
 {
   propertyBuffer->Initialize( mImpl->graphics );
   mImpl->propertyBufferContainer.PushBack( propertyBuffer.Release() );
-=======
-  typedef MessageValue1< RenderManager, Render::Geometry* > DerivedType;
-
-  // Reserve some memory inside the render queue
-  uint32_t* slot = mImpl->renderQueue.ReserveMessageSlot( mSceneGraphBuffers.GetUpdateBufferIndex(), sizeof( DerivedType ) );
-
-  // Construct message in the render queue memory; note that delete should not be called on the return value
-  new (slot) DerivedType( &mImpl->renderManager,  &RenderManager::RemoveGeometry, geometry );
-}
-
-void UpdateManager::SetGeometryType( Render::Geometry* geometry, uint32_t geometryType )
-{
-  typedef MessageValue2< RenderManager, Render::Geometry*, uint32_t > DerivedType;
-
-  // Reserve some memory inside the render queue
-  uint32_t* slot = mImpl->renderQueue.ReserveMessageSlot( mSceneGraphBuffers.GetUpdateBufferIndex(), sizeof( DerivedType ) );
-
-  // Construct message in the render queue memory; note that delete should not be called on the return value
-  new (slot) DerivedType( &mImpl->renderManager,  &RenderManager::SetGeometryType, geometry, geometryType );
-}
-
-void UpdateManager::SetIndexBuffer( Render::Geometry* geometry, Dali::Vector<uint16_t>& indices )
-{
-  typedef IndexBufferMessage< RenderManager > DerivedType;
-
-  // Reserve some memory inside the render queue
-  uint32_t* slot = mImpl->renderQueue.ReserveMessageSlot( mSceneGraphBuffers.GetUpdateBufferIndex(), sizeof( DerivedType ) );
-
-  // Construct message in the render queue memory; note that delete should not be called on the return value
-  new (slot) DerivedType( &mImpl->renderManager, geometry, indices );
->>>>>>> 46b672be
 }
 
 void UpdateManager::RemovePropertyBuffer( SceneGraph::PropertyBuffer* propertyBuffer )
 {
-<<<<<<< HEAD
   mImpl->propertyBufferContainer.EraseObject( propertyBuffer );
-=======
-  typedef MessageValue2< RenderManager, Render::Geometry*, Render::PropertyBuffer* > DerivedType;
-
-  // Reserve some memory inside the render queue
-  uint32_t* slot = mImpl->renderQueue.ReserveMessageSlot( mSceneGraphBuffers.GetUpdateBufferIndex(), sizeof( DerivedType ) );
-
-  // Construct message in the render queue memory; note that delete should not be called on the return value
-  new (slot) DerivedType( &mImpl->renderManager,  &RenderManager::RemoveVertexBuffer, geometry, propertyBuffer );
->>>>>>> 46b672be
 }
 
 void UpdateManager::AddGeometry( OwnerPointer< SceneGraph::Geometry >& geometry )
 {
-<<<<<<< HEAD
   geometry->Initialize( mImpl->graphics );
   mImpl->geometryContainer.PushBack( geometry.Release() );
-=======
-  typedef MessageValue2< RenderManager, Render::Geometry*, Render::PropertyBuffer* > DerivedType;
-
-  // Reserve some memory inside the render queue
-  uint32_t* slot = mImpl->renderQueue.ReserveMessageSlot( mSceneGraphBuffers.GetUpdateBufferIndex(), sizeof( DerivedType ) );
-
-  // Construct message in the render queue memory; note that delete should not be called on the return value
-  new (slot) DerivedType( &mImpl->renderManager,  &RenderManager::AttachVertexBuffer, geometry, propertyBuffer );
->>>>>>> 46b672be
 }
 
 void UpdateManager::RemoveGeometry( SceneGraph::Geometry* geometry )
 {
-<<<<<<< HEAD
   mImpl->geometryContainer.EraseObject( geometry );
-=======
-  // Message has ownership of Texture while in transit from update -> render
-  typedef MessageValue1< RenderManager, OwnerPointer< Render::Texture > > DerivedType;
-
-  // Reserve some memory inside the render queue
-  uint32_t* slot = mImpl->renderQueue.ReserveMessageSlot( mSceneGraphBuffers.GetUpdateBufferIndex(), sizeof( DerivedType ) );
-
-  // Construct message in the render queue memory; note that delete should not be called on the return value
-  new (slot) DerivedType( &mImpl->renderManager, &RenderManager::AddTexture, texture );
->>>>>>> 46b672be
 }
 
 void UpdateManager::AddTexture( OwnerPointer< SceneGraph::Texture >& texture )
 {
-<<<<<<< HEAD
   texture->Initialize( mImpl->graphics );
   mImpl->textureContainer.PushBack( texture.Release() );
-=======
-  typedef MessageValue1< RenderManager, Render::Texture* > DerivedType;
-
-  // Reserve some memory inside the render queue
-  uint32_t* slot = mImpl->renderQueue.ReserveMessageSlot( mSceneGraphBuffers.GetUpdateBufferIndex(), sizeof( DerivedType ) );
-
-  // Construct message in the render queue memory; note that delete should not be called on the return value
-  new (slot) DerivedType( &mImpl->renderManager,  &RenderManager::RemoveTexture, texture );
->>>>>>> 46b672be
 }
 
 void UpdateManager::RemoveTexture( SceneGraph::Texture* texture)
 {
   DALI_ASSERT_DEBUG( NULL != texture );
 
-<<<<<<< HEAD
   // Find the texture, use reference to pointer so we can do the erase safely
   for ( auto&& iter : mImpl->textureContainer )
   {
@@ -1454,47 +1137,18 @@
       return;
     }
   }
-=======
-  // Reserve some memory inside the message queue
-  uint32_t* slot = mImpl->renderQueue.ReserveMessageSlot( mSceneGraphBuffers.GetUpdateBufferIndex(), sizeof( DerivedType ) );
-
-  // Construct message in the message queue memory; note that delete should not be called on the return value
-  new (slot) DerivedType( &mImpl->renderManager, &RenderManager::UploadTexture, texture, pixelData, params );
-}
-
-void UpdateManager::GenerateMipmaps( Render::Texture* texture )
-{
-  typedef MessageValue1< RenderManager, Render::Texture* > DerivedType;
-
-  // Reserve some memory inside the render queue
-  uint32_t* slot = mImpl->renderQueue.ReserveMessageSlot( mSceneGraphBuffers.GetUpdateBufferIndex(), sizeof( DerivedType ) );
-
-  // Construct message in the render queue memory; note that delete should not be called on the return value
-  new (slot) DerivedType( &mImpl->renderManager,  &RenderManager::GenerateMipmaps, texture );
->>>>>>> 46b672be
 }
 
 void UpdateManager::AddFrameBuffer( OwnerPointer< SceneGraph::FrameBuffer>& frameBuffer )
 {
-<<<<<<< HEAD
   frameBuffer->Initialize( mImpl->graphics );
   mImpl->frameBufferContainer.PushBack( frameBuffer.Release() );
-=======
-  typedef MessageValue1< RenderManager, Render::FrameBuffer* > DerivedType;
-
-  // Reserve some memory inside the render queue
-  uint32_t* slot = mImpl->renderQueue.ReserveMessageSlot( mSceneGraphBuffers.GetUpdateBufferIndex(), sizeof( DerivedType ) );
-
-  // Construct message in the render queue memory; note that delete should not be called on the return value
-  new (slot) DerivedType( &mImpl->renderManager,  &RenderManager::AddFrameBuffer, frameBuffer );
->>>>>>> 46b672be
 }
 
 void UpdateManager::RemoveFrameBuffer( SceneGraph::FrameBuffer* frameBuffer)
 {
   DALI_ASSERT_DEBUG( NULL != frameBuffer );
 
-<<<<<<< HEAD
   // Find the sampler, use reference so we can safely do the erase
   for ( auto&& iter : mImpl->frameBufferContainer )
   {
@@ -1506,25 +1160,6 @@
   }
 }
 
-=======
-  // Reserve some memory inside the render queue
-  uint32_t* slot = mImpl->renderQueue.ReserveMessageSlot( mSceneGraphBuffers.GetUpdateBufferIndex(), sizeof( DerivedType ) );
-
-  // Construct message in the render queue memory; note that delete should not be called on the return value
-  new (slot) DerivedType( &mImpl->renderManager,  &RenderManager::RemoveFrameBuffer, frameBuffer );
-}
-
-void UpdateManager::AttachColorTextureToFrameBuffer( Render::FrameBuffer* frameBuffer, Render::Texture* texture, uint32_t mipmapLevel, uint32_t layer )
-{
-  typedef MessageValue4< RenderManager, Render::FrameBuffer*, Render::Texture*, uint32_t, uint32_t > DerivedType;
-
-  // Reserve some memory inside the render queue
-  uint32_t* slot = mImpl->renderQueue.ReserveMessageSlot( mSceneGraphBuffers.GetUpdateBufferIndex(), sizeof( DerivedType ) );
-
-  // Construct message in the render queue memory; note that delete should not be called on the return value
-  new (slot) DerivedType( &mImpl->renderManager,  &RenderManager::AttachColorTextureToFrameBuffer, frameBuffer, texture, mipmapLevel, layer );
-}
->>>>>>> 46b672be
 
 } // namespace SceneGraph
 
