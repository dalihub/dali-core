/*
 * Copyright (c) 2018 Samsung Electronics Co., Ltd.
 *
 * Licensed under the Apache License, Version 2.0 (the "License");
 * you may not use this file except in compliance with the License.
 * You may obtain a copy of the License at
 *
 * http://www.apache.org/licenses/LICENSE-2.0
 *
 * Unless required by applicable law or agreed to in writing, software
 * distributed under the License is distributed on an "AS IS" BASIS,
 * WITHOUT WARRANTIES OR CONDITIONS OF ANY KIND, either express or implied.
 * See the License for the specific language governing permissions and
 * limitations under the License.
 *
 */

// CLASS HEADER
#include <dali/internal/update/manager/update-manager.h>

// EXTERNAL INCLUDES
#include <dali/graphics-api/graphics-api-controller.h>

// INTERNAL INCLUDES
#include <dali/public-api/common/stage.h>

#include <dali/integration-api/core.h>
#include <dali/integration-api/debug.h>
#include <dali/integration-api/render-controller.h>
#include <dali/integration-api/graphics/graphics.h>

#include <dali/devel-api/common/owner-container.h>
#include <dali/devel-api/threading/mutex.h>
#include <dali/internal/common/core-impl.h>
#include <dali/internal/common/message.h>
#include <dali/internal/common/shader-data.h>
#include <dali/internal/event/animation/animation-playlist.h>
#include <dali/internal/event/common/notification-manager.h>
#include <dali/internal/event/common/property-notification-impl.h>
#include <dali/internal/event/common/property-notifier.h>
#include <dali/internal/event/effects/shader-factory.h>
#include <dali/internal/update/animation/scene-graph-animation.h>
#include <dali/internal/update/animation/scene-graph-animator.h>
#include <dali/internal/update/common/discard-queue.h>
#include <dali/internal/update/common/scene-graph-buffers.h>
#include <dali/internal/update/controllers/scene-controller-impl.h>
#include <dali/internal/update/gestures/scene-graph-pan-gesture.h>
<<<<<<< HEAD
#include <dali/internal/update/graphics/graphics-algorithms.h>
=======
#include <dali/internal/update/manager/frame-callback-processor.h>
>>>>>>> 86371f91
#include <dali/internal/update/manager/render-task-processor.h>
#include <dali/internal/update/manager/sorted-layers.h>
#include <dali/internal/update/manager/transform-manager.h>
#include <dali/internal/update/manager/update-algorithms.h>
#include <dali/internal/update/manager/update-manager-debug.h>
#include <dali/internal/update/nodes/node.h>
#include <dali/internal/update/nodes/scene-graph-layer.h>
#include <dali/internal/update/queue/update-message-queue.h>
#include <dali/internal/update/render-tasks/scene-graph-camera.h>
#include <dali/internal/update/render-tasks/scene-graph-render-task-list.h>
#include <dali/internal/update/render-tasks/scene-graph-render-task.h>
#include <dali/internal/update/rendering/render-instruction-container.h>
#include <dali/internal/update/rendering/shader-cache.h>

#include <dali/graphics-api/graphics-api-buffer-factory.h>
#include <dali/graphics-api/graphics-api-buffer.h>


// Un-comment to enable node tree debug logging
//#define NODE_TREE_LOGGING 1

#if ( defined( DEBUG_ENABLED ) && defined( NODE_TREE_LOGGING ) )
#define SNAPSHOT_NODE_LOGGING \
const int FRAME_COUNT_TRIGGER = 16;\
if( mImpl->frameCounter >= FRAME_COUNT_TRIGGER )\
  {\
    if ( NULL != mImpl->root )\
    {\
      mImpl->frameCounter = 0;\
      PrintNodeTree( *mImpl->root, mSceneGraphBuffers.GetUpdateBufferIndex(), "" );\
    }\
  }\
mImpl->frameCounter++;
#else
#define SNAPSHOT_NODE_LOGGING
#endif

#if defined(DEBUG_ENABLED)
extern Debug::Filter* gRenderTaskLogFilter;
#endif


using namespace Dali::Integration;
using Dali::Internal::Update::MessageQueue;

namespace Dali
{

namespace Internal
{

namespace SceneGraph
{

namespace
{
/**
 * Helper to reset animate-able objects to base values
 * @param container to iterate over
 * @param updateBufferIndex to use
 */
template< class T >
inline void ResetToBaseValues( OwnerContainer<T*>& container, BufferIndex updateBufferIndex )
{
  // Reset animatable properties to base values
  // use reference to avoid extra copies of the iterator
  for( auto&& iter : container )
  {
    iter->ResetToBaseValues( updateBufferIndex );
  }
}

/**
 * Helper to Erase an object from OwnerContainer using discard queue
 * @param container to remove from
 * @param object to remove
 * @param discardQueue to put the object to
 * @param updateBufferIndex to use
 */
template < class T >
inline void EraseUsingDiscardQueue( OwnerContainer<T*>& container, T* object, DiscardQueue& discardQueue, BufferIndex updateBufferIndex )
{
  DALI_ASSERT_DEBUG( object && "NULL object not allowed" );

  // need to use the reference version of auto as we need the pointer to the pointer for the Release call below
  for( auto&& iter : container )
  {
    if ( iter == object )
    {
      // Transfer ownership to the discard queue, this keeps the object alive, until the render-thread has finished with it
      discardQueue.Add( updateBufferIndex, container.Release( &iter ) ); // take the address of the reference to a pointer (iter)
      return; // return as we only ever remove one object. Iterators to container are now invalidated as well so cannot continue
    }
  }
}

/**
 * Descends into node's hierarchy and sorts the children of each child according to their depth-index.
 * @param[in] node The node whose hierarchy to descend
 */
void SortSiblingNodesRecursively( Node& node )
{
  NodeContainer& container = node.GetChildren();
  std::sort( container.Begin(), container.End(),
             []( Node* a, Node* b ) { return a->GetDepthIndex() < b->GetDepthIndex(); } );

  // Descend tree and sort as well
  for( auto&& iter : container )
  {
    SortSiblingNodesRecursively( *iter );
  }
}

} // unnamed namespace


/**
 * Structure to contain UpdateManager internal data
 */
struct UpdateManager::Impl
{
  Impl( NotificationManager& notificationManager,
        CompleteNotificationInterface& animationPlaylist,
        PropertyNotifier& propertyNotifier,
        DiscardQueue& discardQueue,
        RenderController& renderController,
        SceneGraphBuffers& sceneGraphBuffers,
        RenderTaskProcessor& renderTaskProcessor,
        Integration::Graphics::Graphics& graphics )
  : notificationManager( notificationManager ),
    transformManager(),
    animationPlaylist( animationPlaylist ),
    propertyNotifier( propertyNotifier ),
    discardQueue( discardQueue ),
    renderController( renderController ),
    sceneController( NULL ),
    graphicsAlgorithms(),
    renderInstructions( ),
    renderTaskProcessor( renderTaskProcessor ),
    graphics( graphics ),
    backgroundColor( Dali::Stage::DEFAULT_BACKGROUND_COLOR ),
    taskList( /*renderMessageDispatcher*/ ),
    systemLevelTaskList( /*renderMessageDispatcher*/ ),
    root( NULL ),
    systemLevelRoot( NULL ),
    renderers(),
    textureSets(),
    shaders(),
    panGestureProcessor( NULL ),
    messageQueue( renderController, sceneGraphBuffers ),
    frameCallbackProcessor( NULL ),
    keepRenderingSeconds( 0.0f ),
    nodeDirtyFlags( TransformFlag ), // set to TransformFlag to ensure full update the first time through Update()
    frameCounter( 0 ),
    renderingBehavior( DevelStage::Rendering::IF_REQUIRED ),
    animationFinishedDuringUpdate( false ),
    previousUpdateScene( false ),
    renderTaskWaiting( false ),
    renderersAdded( false ),
    surfaceRectChanged( false ),
    shaderCache( graphics.GetController() )
  {
    sceneController = new SceneControllerImpl( discardQueue );

    // create first 'dummy' node
    nodes.PushBack(0u);
  }

  ~Impl()
  {
    // Disconnect render tasks from nodes, before destroying the nodes
    RenderTaskList::RenderTaskContainer& tasks = taskList.GetTasks();
    for ( auto&& iter : tasks )
    {
      iter->SetSourceNode( NULL );
    }
    // ..repeat for system level RenderTasks
    RenderTaskList::RenderTaskContainer& systemLevelTasks = systemLevelTaskList.GetTasks();
    for ( auto&& iter : systemLevelTasks )
    {
      iter->SetSourceNode( NULL );
    }

    // UpdateManager owns the Nodes. Although Nodes are pool allocated they contain heap allocated parts
    // like custom properties, which get released here
    Vector<Node*>::Iterator iter = nodes.Begin()+1;
    Vector<Node*>::Iterator endIter = nodes.End();
    for(;iter!=endIter;++iter)
    {
      (*iter)->OnDestroy();
      Node::Delete(*iter);
    }

    // If there is root, reset it, otherwise do nothing as rendering was never started
    if( root )
    {
      root->OnDestroy();

      Node::Delete( root );
      root = NULL;
    }

    if( systemLevelRoot )
    {
      systemLevelRoot->OnDestroy();

      Node::Delete( systemLevelRoot );
      systemLevelRoot = NULL;
    }

    delete sceneController;
  }

  /**
   * Lazy init for FrameCallbackProcessor.
   */
  FrameCallbackProcessor& GetFrameCallbackProcessor()
  {
    if( ! frameCallbackProcessor )
    {
      frameCallbackProcessor = new FrameCallbackProcessor( transformManager, *root );
    }
    return *frameCallbackProcessor;
  }

  SceneGraphBuffers                    sceneGraphBuffers;             ///< Used to keep track of which buffers are being written or read
  NotificationManager&                 notificationManager;           ///< Queues notification messages for the event-thread.
  TransformManager                     transformManager;              ///< Used to update the transformation matrices of the nodes
  CompleteNotificationInterface&       animationPlaylist;             ///< Holds handles to all the animations
  PropertyNotifier&                    propertyNotifier;              ///< Provides notification to applications when properties are modified.

  DiscardQueue&                        discardQueue;                  ///< Nodes are added here when disconnected from the scene-graph.
  RenderController&                    renderController;              ///< render controller
  SceneControllerImpl*                 sceneController;               ///< scene controller
  GraphicsAlgorithms                   graphicsAlgorithms;            ///< Graphics algorithms
  RenderInstructionContainer           renderInstructions;            ///< Used to prepare the render instructions @todo GRAPHICS Remove
  RenderTaskProcessor&                 renderTaskProcessor;           ///< Handles RenderTasks and RenderInstrucitons

  Integration::Graphics::Graphics&     graphics;                      ///< Graphics

  Vector4                              backgroundColor;               ///< The glClear color used at the beginning of each frame.

  RenderTaskList                       taskList;                      ///< The list of scene graph render-tasks
  RenderTaskList                       systemLevelTaskList;           ///< Separate render-tasks for system-level content

  Layer*                               root;                          ///< The root node (root is a layer)
  Layer*                               systemLevelRoot;               ///< A separate root-node for system-level content

  Vector<Node*>                        nodes;                         ///< A container of all instantiated nodes

  SortedLayerPointers                  sortedLayers;                  ///< A container of Layer pointers sorted by depth
  SortedLayerPointers                  systemLevelSortedLayers;       ///< A separate container of system-level Layers

  OwnerContainer< Camera* >            cameras;                       ///< A container of cameras
  OwnerContainer< PropertyOwner* >     customObjects;                 ///< A container of owned objects (with custom properties)

  OwnerContainer< PropertyResetterBase* > propertyResetters;          ///< A container of property resetters
  AnimationContainer                   animations;                    ///< A container of owned animations
  PropertyNotificationContainer        propertyNotifications;         ///< A container of owner property notifications.
  OwnerContainer< Renderer* >          renderers;                     ///< A container of owned renderers
  OwnerContainer< TextureSet* >        textureSets;                   ///< A container of owned texture sets
  OwnerContainer< Shader* >            shaders;                       ///< A container of owned shaders
  OwnerContainer< Sampler* >           samplerContainer;              ///< A container of owned samplers
  OwnerContainer< Texture* >           textureContainer;              ///< A container of owned textures
  OwnerContainer< FrameBuffer* >       frameBufferContainer;          ///< A container of owned framebuffers
  OwnerContainer< PropertyBuffer* >    propertyBufferContainer;       ///< A container of owned property buffers
  OwnerContainer< Geometry* >          geometryContainer;             ///< A container of owned Geometries

  OwnerPointer< PanGesture >           panGestureProcessor;           ///< Owned pan gesture processor; it lives for the lifecycle of UpdateManager

  MessageQueue                         messageQueue;                  ///< The messages queued from the event-thread

  OwnerPointer<FrameCallbackProcessor> frameCallbackProcessor;        ///< Owned FrameCallbackProcessor, only created if required.

  float                                keepRenderingSeconds;          ///< Set via Dali::Stage::KeepRendering
  int                                  nodeDirtyFlags;                ///< cumulative node dirty flags from previous frame
  int                                  frameCounter;                  ///< Frame counter used in debugging to choose which frame to debug and which to ignore.

  DevelStage::Rendering                renderingBehavior;             ///< Set via DevelStage::SetRenderingBehavior

  bool                                 animationFinishedDuringUpdate; ///< Flag whether any animations finished during the Update()
  bool                                 previousUpdateScene;           ///< True if the scene was updated in the previous frame (otherwise it was optimized out)
  bool                                 renderTaskWaiting;             ///< A REFRESH_ONCE render task is waiting to be rendered
  bool                                 renderersAdded;                ///< Flag to keep track when renderers have been added to avoid unnecessary processing
  bool                                 surfaceRectChanged;            ///< True if the default surface rect is changed
  ShaderCache                          shaderCache;

private:

  Impl( const Impl& ); ///< Undefined
  Impl& operator=( const Impl& ); ///< Undefined
};

UpdateManager::UpdateManager( NotificationManager&             notificationManager,
                              CompleteNotificationInterface&   animationFinishedNotifier,
                              PropertyNotifier&                propertyNotifier,
                              DiscardQueue&                    discardQueue,
                              RenderController&                controller,
                              RenderTaskProcessor&             renderTaskProcessor,
                              Integration::Graphics::Graphics& graphics )
: mImpl( new Impl( notificationManager,
                   animationFinishedNotifier,
                   propertyNotifier,
                   discardQueue,
                   controller,
                   mSceneGraphBuffers,
                   renderTaskProcessor,
                   graphics) )
{
}

UpdateManager::~UpdateManager()
{
  // required due to unique_ptr to mImpl
}


void UpdateManager::InstallRoot( OwnerPointer<Layer>& layer, bool systemLevel )
{
  DALI_ASSERT_DEBUG( layer->IsLayer() );
  DALI_ASSERT_DEBUG( layer->GetParent() == NULL);

  if ( !systemLevel )
  {
    DALI_ASSERT_DEBUG( mImpl->root == NULL && "Root Node already installed" );
    mImpl->root = layer.Release();
    mImpl->root->CreateTransform( &mImpl->transformManager );
    mImpl->root->SetRoot(true);
  }
  else
  {
    DALI_ASSERT_DEBUG( mImpl->systemLevelRoot == NULL && "System-level Root Node already installed" );
    mImpl->systemLevelRoot = layer.Release();
    mImpl->systemLevelRoot->CreateTransform( &mImpl->transformManager );
    mImpl->systemLevelRoot->SetRoot(true);
  }
}

void UpdateManager::AddNode( OwnerPointer<Node>& node )
{
  DALI_ASSERT_ALWAYS( NULL == node->GetParent() ); // Should not have a parent yet

  // Nodes must be sorted by pointer
  Node* rawNode = node.Release();
  Vector<Node*>::Iterator begin = mImpl->nodes.Begin();
  for( Vector<Node*>::Iterator iter = mImpl->nodes.End()-1; iter >= begin; --iter )
  {
    if( rawNode > (*iter) )
    {
      mImpl->nodes.Insert((iter+1), rawNode );
      rawNode->CreateTransform( &mImpl->transformManager );
      return;
    }
  }
}

void UpdateManager::ConnectNode( Node* parent, Node* node )
{
  DALI_ASSERT_ALWAYS( NULL != parent );
  DALI_ASSERT_ALWAYS( NULL != node );
  DALI_ASSERT_ALWAYS( NULL == node->GetParent() ); // Should not have a parent yet

  parent->ConnectChild( node );
}

void UpdateManager::DisconnectNode( Node* node )
{
  Node* parent = node->GetParent();
  DALI_ASSERT_ALWAYS( NULL != parent );
  parent->SetDirtyFlag( ChildDeletedFlag ); // make parent dirty so that render items dont get reused

  parent->DisconnectChild( mSceneGraphBuffers.GetUpdateBufferIndex(), *node );
}

void UpdateManager::DestroyNode( Node* node )
{
  DALI_ASSERT_ALWAYS( NULL != node );
  DALI_ASSERT_ALWAYS( NULL == node->GetParent() ); // Should have been disconnected

  Vector<Node*>::Iterator iter = mImpl->nodes.Begin()+1;
  Vector<Node*>::Iterator endIter = mImpl->nodes.End();
  for(;iter!=endIter;++iter)
  {
    if((*iter) == node)
    {
      mImpl->nodes.Erase(iter);
      break;
    }
  }

  mImpl->discardQueue.Add( mSceneGraphBuffers.GetUpdateBufferIndex(), node );

  // Notify the Node about impending destruction
  node->OnDestroy();
}

void UpdateManager::AddCamera( OwnerPointer< Camera >& camera )
{
  mImpl->cameras.PushBack( camera.Release() ); // takes ownership
}

void UpdateManager::RemoveCamera( const Camera* camera )
{
  // Find the camera and destroy it
  EraseUsingDiscardQueue( mImpl->cameras, const_cast<Camera*>( camera ), mImpl->discardQueue, mSceneGraphBuffers.GetUpdateBufferIndex() );
}

void UpdateManager::AddObject( OwnerPointer<PropertyOwner>& object )
{
  mImpl->customObjects.PushBack( object.Release() );
}

void UpdateManager::RemoveObject( PropertyOwner* object )
{
  mImpl->customObjects.EraseObject( object );
}

void UpdateManager::AddAnimation( OwnerPointer< SceneGraph::Animation >& animation )
{
  mImpl->animations.PushBack( animation.Release() );
}

void UpdateManager::StopAnimation( Animation* animation )
{
  DALI_ASSERT_DEBUG( animation && "NULL animation called to stop" );

  bool animationFinished = animation->Stop( mSceneGraphBuffers.GetUpdateBufferIndex() );

  mImpl->animationFinishedDuringUpdate = mImpl->animationFinishedDuringUpdate || animationFinished;
}

void UpdateManager::RemoveAnimation( Animation* animation )
{
  DALI_ASSERT_DEBUG( animation && "NULL animation called to remove" );

  animation->OnDestroy( mSceneGraphBuffers.GetUpdateBufferIndex() );

  DALI_ASSERT_DEBUG( animation->GetState() == Animation::Destroyed );
}

bool UpdateManager::IsAnimationRunning() const
{
  // Find any animation that isn't stopped or paused
  for ( auto&& iter : mImpl->animations )
  {
    const Animation::State state = iter->GetState();

    if (state != Animation::Stopped &&
        state != Animation::Paused)
    {
      return true; // stop iteration as soon as first one is found
    }
  }

  return false;
}

void UpdateManager::AddPropertyResetter( OwnerPointer<PropertyResetterBase>& propertyResetter )
{
  propertyResetter->Initialize();
  mImpl->propertyResetters.PushBack( propertyResetter.Release() );
}

void UpdateManager::AddPropertyNotification( OwnerPointer< PropertyNotification >& propertyNotification )
{
  mImpl->propertyNotifications.PushBack( propertyNotification.Release() );
}

void UpdateManager::RemovePropertyNotification( PropertyNotification* propertyNotification )
{
  mImpl->propertyNotifications.EraseObject( propertyNotification );
}

void UpdateManager::PropertyNotificationSetNotify( PropertyNotification* propertyNotification, PropertyNotification::NotifyMode notifyMode )
{
  DALI_ASSERT_DEBUG( propertyNotification && "propertyNotification scene graph object missing" );
  propertyNotification->SetNotifyMode( notifyMode );
}

void UpdateManager::AddShader( OwnerPointer< Shader >& shader )
{
  shader->Initialize( mImpl->graphics, mImpl->shaderCache );
  mImpl->shaders.PushBack( shader.Release() );
}

void UpdateManager::RemoveShader( Shader* shader )
{
  // Find the shader and destroy it
  EraseUsingDiscardQueue( mImpl->shaders, shader, mImpl->discardQueue, mSceneGraphBuffers.GetUpdateBufferIndex() );
}

void UpdateManager::AddRenderer( OwnerPointer< Renderer >& renderer )
{
  renderer->Initialize( mImpl->graphics );
  mImpl->renderers.PushBack( renderer.Release() );
  mImpl->renderersAdded = true;
}

void UpdateManager::RemoveRenderer( Renderer* renderer )
{
  // Find the renderer and destroy it
  // @todo Don't need to use discard queue for SceneGraph::Renderer any more ( No dependency from Graphics::RenderCommand )
  EraseUsingDiscardQueue( mImpl->renderers, renderer, mImpl->discardQueue, mSceneGraphBuffers.GetUpdateBufferIndex() );
}

void UpdateManager::SetPanGestureProcessor( PanGesture* panGestureProcessor )
{
  DALI_ASSERT_DEBUG( NULL != panGestureProcessor );

  mImpl->panGestureProcessor = panGestureProcessor;
}

void UpdateManager::AddTextureSet( OwnerPointer< TextureSet >& textureSet )
{
  mImpl->textureSets.PushBack( textureSet.Release() );
}

void UpdateManager::RemoveTextureSet( TextureSet* textureSet )
{
  mImpl->textureSets.EraseObject( textureSet );
}

RenderTaskList* UpdateManager::GetRenderTaskList( bool systemLevel )
{
  if ( !systemLevel )
  {
    // copy the list, this is only likely to happen once in application life cycle
    return &(mImpl->taskList);
  }
  else
  {
    // copy the list, this is only likely to happen once in application life cycle
    return &(mImpl->systemLevelTaskList);
  }
}

unsigned int* UpdateManager::ReserveMessageSlot( std::size_t size, bool updateScene )
{
  return mImpl->messageQueue.ReserveMessageSlot( size, updateScene );
}

void UpdateManager::EventProcessingStarted()
{
  mImpl->messageQueue.EventProcessingStarted();
}

bool UpdateManager::FlushQueue()
{
  return mImpl->messageQueue.FlushQueue();
}

void UpdateManager::ResetProperties( BufferIndex bufferIndex )
{
  // Clear the "animations finished" flag; This should be set if any (previously playing) animation is stopped
  mImpl->animationFinishedDuringUpdate = false;

  // Reset all animating / constrained properties
  std::vector<PropertyResetterBase*>toDelete;
  for( auto&& element : mImpl->propertyResetters )
  {
    element->ResetToBaseValue( bufferIndex );
    if( element->IsFinished() )
    {
      toDelete.push_back( element );
    }
  }

  // If a resetter is no longer required (the animator or constraint has been removed), delete it.
  for( auto&& elementPtr : toDelete )
  {
    mImpl->propertyResetters.EraseObject( elementPtr );
  }

  // Clear node dirty flags
  Vector<Node*>::Iterator iter = mImpl->nodes.Begin()+1;
  Vector<Node*>::Iterator endIter = mImpl->nodes.End();
  for( ;iter != endIter; ++iter )
  {
    (*iter)->ResetDirtyFlags( bufferIndex );
  }
}

bool UpdateManager::ProcessGestures( BufferIndex bufferIndex, unsigned int lastVSyncTimeMilliseconds, unsigned int nextVSyncTimeMilliseconds )
{
  bool gestureUpdated( false );

  if( mImpl->panGestureProcessor )
  {
    // gesture processor only supports default properties
    mImpl->panGestureProcessor->ResetDefaultProperties( bufferIndex ); // Needs to be done every time as gesture data is written directly to an update-buffer rather than via a message
    gestureUpdated |= mImpl->panGestureProcessor->UpdateProperties( lastVSyncTimeMilliseconds, nextVSyncTimeMilliseconds );
  }

  return gestureUpdated;
}

void UpdateManager::Animate( BufferIndex bufferIndex, float elapsedSeconds )
{
  AnimationContainer &animations = mImpl->animations;
  AnimationIter iter = animations.Begin();
  bool animationLooped = false;

  while ( iter != animations.End() )
  {
    Animation* animation = *iter;
    bool finished = false;
    bool looped = false;
    bool progressMarkerReached = false;
    animation->Update( bufferIndex, elapsedSeconds, looped, finished, progressMarkerReached );

    if ( progressMarkerReached )
    {
      mImpl->notificationManager.QueueMessage( Internal::NotifyProgressReachedMessage( mImpl->animationPlaylist, animation ) );
    }

    mImpl->animationFinishedDuringUpdate = mImpl->animationFinishedDuringUpdate || finished;
    animationLooped = animationLooped || looped;

    // Remove animations that had been destroyed but were still waiting for an update
    if (animation->GetState() == Animation::Destroyed)
    {
      iter = animations.Erase(iter);
    }
    else
    {
      ++iter;
    }
  }

  // queue the notification on finished or looped (to update loop count)
  if ( mImpl->animationFinishedDuringUpdate || animationLooped )
  {
    // The application should be notified by NotificationManager, in another thread
    mImpl->notificationManager.QueueCompleteNotification( &mImpl->animationPlaylist );
  }
}

void UpdateManager::ConstrainCustomObjects( BufferIndex bufferIndex )
{
  //Constrain custom objects (in construction order)
  for ( auto&& object : mImpl->customObjects )
  {
    ConstrainPropertyOwner( *object, bufferIndex );
  }
}

void UpdateManager::ConstrainRenderTasks( BufferIndex bufferIndex )
{
  // Constrain system-level render-tasks
  const RenderTaskList::RenderTaskContainer& systemLevelTasks = mImpl->systemLevelTaskList.GetTasks();
  for ( auto&& task : systemLevelTasks )
  {
    ConstrainPropertyOwner( *task, bufferIndex );
  }

  // Constrain render-tasks
  const RenderTaskList::RenderTaskContainer& tasks = mImpl->taskList.GetTasks();
  for ( auto&& task : tasks )
  {
    ConstrainPropertyOwner( *task, bufferIndex );
  }
}

void UpdateManager::ConstrainShaders( BufferIndex bufferIndex )
{
  // constrain shaders... (in construction order)
  for ( auto&& shader : mImpl->shaders )
  {
    ConstrainPropertyOwner( *shader, bufferIndex );
  }
}

void UpdateManager::ProcessPropertyNotifications( BufferIndex bufferIndex )
{
  for( auto&& notification : mImpl->propertyNotifications )
  {
    bool valid = notification->Check( bufferIndex );
    if(valid)
    {
      mImpl->notificationManager.QueueMessage( PropertyChangedMessage( mImpl->propertyNotifier, notification, notification->GetValidity() ) );
    }
  }
}

void UpdateManager::UpdateRenderers( BufferIndex bufferIndex )
{
  auto rendererCount = mImpl->renderers.Count();
  for( auto i = 0u; i < rendererCount; ++i )
  {
    //Apply constraints
    ConstrainPropertyOwner( *mImpl->renderers[i], bufferIndex );
  }
}

void UpdateManager::PrepareRenderers( BufferIndex bufferIndex )
{
  auto rendererCount = mImpl->renderers.Count();
  for( auto i = 0u; i < rendererCount; ++i )
  {
    mImpl->renderers[i]->PrepareRender( bufferIndex );
  }
}

void UpdateManager::UpdateNodes( BufferIndex bufferIndex )
{
  mImpl->nodeDirtyFlags = NothingFlag;

  if ( !mImpl->root )
  {
    return;
  }

  // Prepare resources, update shaders, for each node
  // And add the renderers to the sorted layers. Start from root, which is also a layer
  mImpl->nodeDirtyFlags = UpdateNodeTree( *( mImpl->root ), bufferIndex );

  if ( mImpl->systemLevelRoot )
  {
    mImpl->nodeDirtyFlags |= UpdateNodeTree( *( mImpl->systemLevelRoot ), bufferIndex );
  }
}

unsigned int UpdateManager::Update( float elapsedSeconds,
                                    unsigned int lastVSyncTimeMilliseconds,
                                    unsigned int nextVSyncTimeMilliseconds,
                                    bool renderToFboEnabled,
                                    bool isRenderingToFbo )
{
  const BufferIndex bufferIndex = mSceneGraphBuffers.GetUpdateBufferIndex();

  //Clear nodes/resources which were previously discarded
  mImpl->discardQueue.Clear( bufferIndex );

  //Process Touches & Gestures
  const bool gestureUpdated = ProcessGestures( bufferIndex, lastVSyncTimeMilliseconds, nextVSyncTimeMilliseconds );

  bool updateScene = // The scene-graph requires an update if..
      (mImpl->nodeDirtyFlags & RenderableUpdateFlags) ||    // ..nodes were dirty in previous frame OR
      IsAnimationRunning()                            ||    // ..at least one animation is running OR
      mImpl->messageQueue.IsSceneUpdateRequired()     ||    // ..a message that modifies the scene graph node tree is queued OR
      gestureUpdated;                                       // ..a gesture property was updated


  // Although the scene-graph may not require an update, we still need to synchronize double-buffered
  // values if the scene was updated in the previous frame.
  if( updateScene || mImpl->previousUpdateScene )
  {
    //Reset properties from the previous update
    ResetProperties( bufferIndex );
    mImpl->transformManager.ResetToBaseValue();
  }

  // Process the queued scene messages. Note, MessageQueue::FlushQueue may be called
  // between calling IsSceneUpdateRequired() above and here, so updateScene should
  // be set again
  updateScene |= mImpl->messageQueue.ProcessMessages( bufferIndex );

  // Although the scene-graph may not require an update, we still need to synchronize double-buffered
  // renderer lists if the scene was updated in the previous frame.
  // We should not start skipping update steps or reusing lists until there has been two frames where nothing changes
  if( updateScene || mImpl->previousUpdateScene )
  {
    //Animate
    Animate( bufferIndex, elapsedSeconds );

    //Constraint custom objects
    ConstrainCustomObjects( bufferIndex );

    //Clear the lists of renderers from the previous update
    for( size_t i(0); i<mImpl->sortedLayers.size(); ++i )
    {
      mImpl->sortedLayers[i]->ClearRenderables();
    }

    for( size_t i(0); i<mImpl->systemLevelSortedLayers.size(); ++i )
    {
      mImpl->systemLevelSortedLayers[i]->ClearRenderables();
    }

    //Update node hierarchy, apply constraints and perform sorting / culling.
    //This will populate each Layer with a list of renderers which are ready.
    UpdateNodes( bufferIndex );

    //Apply constraints to RenderTasks, shaders
    ConstrainRenderTasks( bufferIndex );
    ConstrainShaders( bufferIndex );

    //Update renderers and apply constraints
    UpdateRenderers( bufferIndex );

    //Update the transformations of all the nodes
    mImpl->transformManager.Update();

    // Call the frame-callback-processor if set
    if( mImpl->frameCallbackProcessor )
    {
      mImpl->frameCallbackProcessor->Update( bufferIndex, elapsedSeconds );
    }

    //Process Property Notifications
    ProcessPropertyNotifications( bufferIndex );

    //Update cameras
    for( auto&& cameraIterator : mImpl->cameras )
    {
      cameraIterator->Update( bufferIndex );
    }

    //Process the RenderTasks if renderers exist. This creates the instructions for rendering the next frame.
    //reset the update buffer index and make sure there is enough room in the instruction container
    if( mImpl->renderersAdded )
    {
      mImpl->renderInstructions.ResetAndReserve(bufferIndex,
                                                mImpl->taskList.GetTasks().Count() +
                                                    mImpl->systemLevelTaskList.GetTasks().Count());

      if ( NULL != mImpl->root )
      {
        mImpl->renderTaskProcessor.Process( bufferIndex,
                                            mImpl->taskList,
                                            *mImpl->root,
                                            mImpl->sortedLayers,
                                            mImpl->renderInstructions,
                                            renderToFboEnabled,
                                            isRenderingToFbo );

        // Process the system-level RenderTasks last
        if ( NULL != mImpl->systemLevelRoot )
        {
          mImpl->renderTaskProcessor.Process( bufferIndex,
                                              mImpl->systemLevelTaskList,
                                              *mImpl->systemLevelRoot,
                                              mImpl->systemLevelSortedLayers,
                                              mImpl->renderInstructions,
                                              renderToFboEnabled,
                                              isRenderingToFbo );
        }
      }

      // generate graphics objects
      PrepareRenderers( bufferIndex );
      mImpl->graphicsAlgorithms.SubmitRenderInstructions( mImpl->graphics.GetController(), mImpl->renderInstructions, bufferIndex );
    }
  }

  // check the countdown and notify (note, at the moment this is only done for normal tasks, not for systemlevel tasks)
  bool doRenderOnceNotify = false;
  mImpl->renderTaskWaiting = false;
  for ( auto&& renderTask : mImpl->taskList.GetTasks() )
  {
    renderTask->UpdateState();

    if( renderTask->IsWaitingToRender() &&
        renderTask->ReadyToRender( bufferIndex ) /*avoid updating forever when source actor is off-stage*/ )
    {
      mImpl->renderTaskWaiting = true; // keep update/render threads alive
    }

    if( renderTask->HasRendered() )
    {
      doRenderOnceNotify = true;
    }
  }

  if( doRenderOnceNotify )
  {
    DALI_LOG_INFO(gRenderTaskLogFilter, Debug::General, "Notify a render task has finished\n");
    mImpl->notificationManager.QueueCompleteNotification( mImpl->taskList.GetCompleteNotificationInterface() );
  }

  // Macro is undefined in release build.
  SNAPSHOT_NODE_LOGGING;

  // A ResetProperties() may be required in the next frame
  mImpl->previousUpdateScene = updateScene;

  // Check whether further updates are required
  unsigned int keepUpdating = KeepUpdatingCheck( elapsedSeconds );

  // tell the update manager that we're done so the queue can be given to event thread
  mImpl->notificationManager.UpdateCompleted();

  // The update has finished; swap the double-buffering indices
  mSceneGraphBuffers.Swap();

  return keepUpdating;
}

unsigned int UpdateManager::KeepUpdatingCheck( float elapsedSeconds ) const
{
  // Update the duration set via Stage::KeepRendering()
  if ( mImpl->keepRenderingSeconds > 0.0f )
  {
    mImpl->keepRenderingSeconds -= elapsedSeconds;
  }

  unsigned int keepUpdatingRequest = KeepUpdating::NOT_REQUESTED;

  // If the rendering behavior is set to continuously render, then continue to render.
  // If Stage::KeepRendering() has been called, then continue until the duration has elapsed.
  // Keep updating until no messages are received and no animations are running.
  // If an animation has just finished, update at least once more for Discard end-actions.
  // No need to check for renderQueue as there is always a render after update and if that
  // render needs another update it will tell the adaptor to call update again

  if ( ( mImpl->renderingBehavior == DevelStage::Rendering::CONTINUOUSLY ) ||
       ( mImpl->keepRenderingSeconds > 0.0f ) )
  {
    keepUpdatingRequest |= KeepUpdating::STAGE_KEEP_RENDERING;
  }

  if ( IsAnimationRunning() ||
       mImpl->animationFinishedDuringUpdate )
  {
    keepUpdatingRequest |= KeepUpdating::ANIMATIONS_RUNNING;
  }

  if ( mImpl->renderTaskWaiting )
  {
    keepUpdatingRequest |= KeepUpdating::RENDER_TASK_SYNC;
  }

  return keepUpdatingRequest;
}

void UpdateManager::SetBackgroundColor( const Vector4& color )
{
  mImpl->taskList.GetTasks()[0]->SetClearEnabled( true );
  mImpl->taskList.GetTasks()[0]->SetClearColor( 0, color );
  mImpl->taskList.GetTasks()[0]->SetClearColor( 1, color );
}

void UpdateManager::SetDefaultSurfaceRect( const Rect<int>& rect )
{
  mImpl->surfaceRectChanged = true;

  DALI_ASSERT_ALWAYS( true && "GRAPHICS: FIXME" );
}

void UpdateManager::KeepRendering( float durationSeconds )
{
  mImpl->keepRenderingSeconds = std::max( mImpl->keepRenderingSeconds, durationSeconds );
}

void UpdateManager::SetRenderingBehavior( DevelStage::Rendering renderingBehavior )
{
  mImpl->renderingBehavior = renderingBehavior;
}

void UpdateManager::SetLayerDepths( const SortedLayerPointers& layers, bool systemLevel )
{
  if ( !systemLevel )
  {
    // just copy the vector of pointers
    mImpl->sortedLayers = layers;
  }
  else
  {
    mImpl->systemLevelSortedLayers = layers;
  }
}

void UpdateManager::SetDepthIndices( OwnerPointer< NodeDepths >& nodeDepths )
{
  // note,this vector is already in depth order. It could be used as-is to
  // remove sorting in update algorithm. However, it lacks layer boundary markers.
  for( auto&& iter : nodeDepths->nodeDepths )
  {
    iter.node->SetDepthIndex( iter.sortedDepth );
  }

  // Go through node hierarchy and rearrange siblings according to depth-index
  SortSiblingNodesRecursively( *( mImpl->root ) );
}

bool UpdateManager::IsDefaultSurfaceRectChanged()
{
  bool surfaceRectChanged = mImpl->surfaceRectChanged;

  // Reset the flag
  mImpl->surfaceRectChanged = false;

  return surfaceRectChanged;
}

<<<<<<< HEAD
void UpdateManager::AddSampler( OwnerPointer< SceneGraph::Sampler >& sampler )
=======
void UpdateManager::AddFrameCallback( FrameCallbackInterface* frameCallback, const Node* rootNode )
{
  mImpl->GetFrameCallbackProcessor().AddFrameCallback( frameCallback, rootNode );
}

void UpdateManager::RemoveFrameCallback( FrameCallbackInterface* frameCallback )
{
  mImpl->GetFrameCallbackProcessor().RemoveFrameCallback( frameCallback );
}

void UpdateManager::AddSampler( OwnerPointer< Render::Sampler >& sampler )
{
  // Message has ownership of Sampler while in transit from update to render
  typedef MessageValue1< RenderManager, OwnerPointer< Render::Sampler > > DerivedType;

  // Reserve some memory inside the render queue
  unsigned int* slot = mImpl->renderQueue.ReserveMessageSlot( mSceneGraphBuffers.GetUpdateBufferIndex(), sizeof( DerivedType ) );

  // Construct message in the render queue memory; note that delete should not be called on the return value
  new (slot) DerivedType( &mImpl->renderManager,  &RenderManager::AddSampler, sampler );
}

void UpdateManager::RemoveSampler( Render::Sampler* sampler )
{
  typedef MessageValue1< RenderManager, Render::Sampler* > DerivedType;

  // Reserve some memory inside the render queue
  unsigned int* slot = mImpl->renderQueue.ReserveMessageSlot( mSceneGraphBuffers.GetUpdateBufferIndex(), sizeof( DerivedType ) );

  // Construct message in the render queue memory; note that delete should not be called on the return value
  new (slot) DerivedType( &mImpl->renderManager,  &RenderManager::RemoveSampler, sampler );
}

void UpdateManager::SetFilterMode( Render::Sampler* sampler, unsigned int minFilterMode, unsigned int magFilterMode )
{
  typedef MessageValue3< RenderManager, Render::Sampler*, unsigned int, unsigned int > DerivedType;

  // Reserve some memory inside the render queue
  unsigned int* slot = mImpl->renderQueue.ReserveMessageSlot( mSceneGraphBuffers.GetUpdateBufferIndex(), sizeof( DerivedType ) );

  // Construct message in the render queue memory; note that delete should not be called on the return value
  new (slot) DerivedType( &mImpl->renderManager,  &RenderManager::SetFilterMode, sampler, minFilterMode, magFilterMode );
}

void UpdateManager::SetWrapMode( Render::Sampler* sampler, unsigned int rWrapMode, unsigned int sWrapMode, unsigned int tWrapMode )
{
  typedef MessageValue4< RenderManager, Render::Sampler*, unsigned int, unsigned int, unsigned int > DerivedType;

  // Reserve some memory inside the render queue
  unsigned int* slot = mImpl->renderQueue.ReserveMessageSlot( mSceneGraphBuffers.GetUpdateBufferIndex(), sizeof( DerivedType ) );

  // Construct message in the render queue memory; note that delete should not be called on the return value
  new (slot) DerivedType( &mImpl->renderManager,  &RenderManager::SetWrapMode, sampler, rWrapMode, sWrapMode, tWrapMode );
}

void UpdateManager::AddPropertyBuffer( OwnerPointer< Render::PropertyBuffer >& propertyBuffer )
{
  // Message has ownership of format while in transit from update -> render
  typedef MessageValue1< RenderManager, OwnerPointer< Render::PropertyBuffer > > DerivedType;

  // Reserve some memory inside the render queue
  unsigned int* slot = mImpl->renderQueue.ReserveMessageSlot( mSceneGraphBuffers.GetUpdateBufferIndex(), sizeof( DerivedType ) );

  // Construct message in the render queue memory; note that delete should not be called on the return value
  new (slot) DerivedType( &mImpl->renderManager,  &RenderManager::AddPropertyBuffer, propertyBuffer );
}

void UpdateManager::RemovePropertyBuffer( Render::PropertyBuffer* propertyBuffer )
{
  typedef MessageValue1< RenderManager, Render::PropertyBuffer* > DerivedType;

  // Reserve some memory inside the render queue
  unsigned int* slot = mImpl->renderQueue.ReserveMessageSlot( mSceneGraphBuffers.GetUpdateBufferIndex(), sizeof( DerivedType ) );

  // Construct message in the render queue memory; note that delete should not be called on the return value
  new (slot) DerivedType( &mImpl->renderManager,  &RenderManager::RemovePropertyBuffer, propertyBuffer );
}

void UpdateManager::SetPropertyBufferFormat( Render::PropertyBuffer* propertyBuffer, OwnerPointer< Render::PropertyBuffer::Format>& format )
{
  // Message has ownership of format while in transit from update -> render
  typedef MessageValue2< RenderManager, Render::PropertyBuffer*, OwnerPointer< Render::PropertyBuffer::Format > > DerivedType;

  // Reserve some memory inside the render queue
  unsigned int* slot = mImpl->renderQueue.ReserveMessageSlot( mSceneGraphBuffers.GetUpdateBufferIndex(), sizeof( DerivedType ) );

  // Construct message in the render queue memory; note that delete should not be called on the return value
  new (slot) DerivedType( &mImpl->renderManager,  &RenderManager::SetPropertyBufferFormat, propertyBuffer, format );
}

void UpdateManager::SetPropertyBufferData( Render::PropertyBuffer* propertyBuffer, OwnerPointer< Vector<char> >& data, size_t size )
{
  // Message has ownership of format while in transit from update -> render
  typedef MessageValue3< RenderManager, Render::PropertyBuffer*, OwnerPointer< Dali::Vector<char> >, size_t > DerivedType;

  // Reserve some memory inside the render queue
  unsigned int* slot = mImpl->renderQueue.ReserveMessageSlot( mSceneGraphBuffers.GetUpdateBufferIndex(), sizeof( DerivedType ) );

  // Construct message in the render queue memory; note that delete should not be called on the return value
  new (slot) DerivedType( &mImpl->renderManager, &RenderManager::SetPropertyBufferData, propertyBuffer, data, size );
}

void UpdateManager::AddGeometry( OwnerPointer< Render::Geometry >& geometry )
{
  // Message has ownership of format while in transit from update -> render
  typedef MessageValue1< RenderManager, OwnerPointer< Render::Geometry > > DerivedType;

  // Reserve some memory inside the render queue
  unsigned int* slot = mImpl->renderQueue.ReserveMessageSlot( mSceneGraphBuffers.GetUpdateBufferIndex(), sizeof( DerivedType ) );

  // Construct message in the render queue memory; note that delete should not be called on the return value
  new (slot) DerivedType( &mImpl->renderManager,  &RenderManager::AddGeometry, geometry );
}

void UpdateManager::RemoveGeometry( Render::Geometry* geometry )
>>>>>>> 86371f91
{
  sampler->Initialize( mImpl->graphics );
  mImpl->samplerContainer.PushBack( sampler.Release() );
}

void UpdateManager::RemoveSampler( SceneGraph::Sampler* sampler )
{
  mImpl->samplerContainer.EraseObject( sampler );
}

void UpdateManager::AddPropertyBuffer( OwnerPointer< SceneGraph::PropertyBuffer >& propertyBuffer )
{
  propertyBuffer->Initialize( mImpl->graphics );
  mImpl->propertyBufferContainer.PushBack( propertyBuffer.Release() );
}

void UpdateManager::RemovePropertyBuffer( SceneGraph::PropertyBuffer* propertyBuffer )
{
  mImpl->propertyBufferContainer.EraseObject( propertyBuffer );
}

void UpdateManager::AddGeometry( OwnerPointer< SceneGraph::Geometry >& geometry )
{
  geometry->Initialize( mImpl->graphics );
  mImpl->geometryContainer.PushBack( geometry.Release() );
}

void UpdateManager::RemoveGeometry( SceneGraph::Geometry* geometry )
{
  mImpl->geometryContainer.EraseObject( geometry );
}

void UpdateManager::AddTexture( OwnerPointer< SceneGraph::Texture >& texture )
{
  texture->Initialize( mImpl->graphics );
  mImpl->textureContainer.PushBack( texture.Release() );
}

void UpdateManager::RemoveTexture( SceneGraph::Texture* texture)
{
  DALI_ASSERT_DEBUG( NULL != texture );

  // Find the texture, use reference to pointer so we can do the erase safely
  for ( auto&& iter : mImpl->textureContainer )
  {
    if ( iter == texture )
    {
      mImpl->textureContainer.Erase( &iter ); // Texture found; now destroy it
      return;
    }
  }
}

void UpdateManager::AddFrameBuffer( OwnerPointer< SceneGraph::FrameBuffer>& frameBuffer )
{
  frameBuffer->Initialize( mImpl->graphics );
  mImpl->frameBufferContainer.PushBack( frameBuffer.Release() );
}

void UpdateManager::RemoveFrameBuffer( SceneGraph::FrameBuffer* frameBuffer)
{
  DALI_ASSERT_DEBUG( NULL != frameBuffer );

  // Find the sampler, use reference so we can safely do the erase
  for ( auto&& iter : mImpl->frameBufferContainer )
  {
    if ( iter == frameBuffer )
    {
      mImpl->frameBufferContainer.Erase( &iter ); // frameBuffer found; now destroy it
      break;
    }
  }
}


} // namespace SceneGraph

} // namespace Internal

} // namespace Dali<|MERGE_RESOLUTION|>--- conflicted
+++ resolved
@@ -45,11 +45,8 @@
 #include <dali/internal/update/common/scene-graph-buffers.h>
 #include <dali/internal/update/controllers/scene-controller-impl.h>
 #include <dali/internal/update/gestures/scene-graph-pan-gesture.h>
-<<<<<<< HEAD
 #include <dali/internal/update/graphics/graphics-algorithms.h>
-=======
 #include <dali/internal/update/manager/frame-callback-processor.h>
->>>>>>> 86371f91
 #include <dali/internal/update/manager/render-task-processor.h>
 #include <dali/internal/update/manager/sorted-layers.h>
 #include <dali/internal/update/manager/transform-manager.h>
@@ -1035,125 +1032,17 @@
   return surfaceRectChanged;
 }
 
-<<<<<<< HEAD
+void UpdateManager::AddFrameCallback( FrameCallbackInterface* frameCallback, const Node* rootNode )
+{
+  mImpl->GetFrameCallbackProcessor().AddFrameCallback( frameCallback, rootNode );
+}
+
+void UpdateManager::RemoveFrameCallback( FrameCallbackInterface* frameCallback )
+{
+  mImpl->GetFrameCallbackProcessor().RemoveFrameCallback( frameCallback );
+}
+
 void UpdateManager::AddSampler( OwnerPointer< SceneGraph::Sampler >& sampler )
-=======
-void UpdateManager::AddFrameCallback( FrameCallbackInterface* frameCallback, const Node* rootNode )
-{
-  mImpl->GetFrameCallbackProcessor().AddFrameCallback( frameCallback, rootNode );
-}
-
-void UpdateManager::RemoveFrameCallback( FrameCallbackInterface* frameCallback )
-{
-  mImpl->GetFrameCallbackProcessor().RemoveFrameCallback( frameCallback );
-}
-
-void UpdateManager::AddSampler( OwnerPointer< Render::Sampler >& sampler )
-{
-  // Message has ownership of Sampler while in transit from update to render
-  typedef MessageValue1< RenderManager, OwnerPointer< Render::Sampler > > DerivedType;
-
-  // Reserve some memory inside the render queue
-  unsigned int* slot = mImpl->renderQueue.ReserveMessageSlot( mSceneGraphBuffers.GetUpdateBufferIndex(), sizeof( DerivedType ) );
-
-  // Construct message in the render queue memory; note that delete should not be called on the return value
-  new (slot) DerivedType( &mImpl->renderManager,  &RenderManager::AddSampler, sampler );
-}
-
-void UpdateManager::RemoveSampler( Render::Sampler* sampler )
-{
-  typedef MessageValue1< RenderManager, Render::Sampler* > DerivedType;
-
-  // Reserve some memory inside the render queue
-  unsigned int* slot = mImpl->renderQueue.ReserveMessageSlot( mSceneGraphBuffers.GetUpdateBufferIndex(), sizeof( DerivedType ) );
-
-  // Construct message in the render queue memory; note that delete should not be called on the return value
-  new (slot) DerivedType( &mImpl->renderManager,  &RenderManager::RemoveSampler, sampler );
-}
-
-void UpdateManager::SetFilterMode( Render::Sampler* sampler, unsigned int minFilterMode, unsigned int magFilterMode )
-{
-  typedef MessageValue3< RenderManager, Render::Sampler*, unsigned int, unsigned int > DerivedType;
-
-  // Reserve some memory inside the render queue
-  unsigned int* slot = mImpl->renderQueue.ReserveMessageSlot( mSceneGraphBuffers.GetUpdateBufferIndex(), sizeof( DerivedType ) );
-
-  // Construct message in the render queue memory; note that delete should not be called on the return value
-  new (slot) DerivedType( &mImpl->renderManager,  &RenderManager::SetFilterMode, sampler, minFilterMode, magFilterMode );
-}
-
-void UpdateManager::SetWrapMode( Render::Sampler* sampler, unsigned int rWrapMode, unsigned int sWrapMode, unsigned int tWrapMode )
-{
-  typedef MessageValue4< RenderManager, Render::Sampler*, unsigned int, unsigned int, unsigned int > DerivedType;
-
-  // Reserve some memory inside the render queue
-  unsigned int* slot = mImpl->renderQueue.ReserveMessageSlot( mSceneGraphBuffers.GetUpdateBufferIndex(), sizeof( DerivedType ) );
-
-  // Construct message in the render queue memory; note that delete should not be called on the return value
-  new (slot) DerivedType( &mImpl->renderManager,  &RenderManager::SetWrapMode, sampler, rWrapMode, sWrapMode, tWrapMode );
-}
-
-void UpdateManager::AddPropertyBuffer( OwnerPointer< Render::PropertyBuffer >& propertyBuffer )
-{
-  // Message has ownership of format while in transit from update -> render
-  typedef MessageValue1< RenderManager, OwnerPointer< Render::PropertyBuffer > > DerivedType;
-
-  // Reserve some memory inside the render queue
-  unsigned int* slot = mImpl->renderQueue.ReserveMessageSlot( mSceneGraphBuffers.GetUpdateBufferIndex(), sizeof( DerivedType ) );
-
-  // Construct message in the render queue memory; note that delete should not be called on the return value
-  new (slot) DerivedType( &mImpl->renderManager,  &RenderManager::AddPropertyBuffer, propertyBuffer );
-}
-
-void UpdateManager::RemovePropertyBuffer( Render::PropertyBuffer* propertyBuffer )
-{
-  typedef MessageValue1< RenderManager, Render::PropertyBuffer* > DerivedType;
-
-  // Reserve some memory inside the render queue
-  unsigned int* slot = mImpl->renderQueue.ReserveMessageSlot( mSceneGraphBuffers.GetUpdateBufferIndex(), sizeof( DerivedType ) );
-
-  // Construct message in the render queue memory; note that delete should not be called on the return value
-  new (slot) DerivedType( &mImpl->renderManager,  &RenderManager::RemovePropertyBuffer, propertyBuffer );
-}
-
-void UpdateManager::SetPropertyBufferFormat( Render::PropertyBuffer* propertyBuffer, OwnerPointer< Render::PropertyBuffer::Format>& format )
-{
-  // Message has ownership of format while in transit from update -> render
-  typedef MessageValue2< RenderManager, Render::PropertyBuffer*, OwnerPointer< Render::PropertyBuffer::Format > > DerivedType;
-
-  // Reserve some memory inside the render queue
-  unsigned int* slot = mImpl->renderQueue.ReserveMessageSlot( mSceneGraphBuffers.GetUpdateBufferIndex(), sizeof( DerivedType ) );
-
-  // Construct message in the render queue memory; note that delete should not be called on the return value
-  new (slot) DerivedType( &mImpl->renderManager,  &RenderManager::SetPropertyBufferFormat, propertyBuffer, format );
-}
-
-void UpdateManager::SetPropertyBufferData( Render::PropertyBuffer* propertyBuffer, OwnerPointer< Vector<char> >& data, size_t size )
-{
-  // Message has ownership of format while in transit from update -> render
-  typedef MessageValue3< RenderManager, Render::PropertyBuffer*, OwnerPointer< Dali::Vector<char> >, size_t > DerivedType;
-
-  // Reserve some memory inside the render queue
-  unsigned int* slot = mImpl->renderQueue.ReserveMessageSlot( mSceneGraphBuffers.GetUpdateBufferIndex(), sizeof( DerivedType ) );
-
-  // Construct message in the render queue memory; note that delete should not be called on the return value
-  new (slot) DerivedType( &mImpl->renderManager, &RenderManager::SetPropertyBufferData, propertyBuffer, data, size );
-}
-
-void UpdateManager::AddGeometry( OwnerPointer< Render::Geometry >& geometry )
-{
-  // Message has ownership of format while in transit from update -> render
-  typedef MessageValue1< RenderManager, OwnerPointer< Render::Geometry > > DerivedType;
-
-  // Reserve some memory inside the render queue
-  unsigned int* slot = mImpl->renderQueue.ReserveMessageSlot( mSceneGraphBuffers.GetUpdateBufferIndex(), sizeof( DerivedType ) );
-
-  // Construct message in the render queue memory; note that delete should not be called on the return value
-  new (slot) DerivedType( &mImpl->renderManager,  &RenderManager::AddGeometry, geometry );
-}
-
-void UpdateManager::RemoveGeometry( Render::Geometry* geometry )
->>>>>>> 86371f91
 {
   sampler->Initialize( mImpl->graphics );
   mImpl->samplerContainer.PushBack( sampler.Release() );
