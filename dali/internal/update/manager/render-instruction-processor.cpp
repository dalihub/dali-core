--- conflicted
+++ resolved
@@ -267,18 +267,9 @@
     // Therefore we check a combined sum of all renderer addresses.
     size_t checkSumNew = 0;
     size_t checkSumOld = 0;
-<<<<<<< HEAD
 
     // Used to add all renderers to checksum.
 
-=======
-    for( uint32_t index = 0; index < renderableCount; ++index )
-    {
-      const Render::Renderer& renderer = renderables[index].mRenderer->GetRenderer();
-      checkSumNew += reinterpret_cast<std::size_t>( &renderer );
-      checkSumOld += reinterpret_cast<std::size_t>( &renderList.GetRenderer( index ) );
-    }
->>>>>>> 46b672be
     if( checkSumNew == checkSumOld )
     {
       // tell list to reuse its existing items
@@ -368,12 +359,7 @@
       // texture set
       mSortingHelper[ index ].textureSet = item.mTextureSet;
 
-<<<<<<< HEAD
-      mSortingHelper[ index ].zValue = (*sortFunction)( item.mModelViewMatrix.GetTranslation3() ) - item.mDepthIndex;
-=======
-
       mSortingHelper[ index ].zValue = (*sortFunction)( item.mModelViewMatrix.GetTranslation3() ) - static_cast<float>( item.mDepthIndex );
->>>>>>> 46b672be
 
       // Keep the RenderItem pointer in the helper so we can quickly reorder items after sort.
       mSortingHelper[ index ].renderItem = &item;
