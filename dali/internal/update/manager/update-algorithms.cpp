--- conflicted
+++ resolved
@@ -100,20 +100,11 @@
 /**
  * This is called recursively for all children of the root Node
  */
-<<<<<<< HEAD
-inline int UpdateNodes( Node& node,
-                        int parentFlags,
-                        BufferIndex updateBufferIndex,
-                        Layer& currentLayer,
-                        int inheritedDrawMode )
-=======
 inline NodePropertyFlags UpdateNodes( Node& node,
                                       NodePropertyFlags parentFlags,
                                       BufferIndex updateBufferIndex,
-                                      RenderQueue& renderQueue,
                                       Layer& currentLayer,
                                       uint32_t inheritedDrawMode )
->>>>>>> 46b672be
 {
   // Apply constraints to the node
   ConstrainPropertyOwner( node, updateBufferIndex );
@@ -185,14 +176,8 @@
 /**
  * The root node is treated separately; it cannot inherit values since it has no parent
  */
-<<<<<<< HEAD
-int UpdateNodeTree( Layer& rootNode,
+NodePropertyFlags UpdateNodeTree( Layer& rootNode,
                     BufferIndex updateBufferIndex )
-=======
-NodePropertyFlags UpdateNodeTree( Layer& rootNode,
-                                  BufferIndex updateBufferIndex,
-                                  RenderQueue& renderQueue )
->>>>>>> 46b672be
 {
   DALI_ASSERT_DEBUG( rootNode.IsRoot() );
 
