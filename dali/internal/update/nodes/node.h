--- conflicted
+++ resolved
@@ -888,12 +888,7 @@
 
   NodeContainer                      mChildren;               ///< Container of children; not owned
 
-<<<<<<< HEAD
-
-=======
-  CollectedUniformMap                mCollectedUniformMap[2]; ///< Uniform maps of the node
-  uint32_t                           mUniformMapChanged[2];   ///< Records if the uniform map has been altered this frame
->>>>>>> 46b672be
+
   uint32_t                           mClippingDepth;          ///< The number of stencil clipping nodes deep this node is
   uint32_t                           mScissorDepth;           ///< The number of scissor clipping nodes deep this node is
 
