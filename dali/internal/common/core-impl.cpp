--- conflicted
+++ resolved
@@ -163,13 +163,9 @@
 
   // The stage-size may be less than surface-size (reduced by top-margin)
   Vector2 size = mStage->GetSize();
-<<<<<<< HEAD
-  mRelayoutController->SetStageSize( size.width, size.height );
+  mRelayoutController->SetStageSize( static_cast<uint32_t>( size.width ), static_cast<uint32_t>( size.height ) ); // values get truncated
 
   mGraphics.SurfaceResized( width, height );
-=======
-  mRelayoutController->SetStageSize( static_cast<uint32_t>( size.width ), static_cast<uint32_t>( size.height ) ); // values get truncated
->>>>>>> 46b672be
 }
 
 void Core::SetTopMargin( uint32_t margin )
