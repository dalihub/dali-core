--- conflicted
+++ resolved
@@ -2,11 +2,7 @@
 #define __DALI_INTERNAL_OWNER_POINTER_H__
 
 /*
-<<<<<<< HEAD
- * Copyright (c) 2017 Samsung Electronics Co., Ltd.
-=======
  * Copyright (c) 2018 Samsung Electronics Co., Ltd.
->>>>>>> 46b672be
  *
  * Licensed under the Apache License, Version 2.0 (the "License");
  * you may not use this file except in compliance with the License.
