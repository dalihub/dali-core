#ifndef __DALI_INTERNAL_SHADER_DATA_H__
#define __DALI_INTERNAL_SHADER_DATA_H__

/*
 * Copyright (c) 2018 Samsung Electronics Co., Ltd.
 *
 * Licensed under the Apache License, Version 2.0 (the "License");
 * you may not use this file except in compliance with the License.
 * You may obtain a copy of the License at
 *
 * http://www.apache.org/licenses/LICENSE-2.0
 *
 * Unless required by applicable law or agreed to in writing, software
 * distributed under the License is distributed on an "AS IS" BASIS,
 * WITHOUT WARRANTIES OR CONDITIONS OF ANY KIND, either express or implied.
 * See the License for the specific language governing permissions and
 * limitations under the License.
 *
 */

// EXTERNAL INCLUDES
#include <string>
#include <vector>

// INTERNAL INCLUDES
#include <dali/public-api/object/ref-object.h>
#include <dali/public-api/common/dali-vector.h>
#include <dali/public-api/rendering/shader.h> // ShaderHints

namespace Dali
{

namespace Internal
{

class ShaderData;
typedef IntrusivePtr<ShaderData> ShaderDataPtr;

namespace
{
inline std::vector<char> StringToVector( const std::string& str )
{
  auto retval = std::vector<char>{};
  retval.insert( retval.begin(), str.begin(), str.end() );
  retval.push_back( '\0' );
  return retval;
}
}

/**
 * ShaderData class.
 * A container for shader source code and compiled binary byte code.
 */
class ShaderData : public Dali::RefObject
{
public:

  enum class Type
  {
    TEXT,
    BINARY,
  };

  enum class ShaderStage
  {
    VERTEX,
    FRAGMENT
  };
  /**
   * Constructor
   * @param[in] vertexSource   Source code for vertex program
   * @param[in] fragmentSource Source code for fragment program
   */
  ShaderData(const std::string& vertexSource, const std::string& fragmentSource, const Dali::Shader::Hint::Value hints)
  : mShaderHash( uint32_t(-1) ),
    mVertexShader(StringToVector(vertexSource)),
    mFragmentShader(StringToVector(fragmentSource)),
    mHints(hints),
    mType( Type::TEXT )
  { }

  /**
   * Creates a shader data containing binary content
   * @param vertexSource
   * @param fragmentSource
   * @param hints
   */
  ShaderData( std::vector<char>& vertexSource, std::vector<char>& fragmentSource, const Dali::Shader::Hint::Value hints)
    : mShaderHash( uint32_t(-1) ),
      mVertexShader(vertexSource),
      mFragmentShader(fragmentSource),
      mHints(hints),
      mType( Type::BINARY )
  { }

protected:
  /**
   * Protected Destructor
   * A reference counted object may only be deleted by calling Unreference()
   */
  ~ShaderData() override = default;

public: // API

  /**
   * Set hash value which is created with vertex and fragment shader code
   * @param [in] shaderHash  hash key created with vertex and fragment shader code
   */
  void SetHashValue(size_t shaderHash)
  {
    DALI_ASSERT_DEBUG( shaderHash != size_t(-1) );
    mShaderHash = shaderHash;
  }

  /**
   * Get hash value which is created with vertex and fragment shader code
   * @return shaderHash  hash key created with vertex and fragment shader code
   */
  size_t GetHashValue() const
  {
    DALI_ASSERT_DEBUG( mShaderHash != size_t(-1) );
    return mShaderHash;
  }

  /**
   * @return the vertex shader
   */
  const char* GetVertexShader() const
  {
    return &mVertexShader[0];
  }

  /**
   * @return the vertex shader
   */
  const char* GetFragmentShader() const
  {
    return &mFragmentShader[0];
  }

  /**
   * Returns a std::vector containing shader code associated with particular stage
   * @param stage
   * @return
   */
  const std::vector<char>& GetShaderForStage( ShaderStage stage ) const
  {
    if( stage == ShaderStage::VERTEX )
    {
      return mVertexShader;
    }
    else
    {
      return mFragmentShader;
    }
  }

  /**
   * @return the hints
   */
  Dali::Shader::Hint::Value GetHints() const
  {
    return mHints;
  }
  /**
   * Check whether there is a compiled binary available
   * @return true if this objects contains a compiled binary
   */
  bool HasBinary() const
  {
    return 0 != mBuffer.Size();
  }

  /**
   * Allocate a buffer for the compiled binary bytecode
   * @param[in] size  The size of the buffer in bytes
   */
  void AllocateBuffer( std::size_t size )
  {
    mBuffer.Resize( size );
  }

  /**
   * Get the program buffer
   * @return reference to the buffer
   */
  std::size_t GetBufferSize() const
  {
    return mBuffer.Size();
  }

  /**
   * Get the data that the buffer points to
   * @return raw pointer to the buffer data
   */
  uint8_t* GetBufferData()
  {
    DALI_ASSERT_DEBUG( mBuffer.Size() > 0 );
    return &mBuffer[0];
  }

  /**
   * Get the data that the buffer points to
   * @return raw pointer to the buffer data
   */
  Dali::Vector<uint8_t>& GetBuffer()
  {
    return mBuffer;
  }

  Type GetType() const
  {
    return mType;
  }

  ShaderData(const ShaderData& other) = delete;            ///< no copying of this object
  ShaderData& operator= (const ShaderData& rhs) = delete;  ///< no copying of this object

private: // Data

<<<<<<< HEAD
  size_t                      mShaderHash;     ///< hash key created with vertex and fragment shader code
  std::vector<char>           mVertexShader;   ///< binary code for vertex program
  std::vector<char>           mFragmentShader; ///< binary code for fragment program
  Dali::Shader::Hint::Value   mHints;          ///< take a hint
  Dali::Vector<unsigned char> mBuffer;         ///< buffer containing compiled binary bytecode
  Type                        mType;           ///< Type of shader data ( text or binary )
=======
  std::size_t               mShaderHash;     ///< hash key created with vertex and fragment shader code
  std::string               mVertexShader;   ///< source code for vertex program
  std::string               mFragmentShader; ///< source code for fragment program
  Dali::Shader::Hint::Value mHints;          ///< take a hint
  Dali::Vector<uint8_t>     mBuffer;         ///< buffer containing compiled binary bytecode
>>>>>>> 46b672be

};

} // namespace Integration

} // namespace Dali

#endif // __DALI_INTERNAL_SHADER_DATA_H__<|MERGE_RESOLUTION|>--- conflicted
+++ resolved
@@ -218,20 +218,12 @@
 
 private: // Data
 
-<<<<<<< HEAD
-  size_t                      mShaderHash;     ///< hash key created with vertex and fragment shader code
+  std::size_t               mShaderHash;     ///< hash key created with vertex and fragment shader code
   std::vector<char>           mVertexShader;   ///< binary code for vertex program
   std::vector<char>           mFragmentShader; ///< binary code for fragment program
-  Dali::Shader::Hint::Value   mHints;          ///< take a hint
-  Dali::Vector<unsigned char> mBuffer;         ///< buffer containing compiled binary bytecode
+  Dali::Shader::Hint::Value  mHints;          ///< take a hint
+  Dali::Vector<uint8_t>     mBuffer;         ///< buffer containing compiled binary bytecode
   Type                        mType;           ///< Type of shader data ( text or binary )
-=======
-  std::size_t               mShaderHash;     ///< hash key created with vertex and fragment shader code
-  std::string               mVertexShader;   ///< source code for vertex program
-  std::string               mFragmentShader; ///< source code for fragment program
-  Dali::Shader::Hint::Value mHints;          ///< take a hint
-  Dali::Vector<uint8_t>     mBuffer;         ///< buffer containing compiled binary bytecode
->>>>>>> 46b672be
 
 };
 
