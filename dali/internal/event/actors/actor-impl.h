--- conflicted
+++ resolved
@@ -1201,8 +1201,8 @@
   /**
    * @copydoc Dali::Actor::GetMaximumSize
    */
-<<<<<<< HEAD
-  float GetMaximumSize( Dimension dimension ) const;
+  float GetMaximumSize( Dimension::Type dimension ) const;
+  
   /**
    * @copydoc Dali::Actor::AddRenderer()
    */
@@ -1227,9 +1227,6 @@
    * @copydoc Dali::Actor::RemoveRenderer()
    */
   void RemoveRenderer( unsigned int index );
-=======
-  float GetMaximumSize( Dimension::Type dimension ) const;
->>>>>>> 044afbb9
 
 #ifdef DYNAMICS_SUPPORT
 
