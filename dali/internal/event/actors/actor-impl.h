--- conflicted
+++ resolved
@@ -36,13 +36,6 @@
 #include <dali/internal/event/rendering/renderer-impl.h>
 #include <dali/internal/update/nodes/node-declarations.h>
 
-<<<<<<< HEAD
-#ifdef DALI_DYNAMICS_SUPPORT
-#include <dali/internal/event/dynamics/dynamics-declarations.h>
-#endif
-
-=======
->>>>>>> 06276017
 namespace Dali
 {
 
@@ -1203,54 +1196,7 @@
    * @copydoc Dali::Actor::GetMaximumSize
    */
   float GetMaximumSize( Dimension::Type dimension ) const;
-<<<<<<< HEAD
-
-#ifdef DALI_DYNAMICS_SUPPORT
-
-  // Dynamics
-
-  /// @copydoc Dali::Actor::DisableDynamics
-  void DisableDynamics();
-
-  /// @copydoc Dali::Actor::EnableDynamics(Dali::DynamicsBodyConfig)
-  DynamicsBodyPtr EnableDynamics(DynamicsBodyConfigPtr bodyConfig);
-
-  /// @copydoc Dali::Actor::GetDynamicsBody
-  DynamicsBodyPtr GetDynamicsBody() const;
-
-  /// @copydoc Dali::Actor::AddDynamicsJoint(Dali::Actor,const Vector3&)
-  DynamicsJointPtr AddDynamicsJoint( ActorPtr attachedActor, const Vector3& offset );
-
-  /// @copydoc Dali::Actor::AddDynamicsJoint(Dali::Actor,const Vector3&,const Vector3&)
-  DynamicsJointPtr AddDynamicsJoint( ActorPtr attachedActor, const Vector3& offsetA, const Vector3& offsetB );
-
-  /// @copydoc Dali::Actor::GetNumberOfJoints
-  const int GetNumberOfJoints() const;
-
-  /// @copydoc Dali::Actor::GetDynamicsJointByIndex
-  DynamicsJointPtr GetDynamicsJointByIndex( const int index ) const;
-
-  /// @copydoc Dali::Actor::GetDynamicsJoint
-  DynamicsJointPtr GetDynamicsJoint( ActorPtr attachedActor ) const;
-
-  /// @copydoc Dali::Actor::RemoveDynamicsJoint
-  void RemoveDynamicsJoint( DynamicsJointPtr joint );
-
-  /**
-   * Hold a reference to a DynamicsJoint
-   * @param[in] joint The joint
-   */
-  void ReferenceJoint( DynamicsJointPtr joint );
-
-  /**
-   * Release a reference to a DynamicsJoint
-   * @param[in] joint The joint
-   */
-  void ReleaseJoint( DynamicsJointPtr joint );
-
-=======
   
->>>>>>> 06276017
   /**
    * @copydoc Dali::Actor::AddRenderer()
    */
@@ -1274,13 +1220,7 @@
   /**
    * @copydoc Dali::Actor::RemoveRenderer()
    */
-<<<<<<< HEAD
-  void AttachedActorOffStage( Dali::Actor actor );
-
-#endif // DALI_DYNAMICS_SUPPORT
-=======
   void RemoveRenderer( unsigned int index );
->>>>>>> 06276017
 
 public:
 
@@ -1843,15 +1783,7 @@
   Vector3* mAnchorPoint;          ///< NULL means AnchorPoint::DEFAULT. AnchorPoint is non-animatable
 
   struct RelayoutData;
-<<<<<<< HEAD
-  mutable RelayoutData* mRelayoutData; ///< Struct to hold optional collection of relayout variables
-
-#ifdef DALI_DYNAMICS_SUPPORT
-  DynamicsData* mDynamicsData; ///< optional physics data
-#endif
-=======
   RelayoutData* mRelayoutData; ///< Struct to hold optional collection of relayout variables
->>>>>>> 06276017
 
   ActorGestureData* mGestureData;   ///< Optional Gesture data. Only created when actor requires gestures
 
