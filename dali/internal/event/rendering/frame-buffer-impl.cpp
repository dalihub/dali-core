--- conflicted
+++ resolved
@@ -55,8 +55,6 @@
 void FrameBuffer::Initialize()
 {
    mRenderObject = new Render::FrameBuffer( mWidth, mHeight, mAttachments );
-<<<<<<< HEAD
-=======
 
   OwnerPointer< Render::FrameBuffer > transferOwnership( mRenderObject );
   AddFrameBuffer( mEventThreadServices.GetUpdateManager(), transferOwnership );
@@ -81,7 +79,6 @@
     AttachColorTextureToFrameBuffer( mEventThreadServices.GetUpdateManager(), *mRenderObject, texture->GetRenderObject(), mipmapLevel, layer );
   }
 }
->>>>>>> b4fe0af3
 
 void FrameBuffer::AttachDepthTexture( TexturePtr texture, uint32_t mipmapLevel )
 {
@@ -102,27 +99,12 @@
   if( ( texture->GetWidth() / ( 1u << mipmapLevel ) != mWidth ) ||
       ( texture->GetHeight() / ( 1u << mipmapLevel ) != mHeight ) )
   {
-<<<<<<< HEAD
-    DALI_LOG_ERROR( "Failed to attach color texture to FrameBuffer: Size mismatch \n" );
-  }
-  else if ( mColorAttachmentCount >= Dali::DevelFrameBuffer::MAX_COLOR_ATTACHMENTS )
-  {
-    DALI_LOG_ERROR( "Failed to attach color texture to FrameBuffer: Exceeded maximum supported color attachments.\n" );
-  }
-  else
-  {
-    mColor[mColorAttachmentCount] = texture;
-    ++mColorAttachmentCount;
-
-    AttachColorTextureToFrameBuffer( mEventThreadServices.GetUpdateManager(), *mRenderObject, texture->GetRenderObject(), mipmapLevel, layer );
-=======
     DALI_LOG_ERROR( "Failed to attach depth/stencil texture to FrameBuffer: Size mismatch \n" );
   }
   else
   {
     mStencil = texture;
     AttachDepthStencilTextureToFrameBuffer( mEventThreadServices.GetUpdateManager(), *mRenderObject, texture->GetRenderObject(), mipmapLevel );
->>>>>>> b4fe0af3
   }
 }
 
@@ -133,8 +115,6 @@
 
 Texture* FrameBuffer::GetDepthTexture() const
 {
-<<<<<<< HEAD
-=======
   return ( mDepth ) ? mDepth.Get() : nullptr;
 }
 
@@ -145,7 +125,6 @@
 
 void FrameBuffer::SetSize( uint32_t width, uint32_t height )
 {
->>>>>>> b4fe0af3
   mWidth = width;
   mHeight = height;
 }
