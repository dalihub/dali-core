#ifndef DALI_INTERNAL_FRAME_BUFFER_H
#define DALI_INTERNAL_FRAME_BUFFER_H

/*
 * Copyright (c) 2019 Samsung Electronics Co., Ltd.
 *
 * Licensed under the Apache License, Version 2.0 (the "License");
 * you may not use this file except in compliance with the License.
 * You may obtain a copy of the License at
 *
 * http://www.apache.org/licenses/LICENSE-2.0
 *
 * Unless required by applicable law or agreed to in writing, software
 * distributed under the License is distributed on an "AS IS" BASIS,
 * WITHOUT WARRANTIES OR CONDITIONS OF ANY KIND, either express or implied.
 * See the License for the specific language governing permissions and
 * limitations under the License.
 *
 */

// INTERNAL INCLUDES
#include <dali/public-api/common/dali-common.h> // DALI_ASSERT_ALWAYS
#include <dali/public-api/common/intrusive-ptr.h> // Dali::IntrusivePtr
#include <dali/public-api/object/base-object.h>
#include <dali/public-api/rendering/frame-buffer.h>
#include <dali/internal/event/common/event-thread-services.h>
#include <dali/internal/event/rendering/texture-impl.h>

namespace Dali
{

namespace Integration
{
class RenderSurface;
}

namespace Internal
{
namespace SceneGraph
{
class FrameBuffer;
}

class FrameBuffer;
typedef IntrusivePtr<FrameBuffer> FrameBufferPtr;

class FrameBuffer : public BaseObject
{
public:

  using Mask = Dali::FrameBuffer::Attachment::Mask;

  /**
   * @brief Create a new FrameBuffer
   *
   * @param[in] width       The width of the FrameBuffer
   * @param[in] height      The height of the FrameBuffer
   * @param[in] attachments The attachments comprising the format of the FrameBuffer (bit-mask)
   * @return A smart-pointer to the newly allocated Texture.
   */
  static FrameBufferPtr New( uint32_t width, uint32_t height, Mask attachments );

  /**
   * @brief Create a new FrameBuffer
   *
   * @param[in] renderSurface  The render surface
   * @param[in] attachments    The attachments comprising the format of the FrameBuffer (bit-mask)
   * @return A smart-pointer to the newly allocated Texture.
   */
  static FrameBufferPtr New( Dali::Integration::RenderSurface& renderSurface, Mask attachments );

  /**
   * A reference counted object may only be deleted by calling Unreference()
   */
  virtual ~FrameBuffer();

  /**
   * @brief Get the FrameBuffer render object
   *
   * @return the FrameBuffer render object
   */
  SceneGraph::FrameBuffer* GetRenderObject() const;

  /**
   * @copydoc Dali::FrameBuffer::AttachColorTexture()
   */
  void AttachColorTexture( TexturePtr texture, uint32_t mipmapLevel, uint32_t layer );

  /**
   * @copydoc Dali::FrameBuffer::GetColorTexture()
   */
  Texture* GetColorTexture();

  unsigned int GetWidth() const
  {
    return mWidth;
  }

  unsigned int GetHeight() const
  {
    return mHeight;
  }

private: // implementation

  /**
   * Constructor
   * @param[in] width       The width of the FrameBuffer
   * @param[in] height      The height of the FrameBuffer
   * @param[in] attachments The attachments comprising the format of the FrameBuffer (bit-mask)
   */
  FrameBuffer( uint32_t width, uint32_t height, Mask attachments );

  /**
   * Second stage initialization of the Texture
   */
  void Initialize( Integration::RenderSurface* renderSurface = nullptr );

protected:

private: // unimplemented methods

  FrameBuffer() = delete;
  FrameBuffer( const FrameBuffer& ) = delete;
  FrameBuffer& operator=( const FrameBuffer& ) = delete;

private: // data

  EventThreadServices& mEventThreadServices; ///< Used to send messages to the render thread via update thread
  SceneGraph::FrameBuffer* mRenderObject;        ///< The Render::Framebuffer associated with this framebuffer

  TexturePtr mColor;
  uint32_t mWidth;
  uint32_t mHeight;
  Mask mAttachments;                           ///< Bit-mask of type FrameBuffer::Attachment::Mask
<<<<<<< HEAD
=======

  bool mIsSurfaceBacked:1;

>>>>>>> 15fbcb9c
};

} // namespace Internal

// Helpers for public-api forwarding methods
inline Internal::FrameBuffer& GetImplementation(Dali::FrameBuffer& handle)
{
  DALI_ASSERT_ALWAYS(handle && "FrameBuffer handle is empty");

  BaseObject& object = handle.GetBaseObject();

  return static_cast<Internal::FrameBuffer&>(object);
}

inline const Internal::FrameBuffer& GetImplementation(const Dali::FrameBuffer& handle)
{
  DALI_ASSERT_ALWAYS(handle && "FrameBuffer handle is empty");

  const BaseObject& object = handle.GetBaseObject();

  return static_cast<const Internal::FrameBuffer&>(object);
}

} // namespace Dali

#endif // DALI_INTERNAL_FRAME_BUFFER_H<|MERGE_RESOLUTION|>--- conflicted
+++ resolved
@@ -133,12 +133,6 @@
   uint32_t mWidth;
   uint32_t mHeight;
   Mask mAttachments;                           ///< Bit-mask of type FrameBuffer::Attachment::Mask
-<<<<<<< HEAD
-=======
-
-  bool mIsSurfaceBacked:1;
-
->>>>>>> 15fbcb9c
 };
 
 } // namespace Internal
