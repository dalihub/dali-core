--- conflicted
+++ resolved
@@ -1,5 +1,5 @@
 /*
- * Copyright (c) 2018 Samsung Electronics Co., Ltd.
+ * Copyright (c) 2019 Samsung Electronics Co., Ltd.
  *
  * Licensed under the Apache License, Version 2.0 (the "License");
  * you may not use this file except in compliance with the License.
@@ -38,13 +38,8 @@
 uint32_t Geometry::AddVertexBuffer( PropertyBuffer& vertexBuffer )
 {
   mVertexBuffers.push_back( &vertexBuffer );
-<<<<<<< HEAD
   SceneGraph::AttachVertexBufferMessage( mEventThreadServices, *mRenderObject, *vertexBuffer.GetRenderObject() );
-  return mVertexBuffers.size() - 1u;
-=======
-  SceneGraph::AttachVertexBufferMessage( mEventThreadServices.GetUpdateManager(), *mRenderObject, *vertexBuffer.GetRenderObject() );
   return static_cast<uint32_t>( mVertexBuffers.size() - 1u );
->>>>>>> 1ff6252a
 }
 
 uint32_t Geometry::GetNumberOfVertexBuffers() const
