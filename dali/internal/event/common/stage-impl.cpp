/*
 * Copyright (c) 2019 Samsung Electronics Co., Ltd.
 *
 * Licensed under the Apache License, Version 2.0 (the "License");
 * you may not use this file except in compliance with the License.
 * You may obtain a copy of the License at
 *
 * http://www.apache.org/licenses/LICENSE-2.0
 *
 * Unless required by applicable law or agreed to in writing, software
 * distributed under the License is distributed on an "AS IS" BASIS,
 * WITHOUT WARRANTIES OR CONDITIONS OF ANY KIND, either express or implied.
 * See the License for the specific language governing permissions and
 * limitations under the License.
 *
 */

// CLASS HEADER
#include <dali/internal/event/common/stage-impl.h>

// EXTERNAL INCLUDES
#include <algorithm>
#include <cmath>
#include <cstring> // for strcmp

// INTERNAL INCLUDES
#include <dali/internal/event/actors/layer-impl.h>
#include <dali/internal/event/actors/layer-list.h>
#include <dali/internal/event/actors/camera-actor-impl.h>
#include <dali/internal/event/common/thread-local-storage.h>
#include <dali/internal/event/common/property-notification-manager.h>
#include <dali/internal/event/render-tasks/render-task-list-impl.h>
#include <dali/internal/event/update/frame-callback-interface-impl.h>
#include <dali/internal/update/nodes/node.h>
#include <dali/internal/update/manager/scene-graph-frame-callback.h>
#include <dali/internal/event/common/object-registry-impl.h>
#include <dali/integration-api/platform-abstraction.h>
#include <dali/public-api/common/constants.h>
#include <dali/public-api/events/touch-event.h>
#include <dali/public-api/events/touch-data.h>
#include <dali/public-api/object/type-registry.h>
#include <dali/public-api/render-tasks/render-task-list.h>
#include <dali/public-api/rendering/frame-buffer.h>

using Dali::Internal::SceneGraph::Node;

namespace
{
#if defined(DEBUG_ENABLED)
Debug::Filter* gLogFilter = Debug::Filter::New(Debug::NoLogging, false, "LOG_DEPTH_TIMER" );
#endif
}

namespace Dali
{

namespace Internal
{

namespace
{

// Signals

const char* const SIGNAL_KEY_EVENT =                 "keyEvent";
const char* const SIGNAL_KEY_EVENT_GENERATED =       "keyEventGenerated";
const char* const SIGNAL_EVENT_PROCESSING_FINISHED = "eventProcessingFinished";
const char* const SIGNAL_TOUCHED =                   "touched";
const char* const SIGNAL_TOUCH =                     "touch";
const char* const SIGNAL_WHEEL_EVENT =               "wheelEvent";
const char* const SIGNAL_CONTEXT_LOST =              "contextLost";
const char* const SIGNAL_CONTEXT_REGAINED =          "contextRegained";
const char* const SIGNAL_SCENE_CREATED =             "sceneCreated";

TypeRegistration mType( typeid(Dali::Stage), typeid(Dali::BaseHandle), NULL );

SignalConnectorType signalConnector1( mType, SIGNAL_KEY_EVENT,                 &Stage::DoConnectSignal );
SignalConnectorType signalConnector2( mType, SIGNAL_EVENT_PROCESSING_FINISHED, &Stage::DoConnectSignal );
SignalConnectorType signalConnector3( mType, SIGNAL_TOUCHED,                   &Stage::DoConnectSignal );
SignalConnectorType signalConnector4( mType, SIGNAL_WHEEL_EVENT,               &Stage::DoConnectSignal );
SignalConnectorType signalConnector5( mType, SIGNAL_CONTEXT_LOST,              &Stage::DoConnectSignal );
SignalConnectorType signalConnector6( mType, SIGNAL_CONTEXT_REGAINED,          &Stage::DoConnectSignal );
SignalConnectorType signalConnector7( mType, SIGNAL_SCENE_CREATED,             &Stage::DoConnectSignal );
SignalConnectorType signalConnector8( mType, SIGNAL_KEY_EVENT_GENERATED,       &Stage::DoConnectSignal );
SignalConnectorType signalConnector9( mType, SIGNAL_TOUCH,                     &Stage::DoConnectSignal );

} // unnamed namespace

StagePtr Stage::New( SceneGraph::UpdateManager& updateManager )
{
  return StagePtr( new Stage( updateManager ) );
}

void Stage::Initialize( Scene& scene )
{
  mScene = &scene;
  mScene->SetBackgroundColor( Dali::Stage::DEFAULT_BACKGROUND_COLOR );
  mScene->EventProcessingFinishedSignal().Connect( this, &Stage::OnEventProcessingFinished );
  mScene->KeyEventSignal().Connect( this, &Stage::OnKeyEvent );
  mScene->TouchedSignal().Connect( this, &Stage::OnTouchedEvent );
  mScene->TouchSignal().Connect( this, &Stage::OnTouchEvent );
  mScene->WheelEventSignal().Connect( this, &Stage::OnWheelEvent );
}

StagePtr Stage::GetCurrent()
{
  StagePtr stage( NULL );
  // no checking in this version
  ThreadLocalStorage* tls = ThreadLocalStorage::GetInternal();
  if( tls )
  {
    stage = tls->GetCurrentStage();
  }
  return stage;
}

bool Stage::IsInstalled()
{
  return ThreadLocalStorage::Created();
}

ObjectRegistry& Stage::GetObjectRegistry()
{
  return ThreadLocalStorage::Get().GetObjectRegistry();
}

Layer& Stage::GetRootActor()
{
  Dali::Layer rootLayer = GetRootLayer();
  return GetImplementation( rootLayer );
}

void Stage::Add( Actor& actor )
{
  mScene->Add( actor );
}

void Stage::Remove( Actor& actor )
{
  mScene->Remove( actor );
}

Vector2 Stage::GetSize() const
{
  return mScene->GetSize();
}

RenderTaskList& Stage::GetRenderTaskList() const
{
  return mScene->GetRenderTaskList();
}

Actor& Stage::GetDefaultRootActor()
{
  return mScene->GetDefaultRootActor();
}

CameraActor& Stage::GetDefaultCameraActor()
{
  return mScene->GetDefaultCameraActor();
}

uint32_t Stage::GetLayerCount() const
{
  return mScene->GetLayerCount();
}

Dali::Layer Stage::GetLayer( uint32_t depth ) const
{
  return mScene->GetLayer( depth );
}

Dali::Layer Stage::GetRootLayer() const
{
  return mScene->GetRootLayer();
}

LayerList& Stage::GetLayerList()
{
  return mScene->GetLayerList();
}

void Stage::SetBackgroundColor(Vector4 color)
{
  mScene->SetBackgroundColor( color );
}

Vector4 Stage::GetBackgroundColor() const
{
  return mScene->GetBackgroundColor();
}

Vector2 Stage::GetDpi() const
{
  return mScene->GetDpi();
}

void Stage::KeepRendering( float durationSeconds )
{
  // Send message to keep rendering
  KeepRenderingMessage( mUpdateManager, durationSeconds );
}

void Stage::SetRenderingBehavior( DevelStage::Rendering renderingBehavior )
{
  if( mRenderingBehavior != renderingBehavior )
  {
    // Send message to change the rendering behavior
    SetRenderingBehaviorMessage( mUpdateManager, renderingBehavior );

    mRenderingBehavior = renderingBehavior;
  }
}

DevelStage::Rendering Stage::GetRenderingBehavior() const
{
  return mRenderingBehavior;
}

bool Stage::DoConnectSignal( BaseObject* object, ConnectionTrackerInterface* tracker, const std::string& signalName, FunctorDelegate* functor )
{
  bool connected( true );
  Stage* stage = static_cast< Stage* >(object); // TypeRegistry guarantees that this is the correct type.

  if( 0 == strcmp( signalName.c_str(), SIGNAL_KEY_EVENT ) )
  {
    stage->KeyEventSignal().Connect( tracker, functor );
  }
  else if( 0 == strcmp( signalName.c_str(), SIGNAL_KEY_EVENT_GENERATED ) )
  {
    stage->KeyEventGeneratedSignal().Connect( tracker, functor );
  }
  else if( 0 == strcmp( signalName.c_str(), SIGNAL_EVENT_PROCESSING_FINISHED ) )
  {
    stage->EventProcessingFinishedSignal().Connect( tracker, functor );
  }
  else if( 0 == strcmp( signalName.c_str(), SIGNAL_TOUCHED ) )
  {
    stage->TouchedSignal().Connect( tracker, functor );
  }
  else if( 0 == strcmp( signalName.c_str(), SIGNAL_TOUCH ) )
  {
    stage->TouchSignal().Connect( tracker, functor );
  }
  else if( 0 == strcmp( signalName.c_str(), SIGNAL_WHEEL_EVENT ) )
  {
    stage->WheelEventSignal().Connect( tracker, functor );
  }
  else if( 0 == strcmp( signalName.c_str(), SIGNAL_CONTEXT_LOST ) )
  {
    stage->ContextLostSignal().Connect( tracker, functor );
  }
  else if( 0 == strcmp( signalName.c_str(), SIGNAL_CONTEXT_REGAINED ) )
  {
    stage->ContextRegainedSignal().Connect( tracker, functor );
  }
  else if( 0 == strcmp( signalName.c_str(), SIGNAL_SCENE_CREATED ) )
  {
    stage->SceneCreatedSignal().Connect( tracker, functor );
  }
  else
  {
    // signalName does not match any signal
    connected = false;
  }

  return connected;
}

void Stage::OnEventProcessingFinished()
{
  EmitEventProcessingFinishedSignal();
}

void Stage::OnKeyEvent( const Dali::KeyEvent& event )
{
  bool consumed = EmitKeyEventGeneratedSignal( event );
  if( !consumed )
  {
    EmitKeyEventSignal( event );
  }
}

void Stage::OnTouchedEvent( const Dali::TouchEvent& touchEvent )
{
  mTouchedSignal.Emit( touchEvent );
}

void Stage::OnTouchEvent( const Dali::TouchData& touch )
{
  mTouchSignal.Emit( touch );
}

void Stage::OnWheelEvent( const Dali::WheelEvent& event )
{
  EmitWheelEventSignal( event );
}

void Stage::EmitKeyEventSignal(const KeyEvent& event)
{
  // Emit the key event signal when no actor in the stage has gained the key input focus

  mKeyEventSignal.Emit( event );
}

bool Stage::EmitKeyEventGeneratedSignal(const KeyEvent& event)
{
  // Emit the KeyEventGenerated signal when KeyEvent is generated

  return mKeyEventGeneratedSignal.Emit( event );
}

void Stage::EmitEventProcessingFinishedSignal()
{
   mEventProcessingFinishedSignal.Emit();
}

void Stage::EmitTouchedSignal( const TouchEvent& touchEvent, const Dali::TouchData& touch )
{
  mTouchedSignal.Emit( touchEvent );
  mTouchSignal.Emit( touch );
}

void Stage::EmitWheelEventSignal( const WheelEvent& event )
{
  // Emit the wheel event signal when no actor in the stage has gained the wheel input focus

  mWheelEventSignal.Emit( event );
}

void Stage::EmitSceneCreatedSignal()
{
  mSceneCreatedSignal.Emit();
}

Dali::Stage::KeyEventSignalType& Stage::KeyEventSignal()
{
  return mKeyEventSignal;
}

Dali::DevelStage::KeyEventGeneratedSignalType& Stage::KeyEventGeneratedSignal()
{
  return mKeyEventGeneratedSignal;
}

void Stage::AddFrameCallback( FrameCallbackInterface& frameCallback, Actor& rootActor )
{
  DALI_ASSERT_ALWAYS( ( ! FrameCallbackInterface::Impl::Get( frameCallback ).IsConnectedToSceneGraph() )
                      && "FrameCallbackInterface implementation already added" );

  // Create scene-graph object and transfer to UpdateManager
  OwnerPointer< SceneGraph::FrameCallback > transferOwnership( SceneGraph::FrameCallback::New( frameCallback ) );
  AddFrameCallbackMessage( mUpdateManager, transferOwnership, rootActor.GetNode() );
}

void Stage::RemoveFrameCallback( FrameCallbackInterface& frameCallback )
{
  FrameCallbackInterface::Impl::Get( frameCallback ).Invalidate();
  RemoveFrameCallbackMessage( mUpdateManager, frameCallback );
}

Dali::Stage::EventProcessingFinishedSignalType& Stage::EventProcessingFinishedSignal()
{
  return mEventProcessingFinishedSignal;
}

Dali::Stage::TouchedSignalType& Stage::TouchedSignal()
{
  DALI_LOG_WARNING( "Deprecated. Use TouchSignal() instead.\n" );
  return mTouchedSignal;
}

Dali::Stage::TouchSignalType& Stage::TouchSignal()
{
  return mTouchSignal;
}

Dali::Stage::WheelEventSignalType& Stage::WheelEventSignal()
{
  return mWheelEventSignal;
}

Dali::Stage::ContextStatusSignal& Stage::ContextLostSignal()
{
  return mContextLostSignal;
}

Dali::Stage::ContextStatusSignal& Stage::ContextRegainedSignal()
{
  return mContextRegainedSignal;
}

Dali::Stage::SceneCreatedSignalType& Stage::SceneCreatedSignal()
{
  return mSceneCreatedSignal;
}

<<<<<<< HEAD
void Stage::RequestRebuildDepthTree()
{
  DALI_LOG_INFO(gLogFilter, Debug::General, "RequestRebuildDepthTree()\n");
  mDepthTreeDirty = true;
}

void Stage::RebuildDepthTree()
{
  // If the depth tree needs rebuilding, do it in this frame only.
  if( mDepthTreeDirty )
  {
    DALI_LOG_INFO(gLogFilter, Debug::Concise, "RebuildDepthTree() dirty:T\n");

    ActorPtr actor( mRootLayer.Get() );
    actor->RebuildDepthTree();
    mDepthTreeDirty = false;
  }
}


Stage::Stage( AnimationPlaylist& playlist,
              PropertyNotificationManager& propertyNotificationManager,
              SceneGraph::UpdateManager& updateManager,
              NotificationManager& notificationManager,
              Integration::RenderController& renderController )
: mAnimationPlaylist( playlist ),
  mPropertyNotificationManager( propertyNotificationManager ),
  mUpdateManager( updateManager ),
  mNotificationManager( notificationManager ),
  mRenderController( renderController ),
  mSize( Vector2::ZERO ),
  mSurfaceSize( Vector2::ZERO ),
  mBackgroundColor( Dali::Stage::DEFAULT_BACKGROUND_COLOR ),
  mTopMargin( 0 ),
  mDpi( Vector2::ZERO ),
  mSystemOverlay( NULL ),
=======
void Stage::NotifyContextLost()
{
  mContextLostSignal.Emit();
}

void Stage::NotifyContextRegained()
{
  mContextRegainedSignal.Emit();
}

Stage::Stage( SceneGraph::UpdateManager& updateManager )
: mUpdateManager( updateManager ),
>>>>>>> 15fbcb9c
  mKeyEventSignal(),
  mKeyEventGeneratedSignal(),
  mEventProcessingFinishedSignal(),
  mTouchedSignal(),
  mTouchSignal(),
  mWheelEventSignal(),
  mContextLostSignal(),
  mContextRegainedSignal(),
  mSceneCreatedSignal(),
  mRenderingBehavior( DevelStage::Rendering::IF_REQUIRED )
{
}

Stage::~Stage()
{
}

} // namespace Internal

} // namespace Dali<|MERGE_RESOLUTION|>--- conflicted
+++ resolved
@@ -395,57 +395,8 @@
   return mSceneCreatedSignal;
 }
 
-<<<<<<< HEAD
-void Stage::RequestRebuildDepthTree()
-{
-  DALI_LOG_INFO(gLogFilter, Debug::General, "RequestRebuildDepthTree()\n");
-  mDepthTreeDirty = true;
-}
-
-void Stage::RebuildDepthTree()
-{
-  // If the depth tree needs rebuilding, do it in this frame only.
-  if( mDepthTreeDirty )
-  {
-    DALI_LOG_INFO(gLogFilter, Debug::Concise, "RebuildDepthTree() dirty:T\n");
-
-    ActorPtr actor( mRootLayer.Get() );
-    actor->RebuildDepthTree();
-    mDepthTreeDirty = false;
-  }
-}
-
-
-Stage::Stage( AnimationPlaylist& playlist,
-              PropertyNotificationManager& propertyNotificationManager,
-              SceneGraph::UpdateManager& updateManager,
-              NotificationManager& notificationManager,
-              Integration::RenderController& renderController )
-: mAnimationPlaylist( playlist ),
-  mPropertyNotificationManager( propertyNotificationManager ),
-  mUpdateManager( updateManager ),
-  mNotificationManager( notificationManager ),
-  mRenderController( renderController ),
-  mSize( Vector2::ZERO ),
-  mSurfaceSize( Vector2::ZERO ),
-  mBackgroundColor( Dali::Stage::DEFAULT_BACKGROUND_COLOR ),
-  mTopMargin( 0 ),
-  mDpi( Vector2::ZERO ),
-  mSystemOverlay( NULL ),
-=======
-void Stage::NotifyContextLost()
-{
-  mContextLostSignal.Emit();
-}
-
-void Stage::NotifyContextRegained()
-{
-  mContextRegainedSignal.Emit();
-}
-
 Stage::Stage( SceneGraph::UpdateManager& updateManager )
 : mUpdateManager( updateManager ),
->>>>>>> 15fbcb9c
   mKeyEventSignal(),
   mKeyEventGeneratedSignal(),
   mEventProcessingFinishedSignal(),
