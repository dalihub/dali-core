/*
 * Copyright (c) 2020 Samsung Electronics Co., Ltd.
 *
 * Licensed under the Apache License, Version 2.0 (the "License");
 * you may not use this file except in compliance with the License.
 * You may obtain a copy of the License at
 *
 * http://www.apache.org/licenses/LICENSE-2.0
 *
 * Unless required by applicable law or agreed to in writing, software
 * distributed under the License is distributed on an "AS IS" BASIS,
 * WITHOUT WARRANTIES OR CONDITIONS OF ANY KIND, either express or implied.
 * See the License for the specific language governing permissions and
 * limitations under the License.
 *
 */

// CLASS HEADER
#include <dali/internal/event/common/scene-impl.h>

// INTERNAL INCLUDES
#include <dali/internal/event/actors/layer-impl.h>
#include <dali/internal/event/actors/layer-list.h>
#include <dali/internal/event/actors/camera-actor-impl.h>
#include <dali/internal/event/common/thread-local-storage.h>
#include <dali/internal/event/render-tasks/render-task-list-impl.h>
#include <dali/internal/event/render-tasks/render-task-impl.h>
#include <dali/internal/event/common/object-registry-impl.h>
#include <dali/internal/update/nodes/node.h>
#include <dali/internal/update/manager/update-manager.h>
#include <dali/internal/update/common/scene-graph-scene.h>
#include <dali/public-api/common/constants.h>
#include <dali/public-api/object/type-registry.h>
#include <dali/public-api/render-tasks/render-task-list.h>
#include <dali/internal/event/rendering/frame-buffer-impl.h>
#include <dali/internal/event/size-negotiation/relayout-controller-impl.h>

using Dali::Internal::SceneGraph::Node;

namespace Dali
{

namespace Internal
{

ScenePtr Scene::New(Size size, int orientation)
{
  ScenePtr scene = new Scene;

  // Second-phase construction
<<<<<<< HEAD
  scene->Initialize( size, 0 );

  return scene;
}

ScenePtr Scene::New( Size size, int orientation )
{
  ScenePtr scene = new Scene;

  // Second-phase construction
  scene->Initialize( size, orientation );
=======
  scene->Initialize(size, orientation);
>>>>>>> be075faf

  return scene;
}

Scene::Scene()
: mSceneObject(nullptr),
  mSize(), // Don't set the proper value here, this will be set when the surface is set later
  mDpi(),
  mBackgroundColor(DEFAULT_BACKGROUND_COLOR),
  mDepthTreeDirty(false),
  mEventProcessor(*this, ThreadLocalStorage::GetInternal()->GetGestureEventProcessor()),
  mSurfaceOrientation(0)
{
}

Scene::~Scene()
{
  if( EventThreadServices::IsCoreRunning() && mSceneObject )
  {
    ThreadLocalStorage* tls = ThreadLocalStorage::GetInternal();
    RemoveSceneMessage( tls->GetUpdateManager(), *mSceneObject );
  }

  if( mDefaultCamera )
  {
    // its enough to release the handle so the object is released
    // don't need to remove it from root actor as root actor will delete the object
    mDefaultCamera.Reset();
  }

  if( mRootLayer )
  {
    // we are closing down so just delete the root, no point emit disconnect
    // signals or send messages to update
    mRootLayer.Reset();
  }

  if( mRenderTaskList )
  {
    mRenderTaskList.Reset();
  }

  // No need to discard this Scene from Core, as Core stores an intrusive_ptr to this scene
  // When this destructor is called, the scene has either already been removed from Core or Core has already been destroyed
}

<<<<<<< HEAD
void Scene::Initialize( Size size, int orientation )
=======
void Scene::Initialize(Size size, int orientation)
>>>>>>> be075faf
{
  ThreadLocalStorage* tls = ThreadLocalStorage::GetInternal();

  DALI_ASSERT_ALWAYS( tls && "Attempt to create scene before core exists!" );

  tls->AddScene( this );

  SceneGraph::UpdateManager& updateManager = tls->GetUpdateManager();

  // Create the ordered list of layers
  mLayerList = LayerList::New( updateManager );

  // The scene owns the default layer
  mRootLayer = Layer::NewRoot( *mLayerList );
  mRootLayer->SetName("RootLayer");
  mRootLayer->SetScene( *this );

  // The root layer needs to have a fixed resize policy (as opposed to the default USE_NATURAL_SIZE).
  // This stops actors parented to the stage having their relayout requests propagating
  // up to the root layer, and down through other children unnecessarily.
  mRootLayer->SetResizePolicy( ResizePolicy::FIXED, Dimension::ALL_DIMENSIONS );

  // Create the default camera actor first; this is needed by the RenderTaskList
  // The default camera attributes and position is such that children of the default layer,
  // can be positioned at (0,0) and be at the top-left of the viewport.
  mDefaultCamera = CameraActor::New( size );
  mDefaultCamera->SetParentOrigin(ParentOrigin::CENTER);
  Add(*(mDefaultCamera.Get()));

  // Create the list of render-tasks
  mRenderTaskList = RenderTaskList::New();

  // Create the default render-task and ensure clear is enabled on it to show the background color
  RenderTaskPtr renderTask = mRenderTaskList->CreateTask( mRootLayer.Get(), mDefaultCamera.Get() );
  renderTask->SetClearEnabled(true);
  mSurfaceOrientation = orientation;

  SurfaceRotated( size.width, size.height, mSurfaceOrientation );

  // Create scene graph object
  mSceneObject = new SceneGraph::Scene();
  OwnerPointer< SceneGraph::Scene > transferOwnership( const_cast< SceneGraph::Scene* >( mSceneObject ) );
  AddSceneMessage( updateManager, transferOwnership );
}

void Scene::Add(Actor& actor)
{
  mRootLayer->Add( actor );
}

void Scene::Remove(Actor& actor)
{
  mRootLayer->Remove( actor );
}

Size Scene::GetSize() const
{
  return mSize;
}

void Scene::SetDpi(Vector2 dpi)
{
  mDpi = dpi;
}

Vector2 Scene::GetDpi() const
{
  return mDpi;
}

RenderTaskList& Scene::GetRenderTaskList() const
{
  return *mRenderTaskList;
}

Dali::Layer Scene::GetRootLayer() const
{
  return Dali::Layer( mRootLayer.Get() );
}

LayerList& Scene::GetLayerList() const
{
  return *mLayerList;
}

uint32_t Scene::GetLayerCount() const
{
  return mLayerList->GetLayerCount();
}

Dali::Layer Scene::GetLayer( uint32_t depth ) const
{
  return Dali::Layer(mLayerList->GetLayer( depth ));
}

CameraActor& Scene::GetDefaultCameraActor()
{
  return *mDefaultCamera;
}

Actor& Scene::GetDefaultRootActor()
{
  return *mRootLayer;
}

void Scene::SurfaceResized(float width, float height)
{
  if((fabsf(mSize.width - width) > Math::MACHINE_EPSILON_1) || (fabsf(mSize.height - height) > Math::MACHINE_EPSILON_1))
  {
    ChangedSurface(width, height, mSurfaceOrientation);
  }
}

void Scene::SurfaceReplaced()
{
  if ( mSceneObject )
  {
    ThreadLocalStorage* tls = ThreadLocalStorage::GetInternal();
    SurfaceReplacedMessage( tls->GetUpdateManager(), *mSceneObject );
  }
}

void Scene::Discard()
{
  if( ThreadLocalStorage::Created() )
  {
    ThreadLocalStorage* tls = ThreadLocalStorage::GetInternal();
    tls->RemoveScene( this );
  }
}

void Scene::RequestRebuildDepthTree()
{
  mDepthTreeDirty = true;
}

void Scene::QueueEvent( const Integration::Event& event )
{
  mEventProcessor.QueueEvent( event );
}

void Scene::ProcessEvents()
{
  mEventProcessor.ProcessEvents();
}

void Scene::RebuildDepthTree()
{
  // If the depth tree needs rebuilding, do it in this frame only.
  if( mDepthTreeDirty )
  {
    ActorPtr actor( mRootLayer.Get() );
    actor->RebuildDepthTree();
    mDepthTreeDirty = false;
  }
}

void Scene::SetBackgroundColor( const Vector4& color )
{
  mBackgroundColor = color;

  mRenderTaskList->GetTask( 0u )->SetClearColor( color );
  mRenderTaskList->GetTask( 0u )->SetClearEnabled( true );
}

Vector4 Scene::GetBackgroundColor() const
{
  return mBackgroundColor;
}

SceneGraph::Scene* Scene::GetSceneObject() const
{
  return mSceneObject;
}

void Scene::EmitKeyEventSignal(const Dali::KeyEvent& event)
{
  if ( !mKeyEventSignal.Empty() )
  {
    Dali::Integration::Scene handle( this );
    mKeyEventSignal.Emit( event );
  }
}

void Scene::SurfaceRotated(float width, float height, int orientation)
{
  mSurfaceOrientation = orientation;
  ChangedSurface(width, height, orientation);
}

int Scene::GetSurfaceOrientation()
{
  return mSurfaceOrientation;
}

void Scene::ChangedSurface(float width, float height, int orientation)
{
  Rect<int32_t> newSize(0, 0, static_cast<int32_t>(width), static_cast<int32_t>(height)); // truncated

  mSize.width  = width;
  mSize.height = height;

  // Calculates the aspect ratio, near and far clipping planes, field of view and camera Z position.
  mDefaultCamera->SetPerspectiveProjection(mSize);
  // Set the surface orientation to Default camera for window/screen rotation
  mDefaultCamera->RotateProjection(orientation);

  mRootLayer->SetSize(width, height);

  ThreadLocalStorage*        tls           = ThreadLocalStorage::GetInternal();
  SceneGraph::UpdateManager& updateManager = tls->GetUpdateManager();
  SetDefaultSurfaceRectMessage(updateManager, newSize);

  // Send the surface orientation to render manager for calculating glViewport/Scissor
  SetDefaultSurfaceOrientationMessage(updateManager, orientation);

  // set default render-task viewport parameters
  RenderTaskPtr defaultRenderTask = mRenderTaskList->GetTask(0u);
  defaultRenderTask->SetViewport(newSize);
}

bool Scene::EmitKeyEventGeneratedSignal(const Dali::KeyEvent& event)
{
  // Emit the KeyEventGenerated signal when KeyEvent is generated
  Dali::Integration::Scene handle( this );
  return mKeyEventGeneratedSignal.Emit( event );
}

void Scene::EmitEventProcessingFinishedSignal()
{
  if ( !mEventProcessingFinishedSignal.Empty() )
  {
    Dali::Integration::Scene handle( this );
    mEventProcessingFinishedSignal.Emit();
  }
}

void Scene::EmitTouchedSignal( const Dali::TouchEvent& touch )
{
  Dali::Integration::Scene handle( this );
  if ( !mTouchedSignal.Empty() )
  {
    mTouchedSignal.Emit( touch );
  }
}

void Scene::EmitWheelEventSignal(const Dali::WheelEvent& event)
{
  if ( !mWheelEventSignal.Empty() )
  {
    Dali::Integration::Scene handle( this );
    mWheelEventSignal.Emit( event );
  }
}

void Scene::AddFrameRenderedCallback( std::unique_ptr< CallbackBase > callback, int32_t frameId )
{
  ThreadLocalStorage* tls = ThreadLocalStorage::GetInternal();
  AddFrameRenderedCallbackMessage( tls->GetEventThreadServices(), *mSceneObject, callback.release(), frameId );
}

void Scene::AddFramePresentedCallback( std::unique_ptr< CallbackBase > callback, int32_t frameId )
{
  ThreadLocalStorage* tls = ThreadLocalStorage::GetInternal();
  AddFramePresentedCallbackMessage( tls->GetEventThreadServices(), *mSceneObject, callback.release(), frameId );
}

void Scene::GetFrameRenderedCallback( Dali::Integration::Scene::FrameCallbackContainer& callbacks )
{
  mSceneObject->GetFrameRenderedCallback( callbacks );
}

void Scene::GetFramePresentedCallback( Dali::Integration::Scene::FrameCallbackContainer& callbacks )
{
  mSceneObject->GetFramePresentedCallback( callbacks );
}

Integration::Scene::KeyEventSignalType& Scene::KeyEventSignal()
{
  return mKeyEventSignal;
}

Integration::Scene::KeyEventGeneratedSignalType& Scene::KeyEventGeneratedSignal()
{
  return mKeyEventGeneratedSignal;
}

Integration::Scene::EventProcessingFinishedSignalType& Scene::EventProcessingFinishedSignal()
{
  return mEventProcessingFinishedSignal;
}

Integration::Scene::TouchEventSignalType& Scene::TouchedSignal()
{
  return mTouchedSignal;
}

Integration::Scene::WheelEventSignalType& Scene::WheelEventSignal()
{
  return mWheelEventSignal;
}

std::vector<Dali::Internal::SceneGraph::DirtyRect>& Scene::GetItemsDirtyRects()
{
  return mItemsDirtyRects;
}

} // Internal

} // Dali<|MERGE_RESOLUTION|>--- conflicted
+++ resolved
@@ -48,21 +48,7 @@
   ScenePtr scene = new Scene;
 
   // Second-phase construction
-<<<<<<< HEAD
-  scene->Initialize( size, 0 );
-
-  return scene;
-}
-
-ScenePtr Scene::New( Size size, int orientation )
-{
-  ScenePtr scene = new Scene;
-
-  // Second-phase construction
-  scene->Initialize( size, orientation );
-=======
   scene->Initialize(size, orientation);
->>>>>>> be075faf
 
   return scene;
 }
@@ -109,11 +95,7 @@
   // When this destructor is called, the scene has either already been removed from Core or Core has already been destroyed
 }
 
-<<<<<<< HEAD
-void Scene::Initialize( Size size, int orientation )
-=======
 void Scene::Initialize(Size size, int orientation)
->>>>>>> be075faf
 {
   ThreadLocalStorage* tls = ThreadLocalStorage::GetInternal();
 
