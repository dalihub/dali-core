#ifndef DALI_INTERNAL_SCENE_H
#define DALI_INTERNAL_SCENE_H

/*
 * Copyright (c) 2020 Samsung Electronics Co., Ltd.
 *
 * Licensed under the Apache License, Version 2.0 (the "License");
 * you may not use this file except in compliance with the License.
 * You may obtain a copy of the License at
 *
 * http://www.apache.org/licenses/LICENSE-2.0
 *
 * Unless required by applicable law or agreed to in writing, software
 * distributed under the License is distributed on an "AS IS" BASIS,
 * WITHOUT WARRANTIES OR CONDITIONS OF ANY KIND, either express or implied.
 * See the License for the specific language governing permissions and
 * limitations under the License.
 *
 */

// INTERNAL INCLUDES
#include <dali/integration-api/scene.h>
#include <dali/public-api/math/vector2.h>
#include <dali/public-api/actors/layer.h>
#include <dali/public-api/render-tasks/render-task-list.h>
#include <dali/internal/common/owner-pointer.h>
#include <dali/internal/event/actors/layer-impl.h>
#include <dali/internal/event/events/event-processor.h>
#include <dali/internal/event/render-tasks/render-task-defaults.h>

namespace Dali
{

namespace Integration
{

struct Event;

}

namespace Internal
{

namespace SceneGraph
{
class Scene;

struct DirtyRect
{
  DirtyRect(Node* node, Render::Renderer* renderer, int frame, Rect<int>& rect)
  : node(node),
    renderer(renderer),
    frame(frame),
    rect(rect),
    visited(true)
  {
  }

  DirtyRect()
  : node(nullptr),
    renderer(nullptr),
    frame(0),
    rect(),
    visited(true)
  {
  }

  bool operator<(const DirtyRect& rhs) const
  {
    if (node == rhs.node)
    {
      if (renderer == rhs.renderer)
      {
        return frame > rhs.frame; // Most recent rects come first
      }
      else
      {
        return renderer < rhs.renderer;
      }
    }
    else
    {
      return node < rhs.node;
    }
  }

  Node* node;
  Render::Renderer* renderer;
  int frame;

  Rect<int> rect;
  bool visited;
};

}

class EventProcessor;
class Layer;
class LayerList;
class CameraActor;
class RenderTaskList;
class FrameBuffer;

using FrameBufferPtr = IntrusivePtr<FrameBuffer>;
using ScenePtr = IntrusivePtr<Scene>;

/**
 * @brief Scene creates a "world" that can be bound to a surface for rendering.
 */
class Scene : public BaseObject, public RenderTaskDefaults
{

public:
  /**
   * @copydoc Dali::Integration::Scene::New
   */
  static ScenePtr New(Size size, int orientation = 0);

  /**
   * @copydoc Dali::Integration::Scene::New
   */
  static ScenePtr New( Size size, int orientation );

  /**
   * virtual destructor
   */
  ~Scene() override;

  /**
   * @copydoc Dali::Integration::Scene::Add
   */
  void Add(Actor& actor);

  /**
   * @copydoc Dali::Integration::Scene::Remove
   */
  void Remove(Actor& actor);

  /**
   * @copydoc Dali::Integration::Scene::GetSize
   */
  Size GetSize() const;

  /**
   * @copydoc Dali::Integration::Scene::SetDpi
   */
  void SetDpi( Vector2 dpi );

  /**
   * @copydoc Dali::Integration::Scene::GetDpi
   */
  Vector2 GetDpi() const;

  /**
   * @copydoc Dali::Integration::Scene::GetRenderTaskList
   */
  RenderTaskList& GetRenderTaskList() const;

  /**
   * @copydoc Dali::Integration::Scene::GetRootLayer
   */
  Dali::Layer GetRootLayer() const;

  /**
   * @copydoc Dali::Integration::Scene::GetLayerCount
   */
  uint32_t GetLayerCount() const;

  /**
   * @copydoc Dali::Integration::Scene::GetLayer
   */
  Dali::Layer GetLayer(uint32_t depth) const;

  /**
   * Notify the surface has been resized.
   *
   * @param[in] width The new width of the set surface
   * @param[in] height The new height of the set surface
   */
  void SurfaceResized( float width, float height );

  /**
   * @copydoc Dali::Integration::Scene::SurfaceReplaced
   */
  void SurfaceReplaced();

  /**
   * @copydoc Dali::Integration::Scene::Discard
   */
  void Discard();

  /**
   * Retrieve the ordered list of on-scene layers.
   * @return The layer-list.
   */
  LayerList& GetLayerList() const;

  /**
   * Request that the depth tree is rebuilt
   */
  void RequestRebuildDepthTree();

  /**
   * This function is called when an event is queued.
   * @param[in] event A event to queue.
   */
  void QueueEvent( const Integration::Event& event );

  /**
   * This function is called by Core when events are processed.
   */
  void ProcessEvents();

  /**
   * Rebuilds the depth tree at the end of the event frame if
   * it was requested this frame.
   */
  void RebuildDepthTree();

  /**
   * @brief Sets the background color of the render surface.
   * @param[in] color The new background color
   */
  void SetBackgroundColor( const Vector4& color );

  /**
   * @brief Gets the background color of the render　surface.
   * @return The background color
   */
  Vector4 GetBackgroundColor() const;

  /**
   * @brief Get the Scene scene graph object
   *
   * @return the Scene scene graph object
   */
  SceneGraph::Scene* GetSceneObject() const;

  /**
   * Notify the surface has been rotated.
   * When the device is rotated or the rotation event is received by display manager,
   * this function will be called by window implementation.
   *
   * @param[in] width The width of rotated surface
   * @param[in] height The height of rotated surface
   * @param[in] orientation The orientation of rotated surface
   */
  void SurfaceRotated(float width, float height, int orientation);

  /**
   * @brief Get surface's current orientation
   *
   * @return surface orientation
   */
  int GetSurfaceOrientation();

  /**
   * Used by the EventProcessor to emit key event signals.
   * @param[in] event The key event.
   */
  void EmitKeyEventSignal(const Dali::KeyEvent& event);

  /**
   * Used by the KeyEventProcessor to emit KeyEventGenerated signals.
   * @param[in] event The key event.
   * @return The return is true if KeyEvent is consumed, otherwise false.
   */
  bool EmitKeyEventGeneratedSignal(const Dali::KeyEvent& event);

  /**
   * Emits the event processing finished signal.
   *
   * @see Dali::Scene::SignalEventProcessingFinished()
   */
  void EmitEventProcessingFinishedSignal();

  /**
   * Emits the touched signal.
   * @param[in] touch The touch event details.
   */
  void EmitTouchedSignal( const Dali::TouchEvent& touch );

  /**
   * Used by the EventProcessor to emit wheel event signals.
   * @param[in] event The wheel event.
   */
  void EmitWheelEventSignal( const Dali::WheelEvent& event );

  /**
   * @copydoc Dali::Integration::Scene::AddFrameRenderedCallback
   */
  void AddFrameRenderedCallback( std::unique_ptr< CallbackBase > callback, int32_t frameId );

  /**
   * @copydoc Dali::Integration::Scene::AddFramePresentedCallback
   */
  void AddFramePresentedCallback( std::unique_ptr< CallbackBase > callback, int32_t frameId );

  /**
   * @copydoc Dali::Integration::Scene::GetFrameRenderedCallback
   */
  void GetFrameRenderedCallback( Dali::Integration::Scene::FrameCallbackContainer& callbacks );

  /**
   * @copydoc Dali::Integration::Scene::GetFramePresentedCallback
   */
  void GetFramePresentedCallback( Dali::Integration::Scene::FrameCallbackContainer& callbacks );

  /**
   * @copydoc Integration::Scene::KeyEventSignal()
   */
  Integration::Scene::KeyEventSignalType& KeyEventSignal();

    /**
   * @copydoc Integration::Scene::KeyEventGeneratedSignal()
   */
  Integration::Scene::KeyEventGeneratedSignalType& KeyEventGeneratedSignal();

  /**
   * @copydoc Integration::Scene::SignalEventProcessingFinished()
   */
  Integration::Scene::EventProcessingFinishedSignalType& EventProcessingFinishedSignal();

  /**
    * @copydoc Integration::Scene::TouchedSignal()
    */
  Integration::Scene::TouchEventSignalType& TouchedSignal();

  /**
   * @copydoc Integration::Scene::sWheelEventSignal()
   */
  Integration::Scene::WheelEventSignalType& WheelEventSignal();

  /**
   * @brief Get ItemsDirtyRects
   *
   * @return the ItemsDirtyRects
   */
  std::vector<Dali::Internal::SceneGraph::DirtyRect>& GetItemsDirtyRects();

public:

  /**
   * From RenderTaskDefaults; retrieve the default root actor.
   * @return The default root actor.
   */
  Actor& GetDefaultRootActor() override;

  /**
   * From RenderTaskDefaults; retrieve the default camera actor.
   * @return The default camera actor.
   */
  CameraActor& GetDefaultCameraActor() override;

private:

  // Constructor
  Scene();

  /**
   * Second-phase constructor.
   *
   * @param[in] size The size of the set surface
   * @param[in] orientation The orientation of the set surface for this scene
   */
<<<<<<< HEAD
  void Initialize( Size size, int orientation );
=======
  void Initialize(Size size, int orientation);
>>>>>>> be075faf

  // Undefined
  Scene(const Scene&) = delete;

  // Undefined
  Scene& operator=(const Scene& rhs) = delete;

  /**
   * Informs the scene that the set surface has been resized or rotated.
   *
   * @param[in] width The width of rotated surface
   * @param[in] height The height of rotated surface
   * @param[in] orientation The orientation of rotated surface
   */
  void ChangedSurface(float width, float height, int orientation);

private:
  Internal::SceneGraph::Scene* mSceneObject;

  Size mSize;

  Vector2 mDpi;

  Vector4 mBackgroundColor;

  LayerPtr mRootLayer;

  // Ordered list of currently on-stage layers
  OwnerPointer<LayerList> mLayerList;

  IntrusivePtr<CameraActor> mDefaultCamera;

  // The list of render-tasks
  IntrusivePtr<RenderTaskList> mRenderTaskList;

  bool mDepthTreeDirty:1;  ///< True if the depth tree needs recalculating

  EventProcessor mEventProcessor;

  // The Surface's orientation
  int mSurfaceOrientation;

  // The key event signal
  Integration::Scene::KeyEventSignalType mKeyEventSignal;
  Integration::Scene::KeyEventGeneratedSignalType   mKeyEventGeneratedSignal;

  // The event processing finished signal
  Integration::Scene::EventProcessingFinishedSignalType mEventProcessingFinishedSignal;

  // The touch signal
  Integration::Scene::TouchEventSignalType mTouchedSignal;

  // The wheel event signal
  Integration::Scene::WheelEventSignalType mWheelEventSignal;

  std::vector<Dali::Internal::SceneGraph::DirtyRect>                    mItemsDirtyRects;
};

} // Internal

// Get impl of handle
inline Internal::Scene& GetImplementation(Dali::Integration::Scene& scene)
{
  DALI_ASSERT_ALWAYS( scene && "Scene handle is empty" );
  Dali::RefObject& object = scene.GetBaseObject();
  return static_cast<Internal::Scene&>(object);
}

inline const Internal::Scene& GetImplementation(const Dali::Integration::Scene& scene)
{
  DALI_ASSERT_ALWAYS( scene && "Scene handle is empty" );
  const Dali::RefObject& object = scene.GetBaseObject();
  return static_cast<const Internal::Scene&>(object);
}

} // Dali

#endif // DALI_INTERNAL_SCENE_H<|MERGE_RESOLUTION|>--- conflicted
+++ resolved
@@ -117,11 +117,6 @@
   static ScenePtr New(Size size, int orientation = 0);
 
   /**
-   * @copydoc Dali::Integration::Scene::New
-   */
-  static ScenePtr New( Size size, int orientation );
-
-  /**
    * virtual destructor
    */
   ~Scene() override;
@@ -363,11 +358,7 @@
    * @param[in] size The size of the set surface
    * @param[in] orientation The orientation of the set surface for this scene
    */
-<<<<<<< HEAD
-  void Initialize( Size size, int orientation );
-=======
   void Initialize(Size size, int orientation);
->>>>>>> be075faf
 
   // Undefined
   Scene(const Scene&) = delete;
