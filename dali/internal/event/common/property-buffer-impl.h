--- conflicted
+++ resolved
@@ -90,15 +90,9 @@
 
 private: // data
   EventThreadServices& mEventThreadServices;    ///<Used to send messages to the render thread via update thread
-<<<<<<< HEAD
   SceneGraph::PropertyBuffer* mRenderObject;        ///<Render side object
-  unsigned int mBufferFormatSize;
-  unsigned int mSize; ///< Number of elements in the buffer
-=======
-  Render::PropertyBuffer* mRenderObject;        ///<Render side object
   uint32_t mBufferFormatSize;
   uint32_t mSize; ///< Number of elements in the buffer
->>>>>>> 46b672be
 };
 
 /**
