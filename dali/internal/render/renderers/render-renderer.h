--- conflicted
+++ resolved
@@ -167,17 +167,11 @@
   /**
    * Second-phase construction.
    * This is called when the renderer is inside render thread
-<<<<<<< HEAD
    * @param[in] context Context used by the renderer (To be removed)
    * @param[in] graphicsController The graphics controller to use
-   */
-  void Initialize(Context& context, Graphics::Controller& graphicsController);
-=======
-   * @param[in] context Context used by the renderer
    * @param[in] programCache Cache of program objects
    */
-  void Initialize(Context& context, ProgramCache& programCache);
->>>>>>> 1d2ad8fe
+  void Initialize(Context& context, Graphics::Controller& graphicsController, ProgramCache& programCache);
 
   /**
    * Destructor
