--- conflicted
+++ resolved
@@ -380,8 +380,6 @@
   frameBuffer->AttachColorTexture( mImpl->context, texture, mipmapLevel, layer );
 }
 
-<<<<<<< HEAD
-=======
 void RenderManager::AttachDepthTextureToFrameBuffer( Render::FrameBuffer* frameBuffer, Render::Texture* texture, uint32_t mipmapLevel )
 {
   frameBuffer->AttachDepthTexture( mImpl->context, texture, mipmapLevel );
@@ -392,7 +390,6 @@
   frameBuffer->AttachDepthStencilTexture( mImpl->context, texture, mipmapLevel );
 }
 
->>>>>>> b4fe0af3
 void RenderManager::AddPropertyBuffer( OwnerPointer< Render::PropertyBuffer >& propertyBuffer )
 {
   mImpl->propertyBufferContainer.PushBack( propertyBuffer.Release() );
@@ -659,7 +656,6 @@
     {
       mImpl->currentContext->BindFramebuffer( GL_FRAMEBUFFER, 0u );
     }
-<<<<<<< HEAD
 
     if ( !instruction.mFrameBuffer )
     {
@@ -677,25 +673,6 @@
 
     mImpl->currentContext->ColorMask( true );
 
-=======
-
-    if ( !instruction.mFrameBuffer )
-    {
-      mImpl->currentContext->Viewport( surfaceRect.x,
-                                       surfaceRect.y,
-                                       surfaceRect.width,
-                                       surfaceRect.height );
-    }
-
-    // Clear the entire color, depth and stencil buffers for the default framebuffer, if required.
-    // It is important to clear all 3 buffers when they are being used, for performance on deferred renderers
-    // e.g. previously when the depth & stencil buffers were NOT cleared, it caused the DDK to exceed a "vertex count limit",
-    // and then stall. That problem is only noticeable when rendering a large number of vertices per frame.
-    GLbitfield clearMask = GL_COLOR_BUFFER_BIT;
-
-    mImpl->currentContext->ColorMask( true );
-
->>>>>>> b4fe0af3
     if( depthBufferAvailable == Integration::DepthBufferAvailable::TRUE )
     {
       mImpl->currentContext->DepthMask( true );
