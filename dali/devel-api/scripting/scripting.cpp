/*
 * Copyright (c) 2015 Samsung Electronics Co., Ltd.
 *
 * Licensed under the Apache License, Version 2.0 (the "License");
 * you may not use this file except in compliance with the License.
 * You may obtain a copy of the License at
 *
 * http://www.apache.org/licenses/LICENSE-2.0
 *
 * Unless required by applicable law or agreed to in writing, software
 * distributed under the License is distributed on an "AS IS" BASIS,
 * WITHOUT WARRANTIES OR CONDITIONS OF ANY KIND, either express or implied.
 * See the License for the specific language governing permissions and
 * limitations under the License.
 *
 */

// CLASS HEADER
#include <dali/devel-api/scripting/scripting.h>

// INTERNAL INCLUDES
#include <dali/public-api/actors/actor.h>
#include <dali/public-api/images/resource-image.h>
#include <dali/public-api/object/type-registry.h>
#include <dali/public-api/object/property-array.h>
#include <dali/internal/common/image-attributes.h>
#include <dali/internal/event/images/resource-image-impl.h>
#include <dali/internal/event/images/frame-buffer-image-impl.h>
#include <dali/internal/event/images/buffer-image-impl.h>
#include <dali/internal/event/effects/shader-effect-impl.h>

namespace Dali
{

namespace Scripting
{

namespace
{

// Tables used here for converting strings to the enumerations and vice versa
struct AnchorValue
{
  const char* name;
  const Vector3 value;
};
const AnchorValue ANCHOR_CONSTANT_TABLE[] =
{
  { "TOP_LEFT",               ParentOrigin::TOP_LEFT               },
  { "TOP_CENTER",             ParentOrigin::TOP_CENTER             },
  { "TOP_RIGHT",              ParentOrigin::TOP_RIGHT              },
  { "CENTER_LEFT",            ParentOrigin::CENTER_LEFT            },
  { "CENTER",                 ParentOrigin::CENTER                 },
  { "CENTER_RIGHT",           ParentOrigin::CENTER_RIGHT           },
  { "BOTTOM_LEFT",            ParentOrigin::BOTTOM_LEFT            },
  { "BOTTOM_CENTER",          ParentOrigin::BOTTOM_CENTER          },
  { "BOTTOM_RIGHT",           ParentOrigin::BOTTOM_RIGHT           },
};
const unsigned int ANCHOR_CONSTANT_TABLE_COUNT = sizeof( ANCHOR_CONSTANT_TABLE ) / sizeof( ANCHOR_CONSTANT_TABLE[0] );

const StringEnum COLOR_MODE_TABLE[] =
{
  { "USE_OWN_COLOR",                    USE_OWN_COLOR                    },
  { "USE_PARENT_COLOR",                 USE_PARENT_COLOR                 },
  { "USE_OWN_MULTIPLY_PARENT_COLOR",    USE_OWN_MULTIPLY_PARENT_COLOR    },
  { "USE_OWN_MULTIPLY_PARENT_ALPHA",    USE_OWN_MULTIPLY_PARENT_ALPHA    },
};
const unsigned int COLOR_MODE_TABLE_COUNT = sizeof( COLOR_MODE_TABLE ) / sizeof( COLOR_MODE_TABLE[0] );

const StringEnum POSITION_INHERITANCE_MODE_TABLE[] =
{
  { "INHERIT_PARENT_POSITION",                    INHERIT_PARENT_POSITION                    },
  { "USE_PARENT_POSITION",                        USE_PARENT_POSITION                        },
  { "USE_PARENT_POSITION_PLUS_LOCAL_POSITION",    USE_PARENT_POSITION_PLUS_LOCAL_POSITION    },
  { "DONT_INHERIT_POSITION",                      DONT_INHERIT_POSITION                      },
};
const unsigned int POSITION_INHERITANCE_MODE_TABLE_COUNT = sizeof( POSITION_INHERITANCE_MODE_TABLE ) / sizeof( POSITION_INHERITANCE_MODE_TABLE[0] );

const StringEnum DRAW_MODE_TABLE[] =
{
  { "NORMAL",     DrawMode::NORMAL     },
  { "OVERLAY_2D", DrawMode::OVERLAY_2D },
  { "STENCIL",    DrawMode::STENCIL    },
};
const unsigned int DRAW_MODE_TABLE_COUNT = sizeof( DRAW_MODE_TABLE ) / sizeof( DRAW_MODE_TABLE[0] );

const StringEnum IMAGE_LOAD_POLICY_TABLE[] =
{
  { "IMMEDIATE", ResourceImage::IMMEDIATE },
  { "ON_DEMAND", ResourceImage::ON_DEMAND },
};
const unsigned int IMAGE_LOAD_POLICY_TABLE_COUNT = sizeof( IMAGE_LOAD_POLICY_TABLE ) / sizeof( IMAGE_LOAD_POLICY_TABLE[0] );

const StringEnum IMAGE_RELEASE_POLICY_TABLE[] =
{
  { "UNUSED", Image::UNUSED },
  { "NEVER",  Image::NEVER  },
};
const unsigned int IMAGE_RELEASE_POLICY_TABLE_COUNT = sizeof( IMAGE_RELEASE_POLICY_TABLE ) / sizeof( IMAGE_RELEASE_POLICY_TABLE[0] );

const StringEnum PIXEL_FORMAT_TABLE[] =
{
  { "A8",                                           Pixel::A8                                           },
  { "L8",                                           Pixel::L8                                           },
  { "LA88",                                         Pixel::LA88                                         },
  { "RGB565",                                       Pixel::RGB565                                       },
  { "BGR565",                                       Pixel::BGR565                                       },
  { "RGBA4444",                                     Pixel::RGBA4444                                     },
  { "BGRA4444",                                     Pixel::BGRA4444                                     },
  { "RGBA5551",                                     Pixel::RGBA5551                                     },
  { "BGRA5551",                                     Pixel::BGRA5551                                     },
  { "RGB888",                                       Pixel::RGB888                                       },
  { "RGB8888",                                      Pixel::RGB8888                                      },
  { "BGR8888",                                      Pixel::BGR8888                                      },
  { "RGBA8888",                                     Pixel::RGBA8888                                     },
  { "BGRA8888",                                     Pixel::BGRA8888                                     },
  { "COMPRESSED_R11_EAC",                           Pixel::COMPRESSED_R11_EAC                           },
  { "COMPRESSED_SIGNED_R11_EAC",                    Pixel::COMPRESSED_SIGNED_R11_EAC                    },
  { "COMPRESSED_SIGNED_RG11_EAC",                   Pixel::COMPRESSED_SIGNED_RG11_EAC                   },
  { "COMPRESSED_RG11_EAC",                          Pixel::COMPRESSED_RG11_EAC                          },
  { "COMPRESSED_RGB8_ETC2",                         Pixel::COMPRESSED_RGB8_ETC2                         },
  { "COMPRESSED_SRGB8_ETC2",                        Pixel::COMPRESSED_SRGB8_ETC2                        },
  { "COMPRESSED_RGB8_PUNCHTHROUGH_ALPHA1_ETC2",     Pixel::COMPRESSED_RGB8_PUNCHTHROUGH_ALPHA1_ETC2     },
  { "COMPRESSED_SRGB8_PUNCHTHROUGH_ALPHA1_ETC2",    Pixel::COMPRESSED_SRGB8_PUNCHTHROUGH_ALPHA1_ETC2    },
  { "COMPRESSED_RGBA8_ETC2_EAC",                    Pixel::COMPRESSED_RGBA8_ETC2_EAC                    },
  { "COMPRESSED_SRGB8_ALPHA8_ETC2_EAC",             Pixel::COMPRESSED_SRGB8_ALPHA8_ETC2_EAC             },
  { "COMPRESSED_RGB8_ETC1",                         Pixel::COMPRESSED_RGB8_ETC1                         },
  { "COMPRESSED_RGB_PVRTC_4BPPV1",                  Pixel::COMPRESSED_RGB_PVRTC_4BPPV1                  },
};
const unsigned int PIXEL_FORMAT_TABLE_COUNT = sizeof( PIXEL_FORMAT_TABLE ) / sizeof( PIXEL_FORMAT_TABLE[0] );

const StringEnum IMAGE_FITTING_MODE_TABLE[] =
{
  { "SHRINK_TO_FIT", FittingMode::SHRINK_TO_FIT },
  { "SCALE_TO_FILL", FittingMode::SCALE_TO_FILL },
  { "FIT_WIDTH",     FittingMode::FIT_WIDTH    },
  { "FIT_HEIGHT",    FittingMode::FIT_HEIGHT   },
};
const unsigned int IMAGE_FITTING_MODE_TABLE_COUNT = sizeof( IMAGE_FITTING_MODE_TABLE ) / sizeof( IMAGE_FITTING_MODE_TABLE[0] );

const StringEnum IMAGE_SAMPLING_MODE_TABLE[] =
{
  { "BOX",              SamplingMode::BOX            },
  { "NEAREST",          SamplingMode::NEAREST        },
  { "LINEAR",           SamplingMode::LINEAR         },
  { "BOX_THEN_NEAREST", SamplingMode::BOX_THEN_NEAREST },
  { "BOX_THEN_LINEAR",  SamplingMode::BOX_THEN_LINEAR  },
  { "NO_FILTER",        SamplingMode::NO_FILTER       },
  { "DONT_CARE",        SamplingMode::DONT_CARE       },
};
const unsigned int IMAGE_SAMPLING_MODE_TABLE_COUNT = sizeof( IMAGE_SAMPLING_MODE_TABLE ) / sizeof( IMAGE_SAMPLING_MODE_TABLE[0] );

const char* ImageTypeName[] = { "ResourceImage", "FrameBufferImage", "BufferImage" };
enum ImageType                { RESOURCE_IMAGE,  FRAME_BUFFER_IMAGE, BUFFER_IMAGE };
const unsigned int imageTypeCount = sizeof( ImageTypeName ) / sizeof( const char* );

bool CompareEnums( const char * a, const char * b )
{
  while( ( *a != '\0' ) && ( *b != '\0' ) )
  {
    char ca = *a;
    char cb = *b;

    if( ( ( ca == '-' ) || ( ca == '_') ) &&
        ( ( cb == '-' ) || ( cb == '_') ) )
    {
      ++a;
      ++b;
      continue;
    }

    if( ( 'A' <= ca ) && ( ca <= 'Z') )
    {
      ca = ca + ( 'a' - 'A' );
    }

    if( ( 'A' <= cb ) && ( cb <= 'Z') )
    {
      cb = cb + ( 'a' - 'A' );
    }

    if( ca != cb )
    {
      return false;
    }

    ++a;
    ++b;
  }

  if( ( *a == '\0' ) && ( *b == '\0' ) )
  {
    return true;
  }

  return false;
}

} // unnamed namespace

unsigned int FindEnumIndex( const char* value, const StringEnum* table, unsigned int tableCount )
{
  unsigned int index = 0;
  bool found = false;
  for ( unsigned int i = 0; i < tableCount; ++i, ++index )
  {
    if( CompareEnums( value, table->string ) )
    {
      found = true;
      break;
    }
    ++table;
  }
  if ( !found )
  {
    DALI_LOG_ERROR( "Unknown enumeration string %s\n", value );
  }
  return index;
}

ColorMode GetColorMode( const std::string& value )
{
  // return default on error
  ColorMode mode( USE_OWN_MULTIPLY_PARENT_ALPHA );
  GetEnumeration< ColorMode >( value.c_str(), COLOR_MODE_TABLE, COLOR_MODE_TABLE_COUNT, mode );
  return mode;
}


std::string GetColorMode( ColorMode value )
{
  const char* name = GetEnumerationName< ColorMode >( value, COLOR_MODE_TABLE, COLOR_MODE_TABLE_COUNT );
  if( name )
  {
    return std::string( name );
  }
  return std::string();
}

PositionInheritanceMode GetPositionInheritanceMode( const std::string& value )
{
  // return default on error
  PositionInheritanceMode mode( INHERIT_PARENT_POSITION );
  GetEnumeration< PositionInheritanceMode >( value.c_str(), POSITION_INHERITANCE_MODE_TABLE, POSITION_INHERITANCE_MODE_TABLE_COUNT, mode );
  return mode;
}


std::string GetPositionInheritanceMode( PositionInheritanceMode value )
{
  const char* name = GetEnumerationName< PositionInheritanceMode >( value, POSITION_INHERITANCE_MODE_TABLE, POSITION_INHERITANCE_MODE_TABLE_COUNT );
  if( name )
  {
    return std::string( name );
  }
  return std::string();
}


DrawMode::Type GetDrawMode( const std::string& value )
{
  // return default on error
  DrawMode::Type mode( DrawMode::NORMAL );
  GetEnumeration< DrawMode::Type >( value.c_str(), DRAW_MODE_TABLE, DRAW_MODE_TABLE_COUNT, mode );
  return mode;
}


std::string GetDrawMode( DrawMode::Type value )
{
  const char* name = GetEnumerationName< DrawMode::Type >( value, DRAW_MODE_TABLE, DRAW_MODE_TABLE_COUNT );
  if( name )
  {
    return std::string( name );
  }
  return std::string();
}


Vector3 GetAnchorConstant( const std::string& value )
{
  for( unsigned int i = 0; i < ANCHOR_CONSTANT_TABLE_COUNT; ++i )
  {
    if( CompareEnums( value.c_str(), ANCHOR_CONSTANT_TABLE[ i ].name ) )
    {
      return ANCHOR_CONSTANT_TABLE[ i ].value;
    }
  }
  return Vector3();
}


Image NewImage( const Property::Value& property )
{
  Image ret;

  std::string filename;
  ResourceImage::LoadPolicy loadPolicy = Dali::Internal::IMAGE_LOAD_POLICY_DEFAULT;
  Image::ReleasePolicy releasePolicy   = Dali::Internal::IMAGE_RELEASE_POLICY_DEFAULT;
  Internal::ImageAttributes attributes = Internal::ImageAttributes::New();

  const Property::Map* map = property.GetMap();
  ImageType imageType = RESOURCE_IMAGE; // default to resource image
  if( map )
  {
    // first check the type as it determines, which other parameters are needed
    const Property::Value* value = map->Find( "type" );
    if( value )
    {
      std::string type;
      value->Get( type );
      for( unsigned int i = 0; i < imageTypeCount; ++i )
      {
        if( 0 == type.compare( ImageTypeName[ i ] ) )
        {
          imageType = static_cast<ImageType>( i );
          break;
        }
      }
    }

    // filename is only needed for resource images
    if( RESOURCE_IMAGE == imageType )
    {
      const Property::Value* value = map->Find( "filename" );
      if( value )
      {
        value->Get( filename );
      }
      // if empty file, no need to go further
      if( filename.size() == 0 )
      {
        DALI_LOG_ERROR( "No filename\n" );
        return Image();
      }
    }

    value = map->Find( "load-policy" );
    if( value )
    {
      std::string policy;
      value->Get( policy );
      // keep default value on error
      GetEnumeration< ResourceImage::LoadPolicy >( policy.c_str(), IMAGE_LOAD_POLICY_TABLE, IMAGE_LOAD_POLICY_TABLE_COUNT, loadPolicy );
    }

    value = map->Find( "release-policy" );
    if( value )
    {
      std::string policy;
      value->Get( policy );
      // keep default value on error
      GetEnumeration< Image::ReleasePolicy >( policy.c_str(), IMAGE_RELEASE_POLICY_TABLE, IMAGE_RELEASE_POLICY_TABLE_COUNT, releasePolicy );
    }

    // Width and height can be set individually. Dali derives the unspecified
    // dimension from the aspect ratio of the raw image.
    int width = 0, height = 0;

    value = map->Find( "width" );
    if( value )
    {
      // handle floats and integer the same for json script
      if( value->GetType() == Property::FLOAT )
      {
        width = static_cast<unsigned int>( value->Get<float>() );
      }
      else
      {
        value->Get( width );
      }
    }
    value = map->Find( "height" );
    if( value )
    {
      if( value->GetType() == Property::FLOAT )
      {
<<<<<<< HEAD
        height = static_cast<unsigned int>( value->Get<float>() );
=======
        height = static_cast<int>( value->Get<float>() );
>>>>>>> 06276017
      }
      else
      {
        value->Get( height );
      }
    }
    attributes.SetSize( width, height );

    Pixel::Format pixelFormat = Pixel::RGBA8888;
    value = map->Find( "pixel-format" );
    if( value )
    {
      std::string format;
      value->Get( format );
      GetEnumeration< Pixel::Format >( format.c_str(), PIXEL_FORMAT_TABLE, PIXEL_FORMAT_TABLE_COUNT, pixelFormat );
    }

    value = map->Find( "fitting-mode" );
    if( value )
    {
      std::string fitting;
      value->Get( fitting );
      FittingMode::Type mode;
      if( GetEnumeration< FittingMode::Type >( fitting.c_str(), IMAGE_FITTING_MODE_TABLE, IMAGE_FITTING_MODE_TABLE_COUNT, mode ) )
      {
        attributes.SetScalingMode( mode );
      }
    }

    value = map->Find( "sampling-mode" );
    if( value )
    {
      std::string sampling;
      value->Get( sampling );
      SamplingMode::Type mode;
      if( GetEnumeration< SamplingMode::Type >( sampling.c_str(), IMAGE_SAMPLING_MODE_TABLE, IMAGE_SAMPLING_MODE_TABLE_COUNT, mode ) )
      {
        attributes.SetFilterMode( mode );
      }
    }

    value = map->Find( "orientation" );
    if( value )
    {
      bool b = value->Get<bool>();
      attributes.SetOrientationCorrection( b );
    }

    switch( imageType )
    {
      case RESOURCE_IMAGE :
      {
        ret = ResourceImage::New( filename, loadPolicy, releasePolicy,
                                  ImageDimensions( attributes.GetSize().x, attributes.GetSize().y ),
                                  attributes.GetScalingMode(), attributes.GetFilterMode(), attributes.GetOrientationCorrection() );
        break;
      }
      case BUFFER_IMAGE :
      {
        ret = BufferImage::New( attributes.GetWidth(),
                                attributes.GetHeight(),
                                pixelFormat,
                                releasePolicy );
        break;
      }
      case FRAME_BUFFER_IMAGE :
      {
        ret = FrameBufferImage::New( attributes.GetWidth(),
                                     attributes.GetHeight(),
                                     pixelFormat,
                                     releasePolicy );
        break;
      }
    }
  }

  return ret;

} // Image NewImage( Property::Value map )


ShaderEffect NewShaderEffect( const Property::Value& property )
{
  Internal::ShaderEffectPtr ret;

  const Property::Map* map = property.GetMap();
  if( map )
  {
    ret = Internal::ShaderEffect::New( Dali::ShaderEffect::HINT_NONE ); // hint can be reset if in map

    const Property::Value* value = map->Find( "program" );
    if( value )
    {
      Property::Index index = ret->GetPropertyIndex( "program" );
      ret->SetProperty( index, *value );
    }

    for( unsigned int i = 0; i < map->Count(); ++i )
    {
      const std::string& key = map->GetKey( i );
      if( key != "program" )
      {
        Property::Index index = ret->GetPropertyIndex( key );

        const Property::Value& value = map->GetValue( i );
        if( Property::INVALID_INDEX != index )
        {
          ret->SetProperty( index, value );
        }
        else
        {
          // if its not a property then register it as a uniform (making a custom property)
          if( value.GetType() == Property::INTEGER )
          {
            // valid uniforms are floats, vec3's etc so we recast if the user accidentally
            // set as integer. Note the map could have come from json script.
            Property::Value asFloat( static_cast<float>( value.Get<int>() ) );
            ret->SetUniform( key, asFloat, Dali::ShaderEffect::COORDINATE_TYPE_DEFAULT );
          }
          else
          {
            ret->SetUniform( key, value, Dali::ShaderEffect::COORDINATE_TYPE_DEFAULT );
          }
        }
      }
    }
  }

  return Dali::ShaderEffect(ret.Get());
}


Actor NewActor( const Property::Map& map )
{
  BaseHandle handle;

  // First find type and create Actor
  Property::Value* typeValue = map.Find( "type" );
  if ( typeValue )
  {
    TypeInfo type = TypeRegistry::Get().GetTypeInfo( typeValue->Get< std::string >() );
    if ( type )
    {
      handle = type.CreateInstance();
    }
  }

  if ( !handle )
  {
    DALI_LOG_ERROR( "Actor type not provided\n" );
    return Actor();
  }

  Actor actor( Actor::DownCast( handle ) );

  if ( actor )
  {
    // Now set the properties, or create children
    for ( unsigned int i = 0, mapCount = map.Count(); i < mapCount; ++i )
    {
      const StringValuePair& pair( map.GetPair( i ) );
      const std::string& key( pair.first );
      if ( key == "type" )
      {
        continue;
      }

      const Property::Value& value( pair.second );

      if ( key == "actors" )
      {
        // Create children
        Property::Array actorArray = value.Get< Property::Array >();
        for ( Property::Array::SizeType i = 0; i < actorArray.Size(); ++i)
        {
          actor.Add( NewActor( actorArray[i].Get< Property::Map >() ) );
        }
      }
      else if( key ==  "parent-origin" )
      {
        // Parent Origin can be a string constant as well as a Vector3

        const Property::Type type( value.GetType() );
        if ( type == Property::VECTOR3 )
        {
          actor.SetParentOrigin( value.Get< Vector3 >() );
        }
        else if( type == Property::STRING )
        {
          actor.SetParentOrigin( GetAnchorConstant( value.Get< std::string >() ) );
        }
      }
      else if( key ==  "anchor-point" )
      {
        // Anchor Point can be a string constant as well as a Vector3

        const Property::Type type( value.GetType() );
        if ( type == Property::VECTOR3 )
        {
          actor.SetAnchorPoint( value.Get< Vector3 >() );
        }
        else if( type == Property::STRING )
        {
          actor.SetAnchorPoint( GetAnchorConstant( value.Get< std::string >() ) );
        }
      }
      else
      {
        Property::Index index( actor.GetPropertyIndex( key ) );

        if ( index != Property::INVALID_INDEX )
        {
          actor.SetProperty( index, value );
        }
      }
    }
  }

  return actor;
}

void CreatePropertyMap( Actor actor, Property::Map& map )
{
  map.Clear();

  if ( actor )
  {
    map[ "type" ] = actor.GetTypeName();

    // Default properties
    Property::IndexContainer indices;
    actor.GetPropertyIndices( indices );
    const Property::IndexContainer::ConstIterator endIter = indices.End();

    for ( Property::IndexContainer::Iterator iter = indices.Begin(); iter != endIter; ++iter )
    {
      map[ actor.GetPropertyName( *iter ) ] = actor.GetProperty( *iter );
    }

    // Children
    unsigned int childCount( actor.GetChildCount() );
    if ( childCount )
    {
      Property::Array childArray;
      for ( unsigned int child = 0; child < childCount; ++child )
      {
        Property::Map childMap;
        CreatePropertyMap( actor.GetChildAt( child ), childMap );
        childArray.PushBack( childMap );
      }
      map[ "actors" ] = childArray;
    }
  }
}

void CreatePropertyMap( Image image, Property::Map& map )
{
  map.Clear();

  if ( image )
  {
    std::string imageType( "ResourceImage" );

    // Get Type - cannot use TypeRegistry as Image is not an Object and thus, not registered
    BufferImage bufferImage = BufferImage::DownCast( image );
    if ( bufferImage )
    {
      imageType = "BufferImage";
      map[ "pixel-format" ] = GetEnumerationName< Pixel::Format >( bufferImage.GetPixelFormat(), PIXEL_FORMAT_TABLE, PIXEL_FORMAT_TABLE_COUNT );
    }
    else if ( FrameBufferImage::DownCast( image ) )
    {
      imageType = "FrameBufferImage";
    }

    map[ "type" ] = imageType;
    map[ "release-policy" ] = GetEnumerationName< Image::ReleasePolicy >( image.GetReleasePolicy(), IMAGE_RELEASE_POLICY_TABLE, IMAGE_RELEASE_POLICY_TABLE_COUNT );

    ResourceImage resourceImage = ResourceImage::DownCast( image );
    if( resourceImage )
    {
      map[ "filename" ] = resourceImage.GetUrl();
      map[ "load-policy" ] = GetEnumerationName< ResourceImage::LoadPolicy >( resourceImage.GetLoadPolicy(), IMAGE_LOAD_POLICY_TABLE, IMAGE_LOAD_POLICY_TABLE_COUNT );
    }

    int width( image.GetWidth() );
    int height( image.GetHeight() );

    if ( width && height )
    {
      map[ "width" ] = width;
      map[ "height" ] = height;
    }
  }
}

} // namespace scripting

} // namespace Dali



<|MERGE_RESOLUTION|>--- conflicted
+++ resolved
@@ -375,11 +375,7 @@
     {
       if( value->GetType() == Property::FLOAT )
       {
-<<<<<<< HEAD
-        height = static_cast<unsigned int>( value->Get<float>() );
-=======
         height = static_cast<int>( value->Get<float>() );
->>>>>>> 06276017
       }
       else
       {
