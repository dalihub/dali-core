--- conflicted
+++ resolved
@@ -63,19 +63,9 @@
         "repo" => "https://chromium.googlesource.com/v8/v8.git",
         "depot_tools_repo" => "https://chromium.googlesource.com/chromium/tools/depot_tools.git",
 
-<<<<<<< HEAD
         # original version used with DALi is 3.25.19. 3.32.7 is the latest we can use before
         # upgrading DALi to use  c++0x or c++11
         "version" => " 3.32.7", "make" => "make -j8 library=shared", "build-mode" =>"debug" },
-
-    {"name" => "emscripten",
-        "portable" => "https://s3.amazonaws.com/mozilla-games/emscripten/releases/emsdk-portable.tar.gz"
-    }
-=======
-     # original version used with DALi is 3.25.19. 3.32.7 is the latest we can use before
-     # upgrading DALi to use  c++0x or c++11
-     "version" => " 3.32.7", "make" => "make -j8 library=shared", "build-mode" =>"debug" },
->>>>>>> de0af41b
 );
 
 ### Detect any http proxy, part of v8 installation requires this information
@@ -145,37 +135,23 @@
 my $src_path         = "$root_path/src-packages";
 my $sbs_path         = "$root_path/target";
 my $install_path     = "$root_path/opt";
-<<<<<<< HEAD
-my $emscripten_path  = "$root_path/emsdk_portable";
 my $vulkan_path      = "$root_path/vulkan";
-=======
->>>>>>> de0af41b
 
 my $opt_create=0;
 my $opt_setenv=0;
 my $opt_help=0;
 my $opt_man=0;
-<<<<<<< HEAD
-my $opt_emscripten=0;
 my $opt_vulkan=0;
 my $opt_vulkanVersion="";
 my $opt_vulkanList=0;
 
 GetOptions("create"                 => \$opt_create,
     "setenv"                 => \$opt_setenv,
-    "emscripten"             => \$opt_emscripten,
     "vulkan"                 => \$opt_vulkan,
     "vulkan-version=s"       => \$opt_vulkanVersion,
     "vulkan-version-list"    => \$opt_vulkanList,
     "help"                   => \$opt_help,
     "man"                    => \$opt_man) or pod2usage(2);
-=======
-
-GetOptions("create"     => \$opt_create,
-           "setenv"     => \$opt_setenv,
-           "help"       => \$opt_help,
-           "man"        => \$opt_man) or pod2usage(2);
->>>>>>> de0af41b
 
 pod2usage(1) if $opt_help;
 pod2usage(-exitstatus => 0, -verbose => 2) if $opt_man;
@@ -209,24 +185,6 @@
 
 sub create_setenv
 {
-<<<<<<< HEAD
-    if( ( -d $emscripten_path ) || $opt_emscripten )
-    {
-        print <<"EOF";
-#
-# Emscripten environment
-#  - which brazenly overwrites PATH so we set this first
-#  - NB: If you change the tools within emsdk then you'll need to recreate this file
-#
-
-EOF
-        my $emsdk_env_file = $emscripten_path . '/emsdk_set_env.sh';
-        open(FILE, $emsdk_env_file) or die "Can't read file enscripten env file" . $emsdk_env_file;
-        my @emsdk_env = <FILE>;
-        close (FILE);
-        print @emsdk_env;
-    }
-
     my $vulkan_library_path = "";
     my $vulkan_sdk_path = "";
     if( ( -d $vulkan_path ) )
@@ -239,8 +197,6 @@
             "export VK_LAYER_PATH=\"\${VULKAN_SDK}/etc/explicit_layer.d\""
     }
 
-=======
->>>>>>> de0af41b
     print <<"EOF";
 #
 # To use the desktop libraries, please add the following lines to your .bashrc or
@@ -598,62 +554,6 @@
     close( $versionFile );
     print("Installing V8 version $v8Version\n");
 
-}
-
-################################################################################
-<<<<<<< HEAD
-#
-# install the latest emscripten in a portable directory
-#
-################################################################################
-sub install_emscripten
-{
-    my $info = $_[0];
-    my $ret;
-    print( "Checking if Emscripten is up to date\n");
-
-    my $portable = $info->{"portable"};
-
-    my $current_dir = getcwd();
-
-    print( "\n");
-    print( "Installing or updating Emscripten.\n");
-    print( ".....You may need a cup of tea.\n");
-    print( ".......... In fact, take the afternoon off.\n");
-    print( "\n");
-
-    if(-e $emscripten_path)
-    {
-        chdir( $emscripten_path );
-    }
-    else
-    {
-        chdir( $root_path );
-
-        system("curl -O " . $portable) == 0
-            or die "curl failed with error $?. :" . $portable;
-
-        my($filename, $dirs, $suffix) = fileparse($portable);
-
-        system("tar -xvf " . $filename . $suffix) == 0
-            or die "tar unpack failed (nb tar.gz is the presumed downloaded format):" . $filename . $suffix;
-
-        system("rm " . $filename . $suffix) == 0
-            or die "Cannot remove emsdk portable tar file:" . $filename . $suffix;
-
-        chdir( $emscripten_path );
-    }
-
-    system("./emsdk update") == 0
-        or die "Cannot run emsdk? Did the install fail?";
-
-    system("./emsdk install latest");
-    system("./emsdk activate latest");
-    system("bash -c \"source ./emsdk_env.sh\""); # emsdk uses popd ie expects bash
-
-    system("emsdk list");
-
-    chdir($current_dir);
 }
 
 ################################################################################
@@ -791,8 +691,6 @@
 }
 
 ################################################################################
-=======
->>>>>>> de0af41b
 #                                       MAIN
 ################################################################################
 
