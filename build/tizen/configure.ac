--- conflicted
+++ resolved
@@ -63,13 +63,6 @@
               [enable_gles=$enableval],
               [enable_gles=20])
 
-<<<<<<< HEAD
-AC_ARG_ENABLE([vulkan],
-              [AC_HELP_STRING([--enable-vulkan],
-                              [Enables Vulkan support])],
-              [enable_vulkan=$enableval],
-              [enable_vulkan=no])
-=======
 AC_ARG_ENABLE([cxx03_abi],
               [AC_HELP_STRING([--enable-cxx03-abi],
                               [Specify abi for the build])],
@@ -88,7 +81,12 @@
 if test "x$enable_cxx03_abi" = "xyes"; then
   DALI_CFLAGS="$DALI_CFLAGS -D_GLIBCXX_USE_CXX11_ABI=0"
 fi
->>>>>>> de0af41b
+
+AC_ARG_ENABLE([vulkan],
+              [AC_HELP_STRING([--enable-vulkan],
+                              [Enables Vulkan support])],
+              [enable_vulkan=$enableval],
+              [enable_vulkan=no])
 
 DALI_CFLAGS="$DALI_CFLAGS -DDALI_GLES_VERSION=${enable_gles}"
 
@@ -148,15 +146,11 @@
 devincludepath=${includedir}
 AC_SUBST(devincludepath)
 
-<<<<<<< HEAD
 AC_CONFIG_FILES([
- Makefile
- dali-core/Makefile
- dali-core/graphics/Makefile
- dali-core.pc
+   Makefile
+   dali-core/Makefile
+   dali-core/graphics/Makefile
 ])
-=======
-AC_CONFIG_FILES([Makefile dali-core/Makefile])
 
 if test "x$enable_cxx03_abi" = "xyes"; then
 AC_CONFIG_FILES([dali-core-cxx03.pc])
@@ -165,7 +159,6 @@
 if test "x$enable_cxx03_abi" != "xyes"; then
 AC_CONFIG_FILES([dali-core.pc])
 fi
->>>>>>> de0af41b
 
 AC_OUTPUT
 
