# Copyright (c) 2018 Samsung Electronics Co., Ltd.

# Licensed under the Apache License, Version 2.0 (the "License");
# you may not use this file except in compliance with the License.
# You may obtain a copy of the License at

# http://www.apache.org/licenses/LICENSE-2.0

# Unless required by applicable law or agreed to in writing, software
# distributed under the License is distributed on an "AS IS" BASIS,
# WITHOUT WARRANTIES OR CONDITIONS OF ANY KIND, either express or implied.
# See the License for the specific language governing permissions and
# limitations under the License.


m4_define([dali_version],[0.1.1])
AC_INIT([dali], [dali_version])
AM_INIT_AUTOMAKE([-Wall foreign])

AM_PROG_AR([ar])

AC_PROG_CXX
AC_PROG_LIBTOOL
AC_PROG_MKDIR_P

m4_ifdef([AM_SILENT_RULES], [AM_SILENT_RULES([yes])])

LT_INIT

DALI_VERSION=dali_version
AC_SUBST(DALI_VERSION)

DALI_CFLAGS=-DPLATFORM_TIZEN

# Use C++ 11
<<<<<<< HEAD
DALI_CFLAGS="$DALI_CFLAGS -std=c++14 -Wnon-virtual-dtor -Woverloaded-virtual -Wold-style-cast -Werror -Wall -Wextra -Wno-unused-parameter -Wfloat-equal"
=======
DALI_CFLAGS="$DALI_CFLAGS -std=c++11 -Wnon-virtual-dtor -Woverloaded-virtual -Wold-style-cast -Werror -Wall -Wextra -Wno-unused-parameter -Wfloat-equal -Wconversion"
>>>>>>> 46b672be

AC_ARG_ENABLE(exportall,
              [AC_HELP_STRING([--enable-exportall],
                              [enables the exporting of all the symbols in the library])],
              [enable_exportall=yes],
              [enable_exportall=no])

AC_ARG_ENABLE([debug],
              [AC_HELP_STRING([--enable-debug],
                              [Turns on debugging])],
              [enable_debug=$enableval],
              [enable_debug=no])

AC_ARG_ENABLE([backtrace],
              [AC_HELP_STRING([--enable-backtrace],
                              [Backtrace for exceptions])],
              [enable_backtrace=$enableval],
              [enable_backtrace=yes])

AC_ARG_ENABLE([lock_backtrace],
              [AC_HELP_STRING([--enable-lock-backtrace],
                              [Backtrace for when more than 1 lock is held on the same thread])],
              [enable_lock_backtrace=$enableval],
              [enable_lock_backtrace=no])

AC_ARG_ENABLE([gles],
              [AC_HELP_STRING([--enable-gles],
                              [Specify the OpenGL ES version for backwards compatibility])],
              [enable_gles=$enableval],
              [enable_gles=30])

AC_ARG_ENABLE([cxx03_abi],
              [AC_HELP_STRING([--enable-cxx03-abi],
                              [Specify abi for the build])],
              [enable_cxx03_abi=$enableval],
              [enable_cxx03_abi=no])

AC_ARG_ENABLE([rename_so],
              [AC_HELP_STRING([--enable-rename-so],
                              [Specify whether so file is renamed or not])],
              [enable_rename_so=$enableval],
              [enable_rename_so=yes])

AM_CONDITIONAL([ENABLE_CXX03_ABI], [test x$enable_cxx03_abi = xyes])
AM_CONDITIONAL([ENABLE_RENAME_SO], [test x$enable_rename_so = xyes])

if test "x$enable_cxx03_abi" = "xyes"; then
  DALI_CFLAGS="$DALI_CFLAGS -D_GLIBCXX_USE_CXX11_ABI=0"
fi

AC_ARG_ENABLE([vulkan],
              [AC_HELP_STRING([--enable-vulkan],
                              [Enables Vulkan support])],
              [enable_vulkan=$enableval],
              [enable_vulkan=no])

DALI_CFLAGS="$DALI_CFLAGS -DDALI_GLES_VERSION=${enable_gles}"

if test "x$enable_debug" = "xyes"; then
  DALI_CFLAGS="$DALI_CFLAGS -DDEBUG_ENABLED"
fi

if test "x$enable_trace" = "xyes"; then
  DALI_CFLAGS="$DALI_CFLAGS -DTRACE_ENABLED"
fi

if test "x$enable_debug" = "xno" -a "x$enable_exportall" = "xno"; then
  DALI_CFLAGS="$DALI_CFLAGS -fvisibility=hidden -DHIDE_DALI_INTERNALS"
fi

if test "x$enable_lock_backtrace" = "xyes"; then
  DALI_CFLAGS="$DALI_CFLAGS -DLOCK_BACKTRACE_ENABLED"
  enable_backtrace="yes"
fi

# Must come after locks backtrace feature test
if test "x$enable_backtrace" = "xyes"; then
  DALI_CFLAGS="$DALI_CFLAGS -DBACKTRACE_ENABLED"
fi

if test x$DALI_DATA_RW_DIR != x; then
  dataReadWriteDir=$DALI_DATA_RW_DIR
else
  dataReadWriteDir=${prefix}/share/dali/
fi

if test x$DALI_DATA_RO_DIR != x; then
  dataReadOnlyDir=$DALI_DATA_RO_DIR
else
  dataReadOnlyDir=${prefix}/share/dali/
fi

DALI_CFLAGS="$DALI_CFLAGS -I${includedir} -DDali=DaliVk"
DALI_LDFLAGS="-L${libdir}"

# forward VULKAN_SDK path to the graphics library if set correctly
if test x"$enable_vulkan" != x"no"; then
  PKG_CHECK_MODULES(VULKAN, vulkan, AC_DEFINE(ENABLE_VULKAN, 1, [Vulkan available as package]),
                    [ AC_MSG_ERROR([Vulkan not available as a package!]) ]
                    )
  DALI_LDFLAGS+=" ${VULKAN_LIBS}"
  DALI_CFLAGS+=" ${VULKAN_CFLAGS}"
  AC_SUBST(VULKAN_SDK)
  AC_SUBST(VULKAN_LIBS)
  AC_SUBST(VULKAN_CFLAGS)
fi
AM_CONDITIONAL([VULKAN_SDK_SET], [test x"$enable_vulkan" != x"no"])

AC_SUBST(dataReadWriteDir)
AC_SUBST(dataReadOnlyDir)
AC_SUBST(DALI_CFLAGS)
AC_SUBST(DALI_LDFLAGS)


# Specify the include directory for development headers
devincludepath=${includedir}
AC_SUBST(devincludepath)

AC_CONFIG_FILES([Makefile dali-core/Makefile dali-core/graphics/Makefile])

if test "x$enable_cxx03_abi" = "xyes"; then
AC_CONFIG_FILES([dali-core-vk-cxx03.pc])
fi

if test "x$enable_cxx03_abi" != "xyes"; then
AC_CONFIG_FILES([dali-core-vk.pc])
fi

AC_OUTPUT

echo "
Configuration
-------------
  Prefix:                           $prefix
  Debug Build:                      $enable_debug
  Trace Build:                      $enable_trace
  Data Dir (Read/Write):            $dataReadWriteDir
  Data Dir (Read Only):             $dataReadOnlyDir
  Backtrace:                        $enable_backtrace
  ScopedLock Backtrace:             $enable_lock_backtrace
  Vulkan Support:                   $enable_vulkan
  OpenGL ES version:                $enable_gles
  C++03 ABI:                        $enable_cxx03_abi
  Rename so file:                   $enable_rename_so
"<|MERGE_RESOLUTION|>--- conflicted
+++ resolved
@@ -33,11 +33,7 @@
 DALI_CFLAGS=-DPLATFORM_TIZEN
 
 # Use C++ 11
-<<<<<<< HEAD
-DALI_CFLAGS="$DALI_CFLAGS -std=c++14 -Wnon-virtual-dtor -Woverloaded-virtual -Wold-style-cast -Werror -Wall -Wextra -Wno-unused-parameter -Wfloat-equal"
-=======
 DALI_CFLAGS="$DALI_CFLAGS -std=c++11 -Wnon-virtual-dtor -Woverloaded-virtual -Wold-style-cast -Werror -Wall -Wextra -Wno-unused-parameter -Wfloat-equal -Wconversion"
->>>>>>> 46b672be
 
 AC_ARG_ENABLE(exportall,
               [AC_HELP_STRING([--enable-exportall],
