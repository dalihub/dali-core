--- conflicted
+++ resolved
@@ -169,11 +169,8 @@
   Data Dir (Read Only):             $dataReadOnlyDir
   Backtrace:                        $enable_backtrace
   ScopedLock Backtrace:             $enable_lock_backtrace
-<<<<<<< HEAD
   Vulkan Support:                   $enable_vulkan
-=======
   OpenGL ES version:                $enable_gles
   C++03 ABI:                        $enable_cxx03_abi
   Rename so file:                   $enable_rename_so
->>>>>>> a779b339
 "