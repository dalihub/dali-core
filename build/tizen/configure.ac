# Copyright (c) 2018 Samsung Electronics Co., Ltd.

# Licensed under the Apache License, Version 2.0 (the "License");
# you may not use this file except in compliance with the License.
# You may obtain a copy of the License at

# http://www.apache.org/licenses/LICENSE-2.0

# Unless required by applicable law or agreed to in writing, software
# distributed under the License is distributed on an "AS IS" BASIS,
# WITHOUT WARRANTIES OR CONDITIONS OF ANY KIND, either express or implied.
# See the License for the specific language governing permissions and
# limitations under the License.


m4_define([dali_version],[0.1.1])
AC_INIT([dali], [dali_version])
AM_INIT_AUTOMAKE([-Wall foreign])

AM_PROG_AR([ar])

AC_PROG_CXX
AC_PROG_LIBTOOL
AC_PROG_MKDIR_P

m4_ifdef([AM_SILENT_RULES], [AM_SILENT_RULES([yes])])

LT_INIT

DALI_VERSION=dali_version
AC_SUBST(DALI_VERSION)

DALI_CFLAGS=-DPLATFORM_TIZEN

# Use C++ 11
DALI_CFLAGS="$DALI_CFLAGS -std=c++14 -Wnon-virtual-dtor -Woverloaded-virtual -Wold-style-cast -Werror -Wall -Wextra -Wno-unused-parameter -Wfloat-equal"

AC_ARG_ENABLE(exportall,
              [AC_HELP_STRING([--enable-exportall],
                              [enables the exporting of all the symbols in the library])],
              [enable_exportall=yes],
              [enable_exportall=no])

AC_ARG_ENABLE([debug],
              [AC_HELP_STRING([--enable-debug],
                              [Turns on debugging])],
              [enable_debug=$enableval],
              [enable_debug=no])

AC_ARG_ENABLE([backtrace],
              [AC_HELP_STRING([--enable-backtrace],
                              [Backtrace for exceptions])],
              [enable_backtrace=$enableval],
              [enable_backtrace=yes])

AC_ARG_ENABLE([lock_backtrace],
              [AC_HELP_STRING([--enable-lock-backtrace],
                              [Backtrace for when more than 1 lock is held on the same thread])],
              [enable_lock_backtrace=$enableval],
              [enable_lock_backtrace=no])

AC_ARG_ENABLE([gles],
              [AC_HELP_STRING([--enable-gles],
                              [Specify the OpenGL ES version for backwards compatibility])],
              [enable_gles=$enableval],
              [enable_gles=20])

AC_ARG_ENABLE([cxx03_abi],
              [AC_HELP_STRING([--enable-cxx03-abi],
                              [Specify abi for the build])],
              [enable_cxx03_abi=$enableval],
              [enable_cxx03_abi=no])

AC_ARG_ENABLE([rename_so],
              [AC_HELP_STRING([--enable-rename-so],
                              [Specify whether so file is renamed or not])],
              [enable_rename_so=$enableval],
              [enable_rename_so=yes])

AM_CONDITIONAL([ENABLE_CXX03_ABI], [test x$enable_cxx03_abi = xyes])
AM_CONDITIONAL([ENABLE_RENAME_SO], [test x$enable_rename_so = xyes])

if test "x$enable_cxx03_abi" = "xyes"; then
  DALI_CFLAGS="$DALI_CFLAGS -D_GLIBCXX_USE_CXX11_ABI=0"
fi

AC_ARG_ENABLE([vulkan],
              [AC_HELP_STRING([--enable-vulkan],
                              [Enables Vulkan support])],
              [enable_vulkan=$enableval],
              [enable_vulkan=no])

DALI_CFLAGS="$DALI_CFLAGS -DDALI_GLES_VERSION=${enable_gles}"

if test "x$enable_debug" = "xyes"; then
  DALI_CFLAGS="$DALI_CFLAGS -DDEBUG_ENABLED"
fi

if test "x$enable_trace" = "xyes"; then
  DALI_CFLAGS="$DALI_CFLAGS -DTRACE_ENABLED"
fi

if test "x$enable_debug" = "xno" -a "x$enable_exportall" = "xno"; then
  DALI_CFLAGS="$DALI_CFLAGS -fvisibility=hidden -DHIDE_DALI_INTERNALS"
fi

if test "x$enable_lock_backtrace" = "xyes"; then
  DALI_CFLAGS="$DALI_CFLAGS -DLOCK_BACKTRACE_ENABLED"
  enable_backtrace="yes"
fi

# Must come after locks backtrace feature test
if test "x$enable_backtrace" = "xyes"; then
  DALI_CFLAGS="$DALI_CFLAGS -DBACKTRACE_ENABLED"
fi

if test x$DALI_DATA_RW_DIR != x; then
  dataReadWriteDir=$DALI_DATA_RW_DIR
else
  dataReadWriteDir=${prefix}/share/dali/
fi

if test x$DALI_DATA_RO_DIR != x; then
  dataReadOnlyDir=$DALI_DATA_RO_DIR
else
  dataReadOnlyDir=${prefix}/share/dali/
fi

DALI_CFLAGS="$DALI_CFLAGS -I${includedir}"
DALI_LDFLAGS="-L${libdir}"

# forward VULKAN_SDK path to the graphics library if set correctly
if test x"$enable_vulkan" != x"no"; then
  PKG_CHECK_MODULES(VULKAN, vulkan-${enable_vulkan}, AC_DEFINE(ENABLE_VULKAN, 1, [Vulkan available as package]),
                    [ AC_MSG_ERROR([Vulkan not available as a package!]) ]
                    )
  DALI_LDFLAGS+=" ${VULKAN_LIBS}"
  DALI_CFLAGS+=" ${VULKAN_CFLAGS}"
  AC_SUBST(VULKAN_SDK)
  AC_SUBST(VULKAN_LIBS)
  AC_SUBST(VULKAN_CFLAGS)
fi
AM_CONDITIONAL([VULKAN_SDK_SET], [test x"$enable_vulkan" != x"no"])

AC_SUBST(dataReadWriteDir)
AC_SUBST(dataReadOnlyDir)
AC_SUBST(DALI_CFLAGS)
AC_SUBST(DALI_LDFLAGS)


# Specify the include directory for development headers
devincludepath=${includedir}
AC_SUBST(devincludepath)

AC_CONFIG_FILES([Makefile dali-core/Makefile dali-core/graphics/Makefile])

if test "x$enable_cxx03_abi" = "xyes"; then
AC_CONFIG_FILES([dali-core-cxx03.pc])
fi

if test "x$enable_cxx03_abi" != "xyes"; then
AC_CONFIG_FILES([dali-core.pc])
fi

AC_OUTPUT

echo "
Configuration
-------------
  Prefix:                           $prefix
  Debug Build:                      $enable_debug
  Trace Build:                      $enable_trace
  Data Dir (Read/Write):            $dataReadWriteDir
  Data Dir (Read Only):             $dataReadOnlyDir
  Backtrace:                        $enable_backtrace
  ScopedLock Backtrace:             $enable_lock_backtrace
<<<<<<< HEAD
  Vulkan Support:                   $enable_vulkan
=======
  OpenGL ES version:                $enable_gles
  C++03 ABI:                        $enable_cxx03_abi
  Rename so file:                   $enable_rename_so
>>>>>>> cc26fc71
"<|MERGE_RESOLUTION|>--- conflicted
+++ resolved
@@ -174,11 +174,8 @@
   Data Dir (Read Only):             $dataReadOnlyDir
   Backtrace:                        $enable_backtrace
   ScopedLock Backtrace:             $enable_lock_backtrace
-<<<<<<< HEAD
-  Vulkan Support:                   $enable_vulkan
-=======
   OpenGL ES version:                $enable_gles
   C++03 ABI:                        $enable_cxx03_abi
   Rename so file:                   $enable_rename_so
->>>>>>> cc26fc71
+  Vulkan Support:                   $enable_vulkan
 "