--- conflicted
+++ resolved
@@ -39,13 +39,6 @@
             $(public_api_src_files) \
             $(devel_api_src_files)
 
-<<<<<<< HEAD
-if DALI_DYNAMICS_SUPPORT
-src_files += $(internal_dynamics_src_files)
-endif
-
-=======
->>>>>>> 06276017
 lib_LTLIBRARIES = libdali-core.la
 
 libdali_core_la_SOURCES = $(dali_shaders_src_file) \
