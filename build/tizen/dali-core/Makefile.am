# Copyright (c) 2016 Samsung Electronics Co., Ltd.

# Licensed under the Apache License, Version 2.0 (the "License");
# you may not use this file except in compliance with the License.
# You may obtain a copy of the License at

# http://www.apache.org/licenses/LICENSE-2.0

# Unless required by applicable law or agreed to in writing, software
# distributed under the License is distributed on an "AS IS" BASIS,
# WITHOUT WARRANTIES OR CONDITIONS OF ANY KIND, either express or implied.
# See the License for the specific language governing permissions and
# limitations under the License.
#

SUBDIRS = graphics

# Parse each file.list
# These files define <module>_src_files & <module>_header_files,
# where <module> is the subdirectory from core_src_dir

internal_src_dir = ../../../dali/internal
include ../../../dali/internal/file.list

public_api_src_dir = ../../../dali/public-api
include ../../../dali/public-api/file.list

devel_api_src_dir = ../../../dali/devel-api
include ../../../dali/devel-api/file.list

platform_abstraction_src_dir = ../../../dali/integration-api
include ../../../dali/integration-api/file.list

package_doxy_dir = ../../../doc
include ../../../doc/file.list

# Build the Dali libtool library

DALI_CORE_LA_SOURCES = $(internal_src_files) \
                       $(platform_abstraction_src_files) \
                       $(public_api_src_files) \
                       $(devel_api_src_files)

DALI_CORE_LA_CXXFLAGS = -DDALI_COMPILATION \
                        -DDALI_DATA_RW_DIR="\"${daliReadWriteDir}\"" \
                        -DDALI_DATA_RO_DIR="\"${daliReadOnlyDir}\"" \
                         $(cxx_flags) \
                         $(dali_core_includes) \
                         $(DALI_CFLAGS)

DALI_CORE_LA_LIBADD = $(DALI_LDFLAGS) \
                      -lpthread

dali_core_includes = \
        -I../../..

if ENABLE_CXX03_ABI

lib_LTLIBRARIES = libdali-core.la

libdali_core_la_SOURCES = $(DALI_CORE_LA_SOURCES)
libdali_core_la_CXXFLAGS = $(DALI_CORE_LA_CXXFLAGS)
libdali_core_la_LIBADD = $(DALI_CORE_LA_LIBADD)

else

lib_LTLIBRARIES = libdali-core-cxx11.la

libdali_core_cxx11_la_SOURCES = $(DALI_CORE_LA_SOURCES)
libdali_core_cxx11_la_CXXFLAGS = $(DALI_CORE_LA_CXXFLAGS)
libdali_core_cxx11_la_LIBADD = $(DALI_CORE_LA_LIBADD)

<<<<<<< HEAD
libdali_core_la_LIBADD = $(DALI_LDFLAGS) \
                         graphics/libdali-graphics.a \
                         -lpthread
=======
endif
>>>>>>> de0af41b

# Install headers under the correct subdirectories
platformabstractiondir = $(includedir)/dali/integration-api
platformabstractioneventsdir = $(includedir)/dali/integration-api/events

platformabstraction_HEADERS = $(platform_abstraction_header_files)
platformabstractionevents_HEADERS = $(platform_abstraction_events_header_files)

#devel api (used by adaptor / toolkit
develapidir = $(devincludepath)/dali/devel-api
develapiactorsdir = $(develapidir)/actors
develapianimationdir = $(develapidir)/animation
develapicommondir = $(develapidir)/common
develapieventsdir = $(develapidir)/events
develapigeometrydir = $(develapidir)/geometry
develapiimagesdir = $(develapidir)/images
develapimodelingdir = $(develapidir)/modeling
develapiobjectdir = $(develapidir)/object
develapirenderingdir = $(develapidir)/rendering
develapiscriptingdir = $(develapidir)/scripting
develapisignalsdir = $(develapidir)/signals
develapithreadingdir = $(develapidir)/threading

develapi_HEADERS = $(devel_api_header_files)
develapiactors_HEADERS = $(devel_api_core_actors_header_files)
develapianimation_HEADERS = $(devel_api_core_animation_header_files)
develapicommon_HEADERS = $(devel_api_core_common_header_files)
develapievents_HEADERS = $(devel_api_core_events_header_files)
develapiimages_HEADERS = $(devel_api_core_images_header_files)
develapimodeling_HEADERS = $(devel_api_core_modeling_header_files)
develapiobject_HEADERS = $(devel_api_core_object_header_files)
develapirendering_HEADERS = $(devel_api_core_rendering_header_files)
develapiscripting_HEADERS = $(devel_api_core_scripting_header_files)
develapisignals_HEADERS = $(devel_api_core_signals_header_files)
develapithreading_HEADERS = $(devel_api_core_threading_header_files)

#public api
publicapidir = $(devincludepath)/dali/public-api
publicapiactorsdir = $(publicapidir)/actors
publicapianimationdir = $(publicapidir)/animation
publicapicommondir = $(publicapidir)/common
publicapieventsdir = $(publicapidir)/events
publicapiimagesdir = $(publicapidir)/images
publicapimathdir = $(publicapidir)/math
publicapiobjectdir = $(publicapidir)/object
publicapirenderingdir = $(publicapidir)/rendering
publicapirendertasksdir = $(publicapidir)/render-tasks
publicapisignalsdir = $(publicapidir)/signals
publicapisizenegotiationdir = $(publicapidir)/size-negotiation

publicapi_HEADERS = $(public_api_header_files)
publicapiactors_HEADERS = $(public_api_core_actors_header_files)
publicapianimation_HEADERS = $(public_api_core_animation_header_files)
publicapicommon_HEADERS = $(public_api_core_common_header_files)
publicapievents_HEADERS = $(public_api_core_events_header_files)
publicapiimages_HEADERS = $(public_api_core_images_header_files)
publicapimath_HEADERS = $(public_api_core_math_header_files)
publicapiobject_HEADERS = $(public_api_core_object_header_files)
publicapirendering_HEADERS = $(public_api_core_rendering_header_files)
publicapirendertasks_HEADERS = $(public_api_core_render_tasks_header_files)
publicapisignals_HEADERS = $(public_api_core_signals_header_files)
publicapisizenegotiation_HEADERS = $(public_api_core_size_negotiation_header_files)

# package doxygen file (contains doxygen grouping information)
packagedoxydir = $(devincludepath)/dali/doc
packagedoxy_HEADERS = $(package_doxy_files)

# linking test

noinst_PROGRAMS = linker.test

linker_test_SOURCES = linker-test.cpp  \
    ../../../automated-tests/src/dali/dali-test-suite-utils/test-application.cpp \
    ../../../automated-tests/src/dali/dali-test-suite-utils/test-platform-abstraction.cpp \
    ../../../automated-tests/src/dali/dali-test-suite-utils/test-render-controller.cpp \
    ../../../automated-tests/src/dali/dali-test-suite-utils/test-gl-abstraction.cpp \
    ../../../automated-tests/src/dali/dali-test-suite-utils/test-gesture-manager.cpp \
    ../../../automated-tests/src/dali/dali-test-suite-utils/test-gl-sync-abstraction.cpp \
    ../../../automated-tests/src/dali/dali-test-suite-utils/test-trace-call-stack.cpp

linker_test_CXXFLAGS = \
  $(cxx_flags) \
  -I../../../automated-tests/src/dali/dali-test-suite-utils \
  $(dali_core_includes)

if ENABLE_CXX03_ABI

linker_test_DEPENDENCIES = libdali-core.la
linker_test_LDADD = \
  libdali-core.la

if ENABLE_RENAME_SO
#rename
install: install-am
	rm -rf $(libdir)/libdali-core.so
	rm -rf $(libdir)/libdali-core-cxx03.so
	ln -s $(libdir)/libdali-core.so.0.0.* $(libdir)/libdali-core-cxx03.so
endif

else

linker_test_DEPENDENCIES = libdali-core-cxx11.la
linker_test_LDADD = \
  libdali-core-cxx11.la

if ENABLE_RENAME_SO
#rename
install: install-am
	rm -rf $(libdir)/libdali-core-cxx11.so
	rm -rf $(libdir)/libdali-core.so
	ln -s $(libdir)/libdali-core-cxx11.so.0.0.* $(libdir)/libdali-core.so
endif

endif<|MERGE_RESOLUTION|>--- conflicted
+++ resolved
@@ -1,4 +1,4 @@
-# Copyright (c) 2016 Samsung Electronics Co., Ltd.
+# Copyright (c) 2017 Samsung Electronics Co., Ltd.
 
 # Licensed under the Apache License, Version 2.0 (the "License");
 # you may not use this file except in compliance with the License.
@@ -49,6 +49,7 @@
                          $(DALI_CFLAGS)
 
 DALI_CORE_LA_LIBADD = $(DALI_LDFLAGS) \
+                      graphics/libdali-graphics.a \
                       -lpthread
 
 dali_core_includes = \
@@ -70,13 +71,7 @@
 libdali_core_cxx11_la_CXXFLAGS = $(DALI_CORE_LA_CXXFLAGS)
 libdali_core_cxx11_la_LIBADD = $(DALI_CORE_LA_LIBADD)
 
-<<<<<<< HEAD
-libdali_core_la_LIBADD = $(DALI_LDFLAGS) \
-                         graphics/libdali-graphics.a \
-                         -lpthread
-=======
 endif
->>>>>>> de0af41b
 
 # Install headers under the correct subdirectories
 platformabstractiondir = $(includedir)/dali/integration-api
