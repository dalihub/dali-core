--- conflicted
+++ resolved
@@ -14,15 +14,11 @@
         utc-Dali-BaseHandle.cpp
         utc-Dali-BufferImage.cpp
         utc-Dali-CameraActor.cpp
-<<<<<<< HEAD
-        utc-Dali-Context.cpp
-=======
         utc-Dali-Constraint.cpp
         utc-Dali-ConstraintFunction.cpp
         utc-Dali-Constraints.cpp
         utc-Dali-ConstraintSource.cpp
         utc-Dali-ConnectionTracker.cpp
->>>>>>> 727c8a3c
         utc-Dali-CustomActor.cpp
         utc-Dali-Degree.cpp
         utc-Dali-EncodedBufferImage.cpp
