/*
 * Copyright (c) 2014 Samsung Electronics Co., Ltd.
 *
 * Licensed under the Apache License, Version 2.0 (the "License");
 * you may not use this file except in compliance with the License.
 * You may obtain a copy of the License at
 *
 * http://www.apache.org/licenses/LICENSE-2.0
 *
 * Unless required by applicable law or agreed to in writing, software
 * distributed under the License is distributed on an "AS IS" BASIS,
 * WITHOUT WARRANTIES OR CONDITIONS OF ANY KIND, either express or implied.
 * See the License for the specific language governing permissions and
 * limitations under the License.
 *
 */

#include <iostream>

#include <stdlib.h>
#include <dali/public-api/dali-core.h>
#include <dali-test-suite-utils.h>

using namespace Dali;

void utc_dali_shader_effect_startup(void)
{
  test_return_value = TET_UNDEF;
}

void utc_dali_shader_effect_cleanup(void)
{
  test_return_value = TET_PASS;
}

namespace
{

static const char* VertexSource =
"This is a custom vertex shader\n"
"made on purpose to look nothing like a normal vertex shader inside dali\n";

static const char* FragmentSource =
"This is a custom fragment shader\n"
"made on purpose to look nothing like a normal fragment shader inside dali\n";

const int GETSOURCE_BUFFER_SIZE = 0x10000;


struct TestConstraintToVector3
{
  TestConstraintToVector3(Vector3 target)
  : mTarget(target)
  {
  }

  void operator()( Vector3& current, const PropertyInputContainer& /* inputs */ )
  {
    current = mTarget;
  }

  Vector3 mTarget;
};

struct TestConstraintFromPositionToVector3
{
  TestConstraintFromPositionToVector3()
  {
  }

  void operator()( Vector3& current, const PropertyInputContainer& inputs )
  {
    current = inputs[0]->GetVector3();
  }
};

struct TestConstraintToVector3Double
{
  TestConstraintToVector3Double(Vector3 target)
  : mTarget(target)
  {
  }

  void operator()( Vector3& current, const PropertyInputContainer& /* inputs */ )
  {
    current = mTarget * 2.0f;
  }

  Vector3 mTarget;
};

static const char* TestImageFilename = "icon_wrt.png";

Integration::Bitmap* CreateBitmap( unsigned int imageHeight, unsigned int imageWidth, unsigned int initialColor )
{
  Integration::Bitmap* bitmap = Integration::Bitmap::New( Integration::Bitmap::BITMAP_2D_PACKED_PIXELS, ResourcePolicy::RETAIN );
  Integration::PixelBuffer* pixbuffer = bitmap->GetPackedPixelsProfile()->ReserveBuffer( Pixel::RGBA8888,  imageWidth,imageHeight,imageWidth,imageHeight );
  unsigned int bytesPerPixel = GetBytesPerPixel(  Pixel::RGBA8888 );

  memset( pixbuffer,  initialColor , imageHeight*imageWidth*bytesPerPixel);

  return bitmap;
}

} // anon namespace


int UtcDaliShaderEffectMethodNew01(void)
{
  TestApplication application;

  ShaderEffect effect = ShaderEffect::New( VertexSource, FragmentSource );
  DALI_TEST_CHECK(effect);
  END_TEST;
}

int UtcDaliShaderEffectMethodNew02(void)
{
  TestApplication application;

  ShaderEffect effect;

  try
  {
    // New must be called to create a ShaderEffect or it wont be valid.
    effect.SetUniform( "uUniform", 0 );
    DALI_TEST_CHECK( false );
  }
  catch (Dali::DaliException& e)
  {
    // Tests that a negative test of an assertion succeeds
    DALI_TEST_PRINT_ASSERT( e );
    DALI_TEST_CHECK( !effect );
  }
  END_TEST;
}

int UtcDaliShaderEffectMethodNew05(void)
{
  TestApplication application;

  // heap constructor / destructor
  DefaultFunctionCoverage<ShaderEffect> shaderEffect;

  END_TEST;
}

int UtcDaliShaderEffectMethodDownCast(void)
{
  TestApplication application;
  tet_infoline("Testing Dali::ShaderEffect::DownCast()");

  ShaderEffect effect = ShaderEffect::New( VertexSource, FragmentSource );

  BaseHandle object(effect);

  ShaderEffect effect2 = ShaderEffect::DownCast(object);
  DALI_TEST_CHECK(effect2);

  ShaderEffect effect3 = DownCast< ShaderEffect >(object);
  DALI_TEST_CHECK(effect3);

  BaseHandle unInitializedObject;
  ShaderEffect effect4 = ShaderEffect::DownCast(unInitializedObject);
  DALI_TEST_CHECK(!effect4);

  ShaderEffect effect5 = DownCast< ShaderEffect >(unInitializedObject);
  DALI_TEST_CHECK(!effect5);
  END_TEST;
}

int UtcDaliShaderEffectMethodDelete01(void)
{
   TestApplication application;

   // get the default shaders built, this is not required but makes it
   // easier to debug the TET case and isolate the custom shader compilation.
   application.SendNotification();
   application.Render();

   GLuint beforeShaderCompiled = application.GetGlAbstraction().GetLastShaderCompiled();

   // create a new shader effect
   // the vertex and fragment shader will be cached in the ShaderFactory
   ShaderEffect effect = ShaderEffect::New( VertexSource, FragmentSource );

   // destroy the shader effect
   effect.Reset();

   // Create the same shader effect again, this should now use the cached version
   // held in the shader factory
   effect= ShaderEffect::New( VertexSource, FragmentSource );

   // Compile the shader effect
   application.SendNotification();
   application.Render();

   GLuint lastShaderCompiled = application.GetGlAbstraction().GetLastShaderCompiled();
   // no shaders were compiled as they are now compiled on demand and this shader was not used
   DALI_TEST_EQUALS( beforeShaderCompiled, lastShaderCompiled, TEST_LOCATION );

   END_TEST;
}

int UtcDaliShaderEffectMethodSetUniformFloat(void)
{
  TestApplication application;

  ShaderEffect effect = ShaderEffect::New( VertexSource, FragmentSource );
  DALI_TEST_CHECK( effect );

  BufferImage image = CreateBufferImage();

  effect.SetUniform( "uFloat", 1.0f );

  ImageActor actor = ImageActor::New( image );
  actor.SetSize( 100.0f, 100.0f );
  actor.SetName("TestImageFilenameActor");
  actor.SetShaderEffect(effect);
  Stage::GetCurrent().Add(actor);

  application.SendNotification();
  application.Render();

  DALI_TEST_CHECK(
      application.GetGlAbstraction().CheckUniformValue(
          "uFloat", 1.0f ) );
  END_TEST;
}

int UtcDaliShaderEffectMethodSetUniformVector2(void)
{
  TestApplication application;

  ShaderEffect effect = ShaderEffect::New( VertexSource, FragmentSource );
  DALI_TEST_CHECK( effect );

  BufferImage image = CreateBufferImage();

  effect.SetUniform( "uVec2", Vector2( 2.0f, 3.0f ) );

  ImageActor actor = ImageActor::New( image );
  actor.SetSize( 100.0f, 100.0f );
  actor.SetName("TestImageFilenameActor");
  actor.SetShaderEffect(effect);
  Stage::GetCurrent().Add(actor);

  application.SendNotification();
  application.Render();

  DALI_TEST_CHECK(
      application.GetGlAbstraction().CheckUniformValue(
          "uVec2", Vector2( 2.0f, 3.0f ) ) );
  END_TEST;
}

int UtcDaliShaderEffectMethodSetUniformVector3(void)
{
  TestApplication application;

  ShaderEffect effect = ShaderEffect::New( VertexSource, FragmentSource );
  DALI_TEST_CHECK( effect );

  BufferImage image = CreateBufferImage();

  effect.SetUniform( "uVec3", Vector3( 4.0f, 5.0f, 6.0f ) );

  ImageActor actor = ImageActor::New( image );
  actor.SetSize( 100.0f, 100.0f );
  actor.SetName("TestImageFilenameActor");
  actor.SetShaderEffect(effect);
  Stage::GetCurrent().Add(actor);

  application.SendNotification();
  application.Render();

  DALI_TEST_CHECK(
      application.GetGlAbstraction().CheckUniformValue(
          "uVec3", Vector3( 4.0f, 5.0f, 6.0f ) ) );
  END_TEST;
}

int UtcDaliShaderEffectMethodSetUniformVector4(void)
{
  TestApplication application;

  ShaderEffect effect = ShaderEffect::New( VertexSource, FragmentSource );
  DALI_TEST_CHECK( effect );

  BufferImage image = CreateBufferImage();

  effect.SetUniform( "uVec4", Vector4( 7.0f, 8.0f, 9.0f, 10.0f ) );

  ImageActor actor = ImageActor::New( image );
  actor.SetSize( 100.0f, 100.0f );
  actor.SetName("TestImageFilenameActor");
  actor.SetShaderEffect(effect);
  Stage::GetCurrent().Add(actor);

  application.SendNotification();
  application.Render();

  DALI_TEST_CHECK(
      application.GetGlAbstraction().CheckUniformValue(
          "uVec4", Vector4( 7.0f, 8.0f, 9.0f, 10.0f ) ) );
  END_TEST;
}

int UtcDaliShaderEffectMethodSetUniformMatrix(void)
{
  TestApplication application;

  ShaderEffect effect = ShaderEffect::New( VertexSource, FragmentSource );
  DALI_TEST_CHECK( effect );

  BufferImage image = CreateBufferImage();

  effect.SetUniform( "uModelView", Matrix::IDENTITY );

  ImageActor actor = ImageActor::New( image );
  actor.SetSize( 100.0f, 100.0f );
  actor.SetName("TestImageFilenameActor");
  actor.SetShaderEffect(effect);
  Stage::GetCurrent().Add(actor);

  application.SendNotification();
  application.Render();

  DALI_TEST_CHECK(
      application.GetGlAbstraction().CheckUniformValue(
          "uModelView", Matrix::IDENTITY ) );
  END_TEST;
}

int UtcDaliShaderEffectMethodSetUniformMatrix3(void)
{
  TestApplication application;

  ShaderEffect effect = ShaderEffect::New( VertexSource, FragmentSource );
  DALI_TEST_CHECK( effect );

  BufferImage image = CreateBufferImage();

  Matrix3 matIdentity(1.0f, 0.0f, 0.0f, 0.0f, 1.0f, 0.0f, 0.0f, 0.0f, 1.0f);
  effect.SetUniform( "uMatrix3", matIdentity );

  ImageActor actor = ImageActor::New( image );
  actor.SetSize( 100.0f, 100.0f );
  actor.SetName("TestImageFilenameActor");
  actor.SetShaderEffect(effect);
  Stage::GetCurrent().Add(actor);

  application.SendNotification();
  application.Render();

  DALI_TEST_CHECK( application.GetGlAbstraction().CheckUniformValue("uMatrix3", matIdentity) );
  END_TEST;
}

int UtcDaliShaderEffectMethodSetUniformViewport(void)
{
  TestApplication application;

  ShaderEffect effect = ShaderEffect::New( VertexSource, FragmentSource );
  DALI_TEST_CHECK( effect );

  BufferImage image = CreateBufferImage();

  ImageActor actor = ImageActor::New( image );
  actor.SetSize( 100.0f, 100.0f );
  actor.SetName("TestImageFilenameActor");
  actor.SetShaderEffect(effect);
  Stage::GetCurrent().Add(actor);

  effect.SetUniform( "uVec2", Vector2( 0.0f, 0.0f ), ShaderEffect::COORDINATE_TYPE_VIEWPORT_POSITION );
  effect.SetUniform( "uVec2Dir", Vector2( 1.0f, 2.0f ), ShaderEffect::COORDINATE_TYPE_VIEWPORT_DIRECTION );

  application.SendNotification();
  application.Render();

  const Vector2& stageSize(Stage::GetCurrent().GetSize());

  DALI_TEST_CHECK( application.GetGlAbstraction().CheckUniformValue( "uVec2", Vector2( stageSize.x/2, -stageSize.y/2 ) ) );

  DALI_TEST_CHECK( application.GetGlAbstraction().CheckUniformValue( "uVec2Dir", Vector2( -1.0f, 2.0f ) ) );

  // change coordinate types
  effect.SetUniform( "uVec2", Vector2( 0.1f, 0.2f ), ShaderEffect::COORDINATE_TYPE_DEFAULT );
  effect.SetUniform( "uVec2Dir", Vector2( 1.0f, 2.0f ), ShaderEffect::COORDINATE_TYPE_VIEWPORT_POSITION );
  actor.SetPixelArea( ImageActor::PixelArea( 0, 0, 10, 10 ) );

  application.SendNotification();
  application.Render();

  Vector2 outValue;
  application.GetGlAbstraction().GetUniformValue( "uVec2", outValue );
  DALI_TEST_EQUALS( outValue, Vector2( 0.1f, 0.2f ), TEST_LOCATION );

  application.GetGlAbstraction().GetUniformValue( "uVec2Dir", outValue );
  DALI_TEST_EQUALS( outValue, Vector2( stageSize.x *.5f - 1.f, -stageSize.y * .5f + 2.f), TEST_LOCATION );

  END_TEST;
}

int UtcDaliShaderEffectMethodSetEffectImage(void)
{
  TestApplication application;

  ShaderEffect effect = ShaderEffect::New( VertexSource, FragmentSource );
  DALI_TEST_CHECK( effect );

  BufferImage image = CreateBufferImage();

  effect.SetEffectImage(image);

  ImageActor actor = ImageActor::New( image );
  actor.SetSize( 100.0f, 100.0f );
  actor.SetName("TestImageFilenameActor");
  actor.SetShaderEffect(effect);
  Stage::GetCurrent().Add(actor);

  application.SendNotification();
  application.Render(16);
  application.SendNotification();
  application.Render(16);
  application.SendNotification();

  GLuint programId, uniformId;
  bool uniformWasSet = application.GetGlAbstraction().GetUniformIds( "sEffect", programId, uniformId );
  // we dont care about the value of the sampler uniform as thats internal to DALi core and subject to change
  DALI_TEST_CHECK( uniformWasSet );
  END_TEST;
}

int UtcDaliShaderEffectMethodSetEffectImageAndDelete(void)
{
  TestApplication application;

  ShaderEffect effect = ShaderEffect::New( VertexSource, FragmentSource );

  BufferImage effectImage = CreateBufferImage();
  effect.SetEffectImage(effectImage);

  ImageActor actor = ImageActor::New();

  actor.SetShaderEffect(effect);
  effect.Reset();

  Stage::GetCurrent().Add(actor);

  // do an update / render cycle
  application.SendNotification();
  application.Render(16);
  application.SendNotification();
  application.Render(16);
  application.SendNotification();
  application.Render(16);

  printf("removing image actor from stage and Reseting handle\n");
  Stage::GetCurrent().Remove(actor);
  actor.Reset();

  tet_printf("### Update & Render  \n");

  application.SendNotification();
  application.Render(16);

  tet_printf("#### Update Only  \n");

  tet_printf("effectImage.Reset \n");

  // this releases the effect texture resource,
  // Update will send a DispatchDiscardTexture message to render
  effectImage.Reset();
  application.SendNotification();
  application.UpdateOnly(16);

  tet_printf("#### Update Only \n");

  // at this point shader is deleted, during clear discard queue
  // and it sends a Shader:: DispatchRemoveObserver message to render thread
  application.UpdateOnly(16);

  tet_printf("#### Render Only  \n");
  // This is where it used to crash, there is a message in the queue to perform DispatchDiscardTexture
  // which tries to call observer->TextureDiscarded, where observer == shader that was deleted
  // in previous update.
  application.RenderOnly();


  // process the discard texture message
  application.RenderOnly();
  application.SendNotification();
  application.Render(16);

  tet_result(TET_PASS);

  END_TEST;
}

int UtcDaliShaderEffectMethodApplyConstraint(void)
{
  // Test whether Shader's uniform can be constrained to a stationary constraint.
  TestApplication application;

  ShaderEffect effect = ShaderEffect::New( VertexSource, FragmentSource );
  DALI_TEST_CHECK( effect );

  BufferImage image = CreateBufferImage();

  effect.SetUniform( "uVec3", Vector3( 1.0f, 2.0f, 3.0f ) );

  ImageActor actor = ImageActor::New( image );
  actor.SetSize( 100.0f, 100.0f );
  actor.SetName("TestImageFilenameActor");
  actor.SetShaderEffect(effect);
  Stage::GetCurrent().Add(actor);

  Property::Index uVecProperty = effect.GetPropertyIndex("uVec3");

  application.SendNotification();
  application.Render();

  // Test effects of SetUniform...
  DALI_TEST_CHECK(
      application.GetGlAbstraction().CheckUniformValue(
          "uVec3", Vector3( 1.0f, 2.0f, 3.0f ) ) );

  Constraint constraint = Constraint::New<Vector3>( effect, uVecProperty, TestConstraintToVector3(Vector3(4.0f, 9.0f, 16.0f)) );
  constraint.Apply();

  application.SendNotification();
  application.Render();

  // Test effects of Constraint.
  DALI_TEST_CHECK(
      application.GetGlAbstraction().CheckUniformValue(
          "uVec3", Vector3( 4.0f, 9.0f, 16.0f ) ) );
  END_TEST;
}


int UtcDaliShaderEffectMethodApplyConstraintFromActor(void)
{
  // Test whether Shader's uniform can be constrained to Actor's position.
  TestApplication application;

  const Vector3 targetPosition = Vector3( 100.0f, 70.0f, 20.0f);

  ShaderEffect effect = ShaderEffect::New( VertexSource, FragmentSource );
  DALI_TEST_CHECK( effect );

  BufferImage image = CreateBufferImage();

  effect.SetUniform( "uVec3", Vector3( 50.0f, 25.0f, 0.0f ) );

  ImageActor actor = ImageActor::New( image );
  actor.SetPosition(targetPosition);
  actor.SetSize( 100.0f, 100.0f );
  actor.SetName("TestImageFilenameActor");
  actor.SetShaderEffect(effect);
  Stage::GetCurrent().Add(actor);

  Property::Index uVecProperty = effect.GetPropertyIndex("uVec3");

  Constraint constraint = Constraint::New<Vector3>( effect, uVecProperty, TestConstraintFromPositionToVector3() );
  constraint.AddSource( Source( actor, Actor::Property::POSITION ) );
  constraint.Apply();

  application.SendNotification();
  application.Render();

  // Test effects of Constraint.
  DALI_TEST_CHECK(
      application.GetGlAbstraction().CheckUniformValue(
          "uVec3", targetPosition ) );
  END_TEST;
}

int UtcDaliShaderEffectMethodApplyConstraintFromActor2(void)
{
  // Test whether Shader's uniform can be constrained to Actor's position.
  // While Actor's position is constrained to another point * 2.0f
  TestApplication application;

  const Vector3 targetPosition = Vector3( 25.0f, 36.0f, 49.0f );

  ShaderEffect effect = ShaderEffect::New( VertexSource, FragmentSource );
  DALI_TEST_CHECK( effect );

  BufferImage image = CreateBufferImage();

  effect.SetUniform( "uVec3", Vector3( 50.0f, 25.0f, 0.0f ) );

  ImageActor actor = ImageActor::New( image );
  actor.SetPosition(Vector3( 100.0f, 70.0f, 20.0f));
  actor.SetSize( 100.0f, 100.0f );
  actor.SetName("TestImageFilenameActor");
  actor.SetShaderEffect(effect);
  Stage::GetCurrent().Add(actor);

  Property::Index uVecProperty = effect.GetPropertyIndex("uVec3");

  Constraint shaderConstraint = Constraint::New<Vector3>( effect, uVecProperty, TestConstraintFromPositionToVector3() );
  shaderConstraint.AddSource( Source(actor, Actor::Property::POSITION) );
  shaderConstraint.Apply();

  Constraint actorConstraint = Constraint::New<Vector3>( actor, Actor::Property::POSITION, TestConstraintToVector3Double(targetPosition) );
  actorConstraint.Apply();

  application.SendNotification();
  application.Render();

  // Test effects of Constraint.
  DALI_TEST_CHECK(
      application.GetGlAbstraction().CheckUniformValue(
          "uVec3", targetPosition * 2.0f ) );
  END_TEST;
}

int UtcDaliShaderEffectMethodRemoveConstraints(void)
{
  // Test if constrains can be removed before they are ever applyed.
  TestApplication application;

  ShaderEffect effect = ShaderEffect::New( VertexSource, FragmentSource );
  DALI_TEST_CHECK( effect );

  BufferImage image = CreateBufferImage();

  effect.SetUniform( "uVec3", Vector3( 1.0f, 2.0f, 3.0f ) );

  ImageActor actor = ImageActor::New( image );
  actor.SetSize( 100.0f, 100.0f );
  actor.SetName("TestImageFilenameActor");
  actor.SetShaderEffect(effect);
  Stage::GetCurrent().Add(actor);

  Property::Index uVecProperty = effect.GetPropertyIndex("uVec3");

  application.SendNotification();
  application.Render();

  // Test effects of SetUniform...
  DALI_TEST_CHECK(
      application.GetGlAbstraction().CheckUniformValue(
          "uVec3", Vector3( 1.0f, 2.0f, 3.0f ) ) );

  Constraint constraint = Constraint::New<Vector3>( effect, uVecProperty, TestConstraintToVector3(Vector3(4.0f, 9.0f, 16.0f)) );
  constraint.Apply();

  // Remove the constraints
  effect.RemoveConstraints();

  application.SendNotification();
  application.Render();

  // Test effects of Constraint.
  DALI_TEST_CHECK(
      application.GetGlAbstraction().CheckUniformValue(
          "uVec3", Vector3( 1.0f, 2.0f, 3.0f ) ) );
  END_TEST;
}

int UtcDaliShaderEffectMethodRemoveConstraints2(void)
{
  // Test whether Shader's uniform constrains can be removed after they are applyed.
  TestApplication application;

  ShaderEffect effect = ShaderEffect::New( VertexSource, FragmentSource );
  DALI_TEST_CHECK( effect );

  BufferImage image = CreateBufferImage();

  effect.SetUniform( "uVec3", Vector3( 1.0f, 2.0f, 3.0f ) );

  ImageActor actor = ImageActor::New( image );
  actor.SetSize( 100.0f, 100.0f );
  actor.SetName("TestImageFilenameActor");
  actor.SetShaderEffect(effect);
  Stage::GetCurrent().Add(actor);

  Property::Index uVecProperty = effect.GetPropertyIndex("uVec3");

  application.SendNotification();
  application.Render();

  // Test effects of SetUniform...
  DALI_TEST_CHECK(
      application.GetGlAbstraction().CheckUniformValue(
          "uVec3", Vector3( 1.0f, 2.0f, 3.0f ) ) );

  Constraint constraint = Constraint::New<Vector3>( effect, uVecProperty, TestConstraintToVector3(Vector3(4.0f, 9.0f, 16.0f)) );
  constraint.Apply();

  application.SendNotification();
  application.Render();

  // Reset the value and remove the constraints
  effect.SetUniform( "uVec3", Vector3( 1.0f, 2.0f, 3.0f ) );
  effect.RemoveConstraints();

  application.SendNotification();
  application.Render();

  // Test effects of Constraint.
  DALI_TEST_CHECK(
      application.GetGlAbstraction().CheckUniformValue(
          "uVec3", Vector3( 1.0f, 2.0f, 3.0f ) ) );
  END_TEST;
}

int UtcDaliShaderEffectPropertyIndices(void)
{
  TestApplication application;
  ShaderEffect effect = ShaderEffect::New( VertexSource, FragmentSource );

  Property::IndexContainer indices;
  effect.GetPropertyIndices( indices );
  DALI_TEST_CHECK( indices.Size() );
  DALI_TEST_EQUALS( indices.Size(), effect.GetPropertyCount(), TEST_LOCATION );
  END_TEST;
}

int UtcDaliShaderBinaries(void)
{
  TestApplication application;
  // these will not affect the "first round" of dali render as core is already initialized and it has queried the defaults
  application.GetGlAbstraction().SetBinaryFormats( 1 );
  application.GetGlAbstraction().SetNumBinaryFormats( 1 );
  application.GetGlAbstraction().SetProgramBinaryLength( 1 );

  GLuint lastShaderCompiledBefore = application.GetGlAbstraction().GetLastShaderCompiled();

  ShaderEffect effect = ShaderEffect::New( VertexSource, FragmentSource );
  DALI_TEST_CHECK( effect );

  BufferImage image = CreateBufferImage();
  ImageActor actor = ImageActor::New( image );
  actor.SetSize( 100.0f, 100.0f );
  actor.SetName("TestImageFilenameActor");
  actor.SetShaderEffect(effect);
  Stage::GetCurrent().Add(actor);

  application.SendNotification();
  application.Render(16);
  // binary was not requested by DALi
  DALI_TEST_CHECK( !(application.GetGlAbstraction().GetProgramBinaryCalled()) );

  GLuint lastShaderCompiledAfter = application.GetGlAbstraction().GetLastShaderCompiled();

  // check that the shader was compiled
  DALI_TEST_EQUALS( lastShaderCompiledAfter, lastShaderCompiledBefore + 2, TEST_LOCATION );

  // simulate context loss to get core to re-initialize its GL
  application.GetCore().ContextDestroyed();
  application.GetCore().ContextCreated();

  application.SendNotification();
  application.Render(16);

  // shader is recompiled
  GLuint finalShaderCompiled = application.GetGlAbstraction().GetLastShaderCompiled();
  // check that the shader was compiled
  DALI_TEST_EQUALS( lastShaderCompiledAfter + 2, finalShaderCompiled, TEST_LOCATION );

  // binary was requested by DALi
  DALI_TEST_CHECK( application.GetGlAbstraction().GetProgramBinaryCalled() );

  END_TEST;
}

int UtcDaliShaderEffectFromPropertiesP(void)
{
  TestApplication application;
  tet_infoline("UtcDaliShaderEffectFromProperties01()");

  std::string fragmentShaderPrefix = "#define TEST_FS 1\n#extension GL_OES_standard_derivatives : enable";
  std::string vertexShaderPrefix = "#define TEST_VS 1";
  std::string vertexShader(VertexSource);
  std::string fragmentShader(FragmentSource);

  // Call render to compile default shaders.
  application.SendNotification();
  application.Render();

  GLuint lastShaderCompiledBefore = application.GetGlAbstraction().GetLastShaderCompiled();

  // create from type registry

  TypeInfo typeInfo = TypeRegistry::Get().GetTypeInfo( "ShaderEffect" );
  DALI_TEST_CHECK( typeInfo );
  ShaderEffect effect = ShaderEffect::DownCast( typeInfo.CreateInstance() );
  DALI_TEST_CHECK( effect );

  Property::Value programValue = Property::Value(Property::MAP);
  Property::Map* programMap = programValue.GetMap();
  DALI_TEST_CHECK( programMap );

  programMap->Insert("vertex", vertexShader);
  programMap->Insert("fragment", fragmentShader);

  programMap->Insert("vertex-prefix", vertexShaderPrefix);
  programMap->Insert("fragment-prefix", fragmentShaderPrefix);

<<<<<<< HEAD
  programMap->Insert("geometry-type", "GEOMETRY_TYPE_IMAGE");

  effect.SetProperty(effect.GetPropertyIndex("program"), programValue);

=======
  effect.SetProperty(effect.GetPropertyIndex("program"), programValue);

>>>>>>> 06276017
  Property::Value imageValue = Property::Value(Property::MAP);
  Property::Map* imageMap = imageValue.GetMap();
  DALI_TEST_CHECK( imageMap );
  imageMap->Insert("filename", Property::Value(TestImageFilename));
  effect.SetProperty(effect.GetPropertyIndex("image"), imageValue);

  // do a update & render to get the image request
  application.SendNotification();
  application.Render();

  Integration::ResourceRequest* request = application.GetPlatform().GetRequest();
  // create the image
  Integration::Bitmap* bitmap = CreateBitmap( 10, 10, 0xFF );
  Integration::ResourcePointer resourcePtr(bitmap);
  TestPlatformAbstraction& platform = application.GetPlatform();
  platform.SetResourceLoaded(request->GetId(), request->GetType()->id, resourcePtr);

  BufferImage image(CreateBufferImage());
  ImageActor actor = ImageActor::New( image );
  actor.SetSize( 100.0f, 100.0f );
  actor.SetName("TestImageFilenameActor");
  actor.SetShaderEffect(effect);
  Stage::GetCurrent().Add(actor);

  application.SendNotification();
  application.Render();
  GLuint lastShaderCompiledAfter = application.GetGlAbstraction().GetLastShaderCompiled();

  // we should have compiled 2 shaders.
  DALI_TEST_EQUALS(lastShaderCompiledAfter, lastShaderCompiledBefore + 2, TEST_LOCATION );

  std::string actualVertexShader = application.GetGlAbstraction().GetShaderSource( lastShaderCompiledBefore + 1 );
  DALI_TEST_EQUALS( vertexShaderPrefix, actualVertexShader.substr( 0, vertexShaderPrefix.length() ), TEST_LOCATION );
  DALI_TEST_EQUALS( vertexShader, actualVertexShader.substr( actualVertexShader.length() - vertexShader.length() ), TEST_LOCATION );

  std::string actualFragmentShader = application.GetGlAbstraction().GetShaderSource( lastShaderCompiledBefore + 2 );
  DALI_TEST_EQUALS( fragmentShaderPrefix, actualFragmentShader.substr( 0, fragmentShaderPrefix.length() ), TEST_LOCATION );
  DALI_TEST_EQUALS( fragmentShader, actualFragmentShader.substr( actualFragmentShader.length() - fragmentShader.length() ), TEST_LOCATION );

  END_TEST;
}

int UtcDaliShaderEffectFromPropertiesN(void)
{
  try
  {
    TestApplication application;
    tet_infoline("UtcDaliShaderEffectFromProperties02()");

    // Call render to compile default shaders.
    application.SendNotification();
    application.Render();

    // create from type registry (currently only way to get ShaderEffect with no shader setup in constructor
    TypeInfo typeInfo = TypeRegistry::Get().GetTypeInfo( "ShaderEffect" );
    DALI_TEST_CHECK( typeInfo );
    ShaderEffect effect = ShaderEffect::DownCast( typeInfo.CreateInstance() );
    DALI_TEST_CHECK( effect );

    Property::Value programValue = Property::Value(Property::MAP);
    Property::Map* programMap = programValue.GetMap();
    DALI_TEST_CHECK( programMap );
<<<<<<< HEAD

    programMap->Insert("vertex",   std::string(VertexSource));
    programMap->Insert("fragment", std::string(FragmentSource));

=======

    programMap->Insert("vertex",   std::string(VertexSource));
    programMap->Insert("fragment", std::string(FragmentSource));

>>>>>>> 06276017
    // use wrong index on purpose
    effect.SetProperty(effect.GetPropertyIndex("program") + 1, programValue );

    tet_result( TET_FAIL );
  }
  catch(Dali::DaliException& e)
  {
    DALI_TEST_PRINT_ASSERT( e );
  }
  END_TEST;
}

int UtcDaliShaderEffectFromProperties2N(void)
{
  try
  {
    TestApplication application;
    tet_infoline("UtcDaliShaderEffectFromProperties03()");

    // Call render to compile default shaders.
    application.SendNotification();
    application.Render();

    // create from type registry (currently only way to get ShaderEffect with no shader setup in constructor
    TypeInfo typeInfo = TypeRegistry::Get().GetTypeInfo( "ShaderEffect" );
    DALI_TEST_CHECK( typeInfo );
    ShaderEffect effect = ShaderEffect::DownCast( typeInfo.CreateInstance() );
    DALI_TEST_CHECK( effect );

    // dont set unknown
    effect.SetProperty( effect.GetPropertyIndex("geometry-hints"), "HINT_2" );

    tet_result( TET_FAIL );
  }
  catch(Dali::DaliException& e)
  {
    DALI_TEST_PRINT_ASSERT( e );
  }
  END_TEST;
}<|MERGE_RESOLUTION|>--- conflicted
+++ resolved
@@ -803,15 +803,8 @@
   programMap->Insert("vertex-prefix", vertexShaderPrefix);
   programMap->Insert("fragment-prefix", fragmentShaderPrefix);
 
-<<<<<<< HEAD
-  programMap->Insert("geometry-type", "GEOMETRY_TYPE_IMAGE");
-
   effect.SetProperty(effect.GetPropertyIndex("program"), programValue);
 
-=======
-  effect.SetProperty(effect.GetPropertyIndex("program"), programValue);
-
->>>>>>> 06276017
   Property::Value imageValue = Property::Value(Property::MAP);
   Property::Map* imageMap = imageValue.GetMap();
   DALI_TEST_CHECK( imageMap );
@@ -874,17 +867,10 @@
     Property::Value programValue = Property::Value(Property::MAP);
     Property::Map* programMap = programValue.GetMap();
     DALI_TEST_CHECK( programMap );
-<<<<<<< HEAD
 
     programMap->Insert("vertex",   std::string(VertexSource));
     programMap->Insert("fragment", std::string(FragmentSource));
 
-=======
-
-    programMap->Insert("vertex",   std::string(VertexSource));
-    programMap->Insert("fragment", std::string(FragmentSource));
-
->>>>>>> 06276017
     // use wrong index on purpose
     effect.SetProperty(effect.GetPropertyIndex("program") + 1, programValue );
 
