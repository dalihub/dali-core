/*
 * Copyright (c) 2018 Samsung Electronics Co., Ltd.
 *
 * Licensed under the Apache License, Version 2.0 (the "License");
 * you may not use this file except in compliance with the License.
 * You may obtain a copy of the License at
 *
 * http://www.apache.org/licenses/LICENSE-2.0
 *
 * Unless required by applicable law or agreed to in writing, software
 * distributed under the License is distributed on an "AS IS" BASIS,
 * WITHOUT WARRANTIES OR CONDITIONS OF ANY KIND, either express or implied.
 * See the License for the specific language governing permissions and
 * limitations under the License.
 *
 */

#include "assert.h"
#include <dali/public-api/dali-core.h>
#include <string>
#include <cfloat>   // For FLT_MAX
#include <dali/devel-api/actors/actor-devel.h>
#include <dali/integration-api/events/touch-event-integ.h>
#include <dali/integration-api/events/hover-event-integ.h>
#include <dali-test-suite-utils.h>
#include <mesh-builder.h>

//& set: DaliActor

using std::string;
using namespace Dali;


void utc_dali_actor_startup(void)
{
  test_return_value = TET_UNDEF;
}

void utc_dali_actor_cleanup(void)
{
  test_return_value = TET_PASS;
}

namespace
{
bool gTouchCallBackCalled=false;
bool gTouchCallBackCalled2=false;
bool gTouchCallBackCalled3=false;

bool gHoverCallBackCalled=false;

static bool gTestConstraintCalled;

LayoutDirection::Type gLayoutDirectionType;

struct TestConstraint
{
  void operator()( Vector4& color, const PropertyInputContainer& /* inputs */ )
  {
    gTestConstraintCalled = true;
  }
};

/**
 * TestConstraint reference.
 * When constraint is called, the resultRef is updated
 * with the value supplied.
 */
template<typename T>
struct TestConstraintRef
{
  TestConstraintRef(unsigned int& resultRef, unsigned int value)
  : mResultRef(resultRef),
    mValue(value)
  {
  }

  void operator()( T& current, const PropertyInputContainer& /* inputs */ )
  {
    mResultRef = mValue;
  }

  unsigned int& mResultRef;
  unsigned int mValue;
};

static bool TestCallback(Actor actor, const TouchEvent& event)
{
  gTouchCallBackCalled = true;
  return false;
  END_TEST;
}

static bool TestTouchCallback(Actor actor, const TouchData& touchData )
{
  gTouchCallBackCalled = true;
  return true;
  END_TEST;
}

static bool TestTouchCallback2(Actor actor, const TouchData& touchData )
{
  gTouchCallBackCalled2 = true;
  return true;
  END_TEST;
}

static bool TestTouchCallback3(Actor actor, const TouchData& touchData )
{
  gTouchCallBackCalled3 = true;
  return true;
  END_TEST;
}

static void ResetTouchCallbacks()
{
  gTouchCallBackCalled = false;
  gTouchCallBackCalled2 = false;
  gTouchCallBackCalled3 = false;
}

static bool TestCallback3(Actor actor, const HoverEvent& event)
{
  gHoverCallBackCalled = true;
  return false;
  END_TEST;
}

// validation stuff for onstage & offstage signals
static std::vector< std::string > gActorNamesOnOffStage;
static int gOnStageCallBackCalled;
void OnStageCallback( Actor actor )
{
  ++gOnStageCallBackCalled;
  gActorNamesOnOffStage.push_back( actor.GetName() );
  DALI_TEST_CHECK( actor.OnStage() == true );
}
static int gOffStageCallBackCalled;
void OffStageCallback( Actor actor )
{
  ++gOffStageCallBackCalled;
  gActorNamesOnOffStage.push_back( actor.GetName() );
  DALI_TEST_CHECK( actor.OnStage() == false );
}

struct PositionComponentConstraint
{
  PositionComponentConstraint(){}

  void operator()( Vector3& pos, const PropertyInputContainer& inputs )
  {
    const Matrix& m = inputs[0]->GetMatrix();
    Vector3 scale;
    Quaternion rot;
    m.GetTransformComponents(pos, rot, scale);
  }
};

struct OrientationComponentConstraint
{
  OrientationComponentConstraint(){}

  void operator()( Quaternion& orientation, const PropertyInputContainer& inputs )
  {
    const Quaternion& parentOrientation = inputs[0]->GetQuaternion();
    Vector3 pos, scale;
    Quaternion rot;
    orientation = parentOrientation;
  }
};
// OnRelayout

static bool gOnRelayoutCallBackCalled = false;
static std::vector< std::string > gActorNamesRelayout;

void OnRelayoutCallback( Actor actor )
{
  gOnRelayoutCallBackCalled = true;
  gActorNamesRelayout.push_back( actor.GetName() );
}

struct VisibilityChangedFunctorData
{
  VisibilityChangedFunctorData()
  : actor(),
    visible( false ),
    type( DevelActor::VisibilityChange::SELF ),
    called( false )
  {
  }

  void Reset()
  {
    actor.Reset();
    visible = false;
    type = DevelActor::VisibilityChange::SELF;
    called = false;
  }

  void Check( bool compareCalled, Actor compareActor, bool compareVisible, DevelActor::VisibilityChange::Type compareType, const char * location )
  {
    DALI_TEST_EQUALS( called, compareCalled, TEST_INNER_LOCATION( location ) );
    DALI_TEST_EQUALS( actor, compareActor, TEST_INNER_LOCATION( location ) );
    DALI_TEST_EQUALS( visible, compareVisible, TEST_INNER_LOCATION( location ) );
    DALI_TEST_EQUALS( (int)type, (int)compareType, TEST_INNER_LOCATION( location ) );
  }

  void Check( bool compareCalled, const std::string& location )
  {
    DALI_TEST_EQUALS( called, compareCalled, TEST_INNER_LOCATION( location ) );
  }

  Actor actor;
  bool visible;
  DevelActor::VisibilityChange::Type type;
  bool called;
};

struct VisibilityChangedFunctor
{
  VisibilityChangedFunctor( VisibilityChangedFunctorData& dataVar ) : data( dataVar ) { }

  void operator()( Actor actor, bool visible, DevelActor::VisibilityChange::Type type )
  {
    data.actor = actor;
    data.visible = visible;
    data.type = type;
    data.called = true;
  }

  VisibilityChangedFunctorData& data;
};


struct VisibilityChangedVoidFunctor
{
  VisibilityChangedVoidFunctor(bool& signalCalled)
  : mSignalCalled( signalCalled )
  { }

  void operator()()
  {
    mSignalCalled  = true;
  }

  bool& mSignalCalled;
};

<<<<<<< HEAD
=======
struct ChildOrderChangedFunctor
{
  ChildOrderChangedFunctor(bool& signalCalled)
  : mSignalCalled( signalCalled )
  { }

  void operator()()
  {
    mSignalCalled  = true;
  }

  bool& mSignalCalled;
};

>>>>>>> 27876b49
} // anonymous namespace


//& purpose: Testing New API
int UtcDaliActorNew(void)
{
  TestApplication application;

  Actor actor = Actor::New();

  DALI_TEST_CHECK(actor);
  END_TEST;
}

//& purpose: Testing Dali::Actor::DownCast()
int UtcDaliActorDownCastP(void)
{
  TestApplication application;
  tet_infoline("Testing Dali::Actor::DownCast()");

  Actor actor = Actor::New();
  BaseHandle object(actor);
  Actor actor2 = Actor::DownCast(object);
  DALI_TEST_CHECK(actor2);
  END_TEST;
}

//& purpose: Testing Dali::Actor::DownCast()
int UtcDaliActorDownCastN(void)
{
  TestApplication application;
  tet_infoline("Testing Dali::Actor::DownCast()");

  BaseHandle unInitializedObject;
  Actor actor = Actor::DownCast(unInitializedObject);
  DALI_TEST_CHECK(!actor);
  END_TEST;
}

//& purpose: Testing Dali::Actor::GetName()
int UtcDaliActorGetName(void)
{
  TestApplication application;

  Actor actor = Actor::New();

  DALI_TEST_CHECK(actor.GetName().empty());
  END_TEST;
}

//& purpose: Testing Dali::Actor::SetName()
int UtcDaliActorSetName(void)
{
  TestApplication application;

  string str("ActorName");
  Actor actor = Actor::New();

  actor.SetName(str);
  DALI_TEST_CHECK(actor.GetName() == str);
  END_TEST;
}

int UtcDaliActorGetId(void)
{
  tet_infoline("Testing Dali::Actor::UtcDaliActorGetId()");
  TestApplication application;

  Actor first = Actor::New();
  Actor second = Actor::New();
  Actor third = Actor::New();

  DALI_TEST_CHECK(first.GetId() != second.GetId());
  DALI_TEST_CHECK(second.GetId() != third.GetId());
  END_TEST;
}

int UtcDaliActorIsRoot(void)
{
  TestApplication application;

  Actor actor = Actor::New();
  DALI_TEST_CHECK(!actor.IsRoot());

  // get the root layer
  actor = Stage::GetCurrent().GetLayer( 0 );
  DALI_TEST_CHECK( actor.IsRoot() );
  END_TEST;
}

int UtcDaliActorOnStage(void)
{
  TestApplication application;

  Actor actor = Actor::New();
  DALI_TEST_CHECK( !actor.OnStage() );

  // get the root layer
  actor = Stage::GetCurrent().GetLayer( 0 );
  DALI_TEST_CHECK( actor.OnStage() );
  END_TEST;
}

int UtcDaliActorIsLayer(void)
{
  TestApplication application;

  Actor actor = Actor::New();
  DALI_TEST_CHECK( !actor.IsLayer() );

  // get the root layer
  actor = Stage::GetCurrent().GetLayer( 0 );
  DALI_TEST_CHECK( actor.IsLayer() );
  END_TEST;
}

int UtcDaliActorGetLayer(void)
{
  TestApplication application;

  Actor actor = Actor::New();
  Stage::GetCurrent().Add(actor);
  Layer layer = actor.GetLayer();

  DALI_TEST_CHECK(layer);

  // get the root layers layer
  actor = Stage::GetCurrent().GetLayer( 0 );
  DALI_TEST_CHECK( actor.GetLayer() );
  END_TEST;
}

int UtcDaliActorAddP(void)
{
  tet_infoline("Testing Actor::Add");
  TestApplication application;

  Actor parent = Actor::New();
  Actor child = Actor::New();

  DALI_TEST_EQUALS( parent.GetChildCount(), 0u, TEST_LOCATION );

  parent.Add(child);

  DALI_TEST_EQUALS( parent.GetChildCount(), 1u, TEST_LOCATION );

  Actor parent2 = Actor::New();
  parent2.Add( child );

  DALI_TEST_EQUALS( parent.GetChildCount(), 0u, TEST_LOCATION );
  DALI_TEST_EQUALS( parent2.GetChildCount(), 1u, TEST_LOCATION );

  // try Adding to same parent again, works
  parent2.Add( child );
  DALI_TEST_EQUALS( parent2.GetChildCount(), 1u, TEST_LOCATION );

  // try reparenting an orphaned child
  {
    Actor temporaryParent = Actor::New();
    temporaryParent.Add( child );
    DALI_TEST_EQUALS( parent2.GetChildCount(), 0u, TEST_LOCATION );
  }
  // temporaryParent has now died, reparent the orphaned child
  parent2.Add( child );
  DALI_TEST_EQUALS( parent2.GetChildCount(), 1u, TEST_LOCATION );

  END_TEST;
}

int UtcDaliActorAddN(void)
{
  tet_infoline("Testing Actor::Add");
  TestApplication application;

  Actor child = Actor::New();

  Actor parent2 = Actor::New();
  parent2.Add( child );

  // try illegal Add
  try
  {
    parent2.Add( parent2 );
    tet_printf("Assertion test failed - no Exception\n" );
    tet_result(TET_FAIL);
  }
  catch(Dali::DaliException& e)
  {
    DALI_TEST_PRINT_ASSERT( e );
    DALI_TEST_ASSERT(e, "this != &child", TEST_LOCATION);
    DALI_TEST_EQUALS( parent2.GetChildCount(), 1u, TEST_LOCATION );
  }
  catch(...)
  {
    tet_printf("Assertion test failed - wrong Exception\n" );
    tet_result(TET_FAIL);
  }

  // try reparenting root
  try
  {
    parent2.Add( Stage::GetCurrent().GetLayer( 0 ) );
    tet_printf("Assertion test failed - no Exception\n" );
    tet_result(TET_FAIL);
  }
  catch(Dali::DaliException& e)
  {
    DALI_TEST_PRINT_ASSERT( e );
    DALI_TEST_ASSERT(e, "!child.IsRoot()", TEST_LOCATION);
    DALI_TEST_EQUALS( parent2.GetChildCount(), 1u, TEST_LOCATION );
  }
  catch(...)
  {
    tet_printf("Assertion test failed - wrong Exception\n" );
    tet_result(TET_FAIL);
  }

  // try Add empty
  try
  {
    Actor empty;
    parent2.Add( empty );
    tet_printf("Assertion test failed - no Exception\n" );
    tet_result(TET_FAIL);
  }
  catch(Dali::DaliException& e)
  {
    DALI_TEST_PRINT_ASSERT( e );
    DALI_TEST_ASSERT(e, "actor", TEST_LOCATION);
    DALI_TEST_EQUALS( parent2.GetChildCount(), 1u, TEST_LOCATION );
  }
  catch(...)
  {
    tet_printf("Assertion test failed - wrong Exception\n" );
    tet_result(TET_FAIL);
  }

  END_TEST;
}

int UtcDaliActorRemoveN(void)
{
  tet_infoline("Testing Actor::Remove");
  TestApplication application;

  Actor parent = Actor::New();
  Actor child = Actor::New();
  DALI_TEST_EQUALS( parent.GetChildCount(), 0u, TEST_LOCATION );

  parent.Add(child);
  DALI_TEST_EQUALS( parent.GetChildCount(), 1u, TEST_LOCATION );

  parent.Remove(child);
  DALI_TEST_EQUALS( parent.GetChildCount(), 0u, TEST_LOCATION );

  // remove again, no problem
  parent.Remove(child);
  DALI_TEST_EQUALS( parent.GetChildCount(), 0u, TEST_LOCATION );

  // add child back
  parent.Add(child);
  DALI_TEST_EQUALS( parent.GetChildCount(), 1u, TEST_LOCATION );
  // try Remove self, its a no-op
  parent.Remove( parent );
  DALI_TEST_EQUALS( parent.GetChildCount(), 1u, TEST_LOCATION );

  // try Remove empty
  try
  {
    Actor empty;
    parent.Remove( empty );
    tet_printf("Assertion test failed - no Exception\n" );
    tet_result(TET_FAIL);
  }
  catch(Dali::DaliException& e)
  {
    DALI_TEST_PRINT_ASSERT( e );
    DALI_TEST_ASSERT(e, "actor", TEST_LOCATION);
    DALI_TEST_EQUALS( parent.GetChildCount(), 1u, TEST_LOCATION );
  }
  catch(...)
  {
    tet_printf("Assertion test failed - wrong Exception\n" );
    tet_result(TET_FAIL);
  }
  END_TEST;
}

int UtcDaliActorRemoveP(void)
{
  TestApplication application;

  Actor parent = Actor::New();
  Actor child = Actor::New();
  Actor random = Actor::New();

  Stage::GetCurrent().Add( parent );

  DALI_TEST_CHECK(parent.GetChildCount() == 0);

  parent.Add(child);

  DALI_TEST_CHECK(parent.GetChildCount() == 1);

  parent.Remove(random);

  DALI_TEST_CHECK(parent.GetChildCount() == 1);

  Stage::GetCurrent().Remove( parent );

  DALI_TEST_CHECK(parent.GetChildCount() == 1);
  END_TEST;
}

int UtcDaliActorGetChildCount(void)
{
  TestApplication application;

  Actor parent = Actor::New();
  Actor child = Actor::New();

  DALI_TEST_CHECK(parent.GetChildCount() == 0);

  parent.Add(child);

  DALI_TEST_CHECK(parent.GetChildCount() == 1);
  END_TEST;
}

int UtcDaliActorGetChildren01(void)
{
  TestApplication application;

  Actor parent = Actor::New();
  Actor first  = Actor::New();
  Actor second = Actor::New();
  Actor third  = Actor::New();

  parent.Add(first);
  parent.Add(second);
  parent.Add(third);

  DALI_TEST_CHECK(parent.GetChildAt(0) == first);
  DALI_TEST_CHECK(parent.GetChildAt(1) == second);
  DALI_TEST_CHECK(parent.GetChildAt(2) == third);
  END_TEST;
}

int UtcDaliActorGetChildren02(void)
{
  TestApplication application;

  Actor parent = Actor::New();
  Actor first  = Actor::New();
  Actor second = Actor::New();
  Actor third  = Actor::New();

  parent.Add(first);
  parent.Add(second);
  parent.Add(third);

  const Actor& constParent = parent;

  DALI_TEST_CHECK(constParent.GetChildAt(0) == first);
  DALI_TEST_CHECK(constParent.GetChildAt(1) == second);
  DALI_TEST_CHECK(constParent.GetChildAt(2) == third);
  END_TEST;
}

int UtcDaliActorGetParent01(void)
{
  TestApplication application;

  Actor parent = Actor::New();
  Actor child = Actor::New();

  parent.Add(child);

  DALI_TEST_CHECK(child.GetParent() == parent);
  END_TEST;
}

int UtcDaliActorGetParent02(void)
{
  TestApplication application;

  Actor actor = Actor::New();

  DALI_TEST_CHECK(!actor.GetParent());
  END_TEST;
}

int UtcDaliActorCustomProperty(void)
{
  TestApplication application;

  Actor actor = Actor::New();
  Stage::GetCurrent().Add( actor );

  float startValue(1.0f);
  Property::Index index = actor.RegisterProperty( "testProperty",  startValue );
  DALI_TEST_CHECK( actor.GetProperty<float>(index) == startValue );

  application.SendNotification();
  application.Render(0);
  DALI_TEST_CHECK( actor.GetProperty<float>(index) == startValue );

  actor.SetProperty( index, 5.0f );

  application.SendNotification();
  application.Render(0);
  DALI_TEST_CHECK( actor.GetProperty<float>(index) == 5.0f );
  END_TEST;
}

int UtcDaliActorCustomPropertyIntToFloat(void)
{
  TestApplication application;

  Actor actor = Actor::New();
  Stage::GetCurrent().Add( actor );

  float startValue(5.0f);
  Property::Index index = actor.RegisterProperty( "testProperty",  startValue );
  DALI_TEST_CHECK( actor.GetProperty<float>(index) == startValue );

  application.SendNotification();
  application.Render(0);
  DALI_TEST_CHECK( actor.GetProperty<float>(index) == startValue );

  actor.SetProperty( index, int(1) );

  application.SendNotification();
  application.Render(0);
  DALI_TEST_CHECK( actor.GetProperty<float>(index) == 1.0f );
  END_TEST;
}

int UtcDaliActorCustomPropertyFloatToInt(void)
{
  TestApplication application;

  Actor actor = Actor::New();
  Stage::GetCurrent().Add( actor );

  int startValue(5);
  Property::Index index = actor.RegisterProperty( "testProperty",  startValue );
  DALI_TEST_CHECK( actor.GetProperty<int>(index) == startValue );

  application.SendNotification();
  application.Render(0);
  DALI_TEST_CHECK( actor.GetProperty<int>(index) == startValue );

  actor.SetProperty( index, float(1.5) );

  application.SendNotification();
  application.Render(0);
  DALI_TEST_CHECK( actor.GetProperty<int>(index) == 1 );
  END_TEST;
}

int UtcDaliActorSetParentOrigin(void)
{
  TestApplication application;

  Actor actor = Actor::New();

  Vector3 vector(0.7f, 0.8f, 0.9f);
  DALI_TEST_CHECK(vector != actor.GetCurrentParentOrigin());

  actor.SetParentOrigin(vector);

  // flush the queue and render once
  application.SendNotification();
  application.Render();

  DALI_TEST_CHECK(vector == actor.GetCurrentParentOrigin());

  Stage::GetCurrent().Add( actor );

  actor.SetParentOrigin( Vector3( 0.1f, 0.2f, 0.3f ) );

  // flush the queue and render once
  application.SendNotification();
  application.Render();

  DALI_TEST_EQUALS( Vector3( 0.1f, 0.2f, 0.3f ), actor.GetCurrentParentOrigin(), TEST_LOCATION );

  Stage::GetCurrent().Remove( actor );
  END_TEST;
}

int UtcDaliActorSetParentOriginIndividual(void)
{
  TestApplication application;

  Actor actor = Actor::New();

  Vector3 vector(0.7f, 0.8f, 0.9f);
  DALI_TEST_CHECK(vector != actor.GetCurrentParentOrigin());

  actor.SetProperty( Actor::Property::PARENT_ORIGIN_X, vector.x );

  // flush the queue and render once
  application.SendNotification();
  application.Render();

  DALI_TEST_EQUALS( vector.x, actor.GetCurrentParentOrigin().x, TEST_LOCATION );

  actor.SetProperty( Actor::Property::PARENT_ORIGIN_Y, vector.y );

  // flush the queue and render once
  application.SendNotification();
  application.Render();

  DALI_TEST_EQUALS( vector.y, actor.GetCurrentParentOrigin().y, TEST_LOCATION );

  actor.SetProperty( Actor::Property::PARENT_ORIGIN_Z, vector.z );

  // flush the queue and render once
  application.SendNotification();
  application.Render();

  DALI_TEST_EQUALS( vector.z, actor.GetCurrentParentOrigin().z, TEST_LOCATION );

  END_TEST;
}

int UtcDaliActorGetCurrentParentOrigin(void)
{
  TestApplication application;

  Actor actor = Actor::New();

  Vector3 vector(0.7f, 0.8f, 0.9f);
  DALI_TEST_CHECK(vector != actor.GetCurrentParentOrigin());

  actor.SetParentOrigin(vector);

  // flush the queue and render once
  application.SendNotification();
  application.Render();

  DALI_TEST_CHECK(vector == actor.GetCurrentParentOrigin());
  END_TEST;
}

int UtcDaliActorSetAnchorPoint(void)
{
  TestApplication application;

  Actor actor = Actor::New();

  Vector3 vector(0.7f, 0.8f, 0.9f);
  DALI_TEST_CHECK(vector != actor.GetCurrentAnchorPoint());

  actor.SetAnchorPoint(vector);

  // flush the queue and render once
  application.SendNotification();
  application.Render();

  DALI_TEST_CHECK(vector == actor.GetCurrentAnchorPoint());

  Stage::GetCurrent().Add( actor );

  actor.SetAnchorPoint( Vector3( 0.1f, 0.2f, 0.3f ) );
  // flush the queue and render once
  application.SendNotification();
  application.Render();

  DALI_TEST_EQUALS( Vector3( 0.1f, 0.2f, 0.3f ), actor.GetCurrentAnchorPoint(), TEST_LOCATION );

  Stage::GetCurrent().Remove( actor );
  END_TEST;
}

int UtcDaliActorSetAnchorPointIndividual(void)
{
  TestApplication application;

  Actor actor = Actor::New();

  Vector3 vector(0.7f, 0.8f, 0.9f);
  DALI_TEST_CHECK(vector != actor.GetCurrentAnchorPoint());

  actor.SetProperty( Actor::Property::ANCHOR_POINT_X, vector.x );

  // flush the queue and render once
  application.SendNotification();
  application.Render();

  DALI_TEST_EQUALS( vector.x, actor.GetCurrentAnchorPoint().x, TEST_LOCATION );

  actor.SetProperty( Actor::Property::ANCHOR_POINT_Y, vector.y );

  // flush the queue and render once
  application.SendNotification();
  application.Render();

  DALI_TEST_EQUALS( vector.y, actor.GetCurrentAnchorPoint().y, TEST_LOCATION );

  actor.SetProperty( Actor::Property::ANCHOR_POINT_Z, vector.z );

  // flush the queue and render once
  application.SendNotification();
  application.Render();

  DALI_TEST_EQUALS( vector.z, actor.GetCurrentAnchorPoint().z, TEST_LOCATION );

  END_TEST;
}

int UtcDaliActorGetCurrentAnchorPoint(void)
{
  TestApplication application;

  Actor actor = Actor::New();

  Vector3 vector(0.7f, 0.8f, 0.9f);
  DALI_TEST_CHECK(vector != actor.GetCurrentAnchorPoint());

  actor.SetAnchorPoint(vector);

  // flush the queue and render once
  application.SendNotification();
  application.Render();

  DALI_TEST_CHECK(vector == actor.GetCurrentAnchorPoint());
  END_TEST;
}

// SetSize(float width, float height)
int UtcDaliActorSetSize01(void)
{
  TestApplication application;

  Actor actor = Actor::New();
  Vector3 vector(100.0f, 100.0f, 0.0f);

  DALI_TEST_CHECK(vector != actor.GetCurrentSize());

  actor.SetSize(vector.x, vector.y);

  // Immediately retrieve the size after setting
  Vector3 currentSize = actor.GetProperty( Actor::Property::SIZE ).Get< Vector3 >();
  DALI_TEST_EQUALS( currentSize, vector, Math::MACHINE_EPSILON_0, TEST_LOCATION );
  DALI_TEST_EQUALS( vector.width, actor.GetProperty< float >( Actor::Property::SIZE_WIDTH ), TEST_LOCATION );
  DALI_TEST_EQUALS( vector.height, actor.GetProperty< float >( Actor::Property::SIZE_HEIGHT ), TEST_LOCATION );
  DALI_TEST_EQUALS( vector.depth, actor.GetProperty< float >( Actor::Property::SIZE_DEPTH ), TEST_LOCATION );

  // Flush the queue and render once
  application.SendNotification();
  application.Render();

  // Check the size in the new frame
  DALI_TEST_CHECK(vector == actor.GetCurrentSize());

  currentSize = actor.GetProperty( Actor::Property::SIZE ).Get< Vector3 >();
  DALI_TEST_EQUALS( currentSize, vector, Math::MACHINE_EPSILON_0, TEST_LOCATION );
  DALI_TEST_EQUALS( vector.width, actor.GetProperty< float >( Actor::Property::SIZE_WIDTH ), TEST_LOCATION );
  DALI_TEST_EQUALS( vector.height, actor.GetProperty< float >( Actor::Property::SIZE_HEIGHT ), TEST_LOCATION );
  DALI_TEST_EQUALS( vector.depth, actor.GetProperty< float >( Actor::Property::SIZE_DEPTH ), TEST_LOCATION );

  // Check async behaviour
  currentSize = actor.GetCurrentProperty( Actor::Property::SIZE ).Get< Vector3 >();
  DALI_TEST_EQUALS( currentSize, vector, Math::MACHINE_EPSILON_0, TEST_LOCATION );
  DALI_TEST_EQUALS( vector.width, actor.GetCurrentProperty< float >( Actor::Property::SIZE_WIDTH ), TEST_LOCATION );
  DALI_TEST_EQUALS( vector.height, actor.GetCurrentProperty< float >( Actor::Property::SIZE_HEIGHT ), TEST_LOCATION );
  DALI_TEST_EQUALS( vector.depth, actor.GetCurrentProperty< float >( Actor::Property::SIZE_DEPTH ), TEST_LOCATION );

  // Change the resize policy and check whether the size stays the same
  actor.SetResizePolicy( ResizePolicy::FIXED, Dimension::ALL_DIMENSIONS );

  currentSize = actor.GetProperty( Actor::Property::SIZE ).Get< Vector3 >();
  DALI_TEST_EQUALS( currentSize, vector, Math::MACHINE_EPSILON_0, TEST_LOCATION );

  // Set a new size after resize policy is changed and check the new size
  actor.SetSize( Vector3( 0.1f, 0.2f, 0.0f ) );

  currentSize = actor.GetProperty( Actor::Property::SIZE ).Get< Vector3 >();
  DALI_TEST_EQUALS( currentSize, Vector3( 0.1f, 0.2f, 0.0f ), Math::MACHINE_EPSILON_0, TEST_LOCATION );

  // Change the resize policy again and check whether the new size stays the same
  actor.SetResizePolicy( ResizePolicy::USE_NATURAL_SIZE, Dimension::ALL_DIMENSIONS );

  currentSize = actor.GetProperty( Actor::Property::SIZE ).Get< Vector3 >();
  DALI_TEST_EQUALS( currentSize, Vector3( 0.1f, 0.2f, 0.0f ), Math::MACHINE_EPSILON_0, TEST_LOCATION );

  // Set another new size after resize policy is changed and check the new size
  actor.SetSize( Vector3( 50.0f, 60.0f, 0.0f ) );

  currentSize = actor.GetProperty( Actor::Property::SIZE ).Get< Vector3 >();
  DALI_TEST_EQUALS( currentSize, Vector3( 50.0f, 60.0f, 0.0f ), Math::MACHINE_EPSILON_0, TEST_LOCATION );

  END_TEST;
}

// SetSize(float width, float height, float depth)
int UtcDaliActorSetSize02(void)
{
  TestApplication application;

  Actor actor = Actor::New();
  Vector3 vector(100.0f, 100.0f, 100.0f);

  DALI_TEST_CHECK(vector != actor.GetCurrentSize());

  actor.SetSize(vector.x, vector.y, vector.z);

  // Immediately check the size after setting
  Vector3 currentSize = actor.GetProperty( Actor::Property::SIZE ).Get< Vector3 >();
  DALI_TEST_EQUALS( currentSize, vector, Math::MACHINE_EPSILON_0, TEST_LOCATION );

  // flush the queue and render once
  application.SendNotification();
  application.Render();

  // Check the size in the new frame
  DALI_TEST_CHECK(vector == actor.GetCurrentSize());

  currentSize = actor.GetProperty( Actor::Property::SIZE ).Get< Vector3 >();
  DALI_TEST_EQUALS( currentSize, vector, Math::MACHINE_EPSILON_0, TEST_LOCATION );

  END_TEST;
}

// SetSize(Vector2 size)
int UtcDaliActorSetSize03(void)
{
  TestApplication application;

  Actor actor = Actor::New();
  Vector3 vector(100.0f, 100.0f, 0.0f);

  DALI_TEST_CHECK(vector != actor.GetCurrentSize());

  actor.SetSize(Vector2(vector.x, vector.y));

  // Immediately check the size after setting
  Vector3 currentSize = actor.GetProperty( Actor::Property::SIZE ).Get< Vector3 >();
  DALI_TEST_EQUALS( currentSize, vector, Math::MACHINE_EPSILON_0, TEST_LOCATION );

  // flush the queue and render once
  application.SendNotification();
  application.Render();

  // Check the size in the new frame
  DALI_TEST_CHECK(vector == actor.GetCurrentSize());

  currentSize = actor.GetProperty( Actor::Property::SIZE ).Get< Vector3 >();
  DALI_TEST_EQUALS( currentSize, vector, Math::MACHINE_EPSILON_0, TEST_LOCATION );

  END_TEST;
}

// SetSize(Vector3 size)
int UtcDaliActorSetSize04(void)
{
  TestApplication application;

  Actor actor = Actor::New();
  Vector3 vector(100.0f, 100.0f, 100.0f);

  DALI_TEST_CHECK(vector != actor.GetCurrentSize());

  actor.SetSize(vector);

  // Immediately check the size after setting
  Vector3 currentSize = actor.GetProperty( Actor::Property::SIZE ).Get< Vector3 >();
  DALI_TEST_EQUALS( currentSize, vector, Math::MACHINE_EPSILON_0, TEST_LOCATION );

  // flush the queue and render once
  application.SendNotification();
  application.Render();

  // Check the size in the new frame
  DALI_TEST_CHECK(vector == actor.GetCurrentSize());

  Stage::GetCurrent().Add( actor );
  actor.SetSize( Vector3( 0.1f, 0.2f, 0.3f ) );

  // Immediately check the size after setting
  currentSize = actor.GetProperty( Actor::Property::SIZE ).Get< Vector3 >();
  DALI_TEST_EQUALS( currentSize, Vector3( 0.1f, 0.2f, 0.3f ), Math::MACHINE_EPSILON_0, TEST_LOCATION );

  // flush the queue and render once
  application.SendNotification();
  application.Render();

  // Check the size in the new frame
  DALI_TEST_EQUALS( Vector3( 0.1f, 0.2f, 0.3f ), actor.GetCurrentSize(), TEST_LOCATION );

  currentSize = actor.GetProperty( Actor::Property::SIZE ).Get< Vector3 >();
  DALI_TEST_EQUALS( currentSize, Vector3( 0.1f, 0.2f, 0.3f ), Math::MACHINE_EPSILON_0, TEST_LOCATION );

  Stage::GetCurrent().Remove( actor );
  END_TEST;
}

int UtcDaliActorSetSizeIndividual(void)
{
  TestApplication application;

  Actor actor = Actor::New();

  Vector3 vector(0.7f, 0.8f, 0.9f);
  DALI_TEST_CHECK(vector != actor.GetCurrentSize());

  actor.SetProperty( Actor::Property::SIZE_WIDTH, vector.width );

  // Immediately check the width after setting
  float sizeWidth = actor.GetProperty( Actor::Property::SIZE_WIDTH ).Get< float >();
  DALI_TEST_EQUALS( sizeWidth, vector.width, Math::MACHINE_EPSILON_0, TEST_LOCATION );

  // flush the queue and render once
  application.SendNotification();
  application.Render();

  // Check the width in the new frame
  DALI_TEST_EQUALS( vector.width, actor.GetCurrentSize().width, TEST_LOCATION );

  sizeWidth = actor.GetProperty( Actor::Property::SIZE_WIDTH ).Get< float >();
  DALI_TEST_EQUALS( sizeWidth, vector.width, Math::MACHINE_EPSILON_0, TEST_LOCATION );

  actor.SetProperty( Actor::Property::SIZE_HEIGHT, vector.height );

  // Immediately check the height after setting
  float sizeHeight = actor.GetProperty( Actor::Property::SIZE_HEIGHT ).Get< float >();
  DALI_TEST_EQUALS( sizeHeight, vector.height, Math::MACHINE_EPSILON_0, TEST_LOCATION );

  // flush the queue and render once
  application.SendNotification();
  application.Render();

  // Check the height in the new frame
  DALI_TEST_EQUALS( vector.height, actor.GetCurrentSize().height, TEST_LOCATION );

  sizeHeight = actor.GetProperty( Actor::Property::SIZE_HEIGHT ).Get< float >();
  DALI_TEST_EQUALS( sizeHeight, vector.height, Math::MACHINE_EPSILON_0, TEST_LOCATION );

  actor.SetProperty( Actor::Property::SIZE_DEPTH, vector.depth );

  // Immediately check the depth after setting
  float sizeDepth = actor.GetProperty( Actor::Property::SIZE_DEPTH ).Get< float >();
  DALI_TEST_EQUALS( sizeDepth, vector.depth, Math::MACHINE_EPSILON_0, TEST_LOCATION );

  // flush the queue and render once
  application.SendNotification();
  application.Render();

  // Check the depth in the new frame
  DALI_TEST_EQUALS( vector.depth, actor.GetCurrentSize().depth, TEST_LOCATION );

  sizeDepth = actor.GetProperty( Actor::Property::SIZE_DEPTH ).Get< float >();
  DALI_TEST_EQUALS( sizeDepth, vector.depth, Math::MACHINE_EPSILON_0, TEST_LOCATION );

  // Change the resize policy and check whether the size stays the same
  actor.SetResizePolicy( ResizePolicy::FIXED, Dimension::ALL_DIMENSIONS );

  sizeWidth = actor.GetProperty( Actor::Property::SIZE_WIDTH ).Get< float >();
  DALI_TEST_EQUALS( sizeWidth, vector.width, Math::MACHINE_EPSILON_0, TEST_LOCATION );

  sizeHeight = actor.GetProperty( Actor::Property::SIZE_HEIGHT ).Get< float >();
  DALI_TEST_EQUALS( sizeHeight, vector.height, Math::MACHINE_EPSILON_0, TEST_LOCATION );

  sizeDepth = actor.GetProperty( Actor::Property::SIZE_DEPTH ).Get< float >();
  DALI_TEST_EQUALS( sizeDepth, vector.depth, Math::MACHINE_EPSILON_0, TEST_LOCATION );

  // Change the resize policy again and check whether the size stays the same
  actor.SetResizePolicy( ResizePolicy::USE_NATURAL_SIZE, Dimension::ALL_DIMENSIONS );

  sizeWidth = actor.GetProperty( Actor::Property::SIZE_WIDTH ).Get< float >();
  DALI_TEST_EQUALS( sizeWidth, vector.width, Math::MACHINE_EPSILON_0, TEST_LOCATION );

  sizeHeight = actor.GetProperty( Actor::Property::SIZE_HEIGHT ).Get< float >();
  DALI_TEST_EQUALS( sizeHeight, vector.height, Math::MACHINE_EPSILON_0, TEST_LOCATION );

  sizeDepth = actor.GetProperty( Actor::Property::SIZE_DEPTH ).Get< float >();
  DALI_TEST_EQUALS( sizeDepth, vector.depth, Math::MACHINE_EPSILON_0, TEST_LOCATION );

  END_TEST;
}

int UtcDaliActorSetSizeIndividual02(void)
{
  TestApplication application;

  Actor actor = Actor::New();
  actor.SetResizePolicy( ResizePolicy::FIXED, Dimension::ALL_DIMENSIONS );
  Stage::GetCurrent().Add( actor );

  Vector3 vector( 100.0f, 200.0f, 400.0f );
  DALI_TEST_CHECK( vector != actor.GetCurrentSize() );

  actor.SetProperty( Actor::Property::SIZE_WIDTH, vector.width );
  DALI_TEST_EQUALS( actor.GetProperty( Actor::Property::SIZE_WIDTH ).Get< float >(), vector.width, Math::MACHINE_EPSILON_0, TEST_LOCATION );

  actor.SetProperty( Actor::Property::SIZE_HEIGHT, vector.height );
  DALI_TEST_EQUALS( actor.GetProperty( Actor::Property::SIZE_HEIGHT ).Get< float >(), vector.height, Math::MACHINE_EPSILON_0, TEST_LOCATION );

  actor.SetProperty( Actor::Property::SIZE_DEPTH, vector.depth );
  DALI_TEST_EQUALS( actor.GetProperty( Actor::Property::SIZE_DEPTH ).Get< float >(), vector.depth, Math::MACHINE_EPSILON_0, TEST_LOCATION );

  // flush the queue and render once
  application.SendNotification();
  application.Render();

  // Check the width in the new frame
  DALI_TEST_EQUALS( vector.width, actor.GetCurrentSize().width, TEST_LOCATION );
  DALI_TEST_EQUALS( vector.height, actor.GetCurrentSize().height, TEST_LOCATION );

  END_TEST;
}


int UtcDaliActorGetCurrentSize(void)
{
  TestApplication application;

  Actor actor = Actor::New();
  Vector3 vector(100.0f, 100.0f, 20.0f);

  DALI_TEST_CHECK(vector != actor.GetCurrentSize());

  actor.SetSize(vector);

  // flush the queue and render once
  application.SendNotification();
  application.Render();

  DALI_TEST_CHECK(vector == actor.GetCurrentSize());
  END_TEST;
}

int UtcDaliActorGetNaturalSize(void)
{
  TestApplication application;

  Actor actor = Actor::New();
  Vector3 vector( 0.0f, 0.0f, 0.0f );

  DALI_TEST_CHECK( actor.GetNaturalSize() == vector );

  END_TEST;
}

int UtcDaliActorGetCurrentSizeImmediate(void)
{
  TestApplication application;

  Actor actor = Actor::New();
  Vector3 vector(100.0f, 100.0f, 20.0f);

  DALI_TEST_CHECK(vector != actor.GetTargetSize());
  DALI_TEST_CHECK(vector != actor.GetCurrentSize());

  actor.SetSize(vector);

  DALI_TEST_CHECK(vector == actor.GetTargetSize());
  DALI_TEST_CHECK(vector != actor.GetCurrentSize());

  // flush the queue and render once
  application.SendNotification();
  application.Render();

  DALI_TEST_CHECK(vector == actor.GetTargetSize());
  DALI_TEST_CHECK(vector == actor.GetCurrentSize());

  // Animation
  // Build the animation
  const float durationSeconds = 2.0f;
  Animation animation = Animation::New( durationSeconds );
  const Vector3 targetValue( 10.0f, 20.0f, 30.0f );
  animation.AnimateTo( Property( actor, Actor::Property::SIZE ), targetValue );

  DALI_TEST_CHECK( actor.GetTargetSize() == vector );

  // Start the animation
  animation.Play();

  application.SendNotification();
  application.Render( static_cast<unsigned int>( durationSeconds * 1000.0f ) );

  DALI_TEST_CHECK( actor.GetTargetSize() == targetValue );

  END_TEST;
}

// SetPosition(float x, float y)
int UtcDaliActorSetPosition01(void)
{
  TestApplication application;

  Actor actor = Actor::New();

  // Set to random to start off with
  actor.SetPosition(Vector3(120.0f, 120.0f, 0.0f));

  Vector3 vector(100.0f, 100.0f, 0.0f);

  DALI_TEST_CHECK(vector != actor.GetCurrentPosition());

  actor.SetPosition(vector.x, vector.y);
  // flush the queue and render once
  application.SendNotification();
  application.Render();
  DALI_TEST_CHECK(vector == actor.GetCurrentPosition());

  Stage::GetCurrent().Add( actor );
  actor.SetPosition( Vector3( 0.1f, 0.2f, 0.3f ) );
  // flush the queue and render once
  application.SendNotification();
  application.Render();
  DALI_TEST_EQUALS( Vector3( 0.1f, 0.2f, 0.3f ), actor.GetCurrentPosition(), TEST_LOCATION );

  actor.SetX( 1.0f );
  actor.SetY( 1.1f );
  actor.SetZ( 1.2f );
  // flush the queue and render once
  application.SendNotification();
  application.Render();
  DALI_TEST_EQUALS( Vector3( 1.0f, 1.1f, 1.2f ), actor.GetCurrentPosition(), TEST_LOCATION );

  actor.TranslateBy( Vector3( 0.1f, 0.1f, 0.1f ) );
  // flush the queue and render once
  application.SendNotification();
  application.Render();
  DALI_TEST_EQUALS( Vector3( 1.1f, 1.2f, 1.3f ), actor.GetCurrentPosition(), Math::MACHINE_EPSILON_10000, TEST_LOCATION );

  Stage::GetCurrent().Remove( actor );
  END_TEST;
}

// SetPosition(float x, float y, float z)
int UtcDaliActorSetPosition02(void)
{
  TestApplication application;

  Actor actor = Actor::New();

  // Set to random to start off with
  actor.SetPosition(Vector3(120.0f, 120.0f, 120.0f));

  Vector3 vector(100.0f, 100.0f, 100.0f);

  DALI_TEST_CHECK(vector != actor.GetCurrentPosition());

  actor.SetPosition(vector.x, vector.y, vector.z);

  // flush the queue and render once
  application.SendNotification();
  application.Render();

  DALI_TEST_CHECK(vector == actor.GetCurrentPosition());
  END_TEST;
}

// SetPosition(Vector3 position)
int UtcDaliActorSetPosition03(void)
{
  TestApplication application;

  Actor actor = Actor::New();

  // Set to random to start off with
  actor.SetPosition(Vector3(120.0f, 120.0f, 120.0f));

  Vector3 vector(100.0f, 100.0f, 100.0f);

  DALI_TEST_CHECK(vector != actor.GetCurrentPosition());

  actor.SetPosition(vector);

  // flush the queue and render once
  application.SendNotification();
  application.Render();

  DALI_TEST_CHECK(vector == actor.GetCurrentPosition());
  END_TEST;
}

int UtcDaliActorSetX(void)
{
  TestApplication application;

  Actor actor = Actor::New();

  Vector3 vector(100.0f, 0.0f, 0.0f);

  DALI_TEST_CHECK(vector != actor.GetCurrentPosition());

  actor.SetX(100.0f);

  // flush the queue and render once
  application.SendNotification();
  application.Render();

  DALI_TEST_CHECK(vector == actor.GetCurrentPosition());
  END_TEST;
}

int UtcDaliActorSetY(void)
{
  TestApplication application;

  Actor actor = Actor::New();

  Vector3 vector(0.0f, 100.0f, 0.0f);

  DALI_TEST_CHECK(vector != actor.GetCurrentPosition());

  actor.SetY(100.0f);

  // flush the queue and render once
  application.SendNotification();
  application.Render();

  DALI_TEST_CHECK(vector == actor.GetCurrentPosition());
  END_TEST;
}

int UtcDaliActorSetZ(void)
{
  TestApplication application;

  Actor actor = Actor::New();

  Vector3 vector(0.0f, 0.0f, 100.0f);

  DALI_TEST_CHECK(vector != actor.GetCurrentPosition());

  actor.SetZ(100.0f);

  // flush the queue and render once
  application.SendNotification();
  application.Render();

  DALI_TEST_CHECK(vector == actor.GetCurrentPosition());
  END_TEST;
}

int UtcDaliActorSetPositionProperties(void)
{
  TestApplication application;

  Actor actor = Actor::New();

  Vector3 vector(0.7f, 0.8f, 0.9f);
  DALI_TEST_CHECK(vector != actor.GetCurrentPosition());

  actor.SetProperty( Actor::Property::POSITION_X, vector.x );
  DALI_TEST_EQUALS( vector.x, actor.GetProperty< Vector3 >( Actor::Property::POSITION ).x, TEST_LOCATION );
  DALI_TEST_EQUALS( vector.x, actor.GetProperty< float >( Actor::Property::POSITION_X ), TEST_LOCATION );

  // flush the queue and render once
  application.SendNotification();
  application.Render();

  DALI_TEST_EQUALS( vector.x, actor.GetCurrentPosition().x, TEST_LOCATION );
  DALI_TEST_EQUALS( vector.x, actor.GetProperty< Vector3 >( Actor::Property::POSITION ).x, TEST_LOCATION );
  DALI_TEST_EQUALS( vector.x, actor.GetProperty< float >( Actor::Property::POSITION_X ), TEST_LOCATION );
  DALI_TEST_EQUALS( vector.x, actor.GetCurrentProperty< Vector3 >( Actor::Property::POSITION ).x, TEST_LOCATION );
  DALI_TEST_EQUALS( vector.x, actor.GetCurrentProperty< float >( Actor::Property::POSITION_X ), TEST_LOCATION );

  actor.SetProperty( Actor::Property::POSITION_Y, vector.y );
  DALI_TEST_EQUALS( vector.y, actor.GetProperty< Vector3 >( Actor::Property::POSITION ).y, TEST_LOCATION );
  DALI_TEST_EQUALS( vector.y, actor.GetProperty< float >( Actor::Property::POSITION_Y ), TEST_LOCATION );

  // flush the queue and render once
  application.SendNotification();
  application.Render();

  DALI_TEST_EQUALS( vector.y, actor.GetCurrentPosition().y, TEST_LOCATION );
  DALI_TEST_EQUALS( vector.y, actor.GetProperty< Vector3 >( Actor::Property::POSITION ).y, TEST_LOCATION );
  DALI_TEST_EQUALS( vector.y, actor.GetProperty< float >( Actor::Property::POSITION_Y ), TEST_LOCATION );
  DALI_TEST_EQUALS( vector.y, actor.GetCurrentProperty< Vector3 >( Actor::Property::POSITION ).y, TEST_LOCATION );
  DALI_TEST_EQUALS( vector.y, actor.GetCurrentProperty< float >( Actor::Property::POSITION_Y ), TEST_LOCATION );

  actor.SetProperty( Actor::Property::POSITION_Z, vector.z );
  DALI_TEST_EQUALS( vector.z, actor.GetProperty< Vector3 >( Actor::Property::POSITION ).z, TEST_LOCATION );
  DALI_TEST_EQUALS( vector.z, actor.GetProperty< float >( Actor::Property::POSITION_Z ), TEST_LOCATION );

  // flush the queue and render once
  application.SendNotification();
  application.Render();

  DALI_TEST_EQUALS( vector.z, actor.GetCurrentPosition().z, TEST_LOCATION );
  DALI_TEST_EQUALS( vector.z, actor.GetProperty< Vector3 >( Actor::Property::POSITION ).z, TEST_LOCATION );
  DALI_TEST_EQUALS( vector.z, actor.GetProperty< float >( Actor::Property::POSITION_Z ), TEST_LOCATION );
  DALI_TEST_EQUALS( vector.z, actor.GetCurrentProperty< Vector3 >( Actor::Property::POSITION ).z, TEST_LOCATION );
  DALI_TEST_EQUALS( vector.z, actor.GetCurrentProperty< float >( Actor::Property::POSITION_Z ), TEST_LOCATION );

  END_TEST;
}

int UtcDaliActorTranslateBy(void)
{
  TestApplication application;

  Actor actor = Actor::New();
  Vector3 vector(100.0f, 100.0f, 100.0f);

  DALI_TEST_CHECK(vector != actor.GetCurrentPosition());

  actor.SetPosition(vector);

  // flush the queue and render once
  application.SendNotification();
  application.Render();

  DALI_TEST_CHECK(vector == actor.GetCurrentPosition());

  actor.TranslateBy(vector);

  // flush the queue and render once
  application.SendNotification();
  application.Render();

  DALI_TEST_CHECK(vector*2.0f == actor.GetCurrentPosition());
  END_TEST;
}

int UtcDaliActorGetCurrentPosition(void)
{
  TestApplication application;

  Actor actor = Actor::New();
  Vector3 setVector(100.0f, 100.0f, 0.0f);
  actor.SetPosition(setVector);

  // flush the queue and render once
  application.SendNotification();
  application.Render();

  DALI_TEST_CHECK(actor.GetCurrentPosition() == setVector);
  END_TEST;
}

int UtcDaliActorGetCurrentWorldPosition(void)
{
  TestApplication application;

  Actor parent = Actor::New();
  Vector3 parentPosition( 1.0f, 2.0f, 3.0f );
  parent.SetPosition( parentPosition );
  parent.SetParentOrigin( ParentOrigin::CENTER );
  parent.SetAnchorPoint( AnchorPoint::CENTER );
  Stage::GetCurrent().Add( parent );

  Actor child = Actor::New();
  child.SetParentOrigin( ParentOrigin::CENTER );
  child.SetAnchorPoint( AnchorPoint::CENTER );
  Vector3 childPosition( 6.0f, 6.0f, 6.0f );
  child.SetPosition( childPosition );
  parent.Add( child );

  // The actors should not have a world position yet
  DALI_TEST_EQUALS( parent.GetCurrentWorldPosition(), Vector3::ZERO, TEST_LOCATION );
  DALI_TEST_EQUALS( child.GetCurrentWorldPosition(), Vector3::ZERO, TEST_LOCATION );

  application.SendNotification();
  application.Render(0);

  DALI_TEST_EQUALS( parent.GetCurrentPosition(), parentPosition, TEST_LOCATION );
  DALI_TEST_EQUALS( child.GetCurrentPosition(), childPosition, TEST_LOCATION );

  // The actors should have a world position now
  DALI_TEST_EQUALS( parent.GetCurrentWorldPosition(), parentPosition, TEST_LOCATION );
  DALI_TEST_EQUALS( child.GetCurrentWorldPosition(), parentPosition + childPosition, TEST_LOCATION );
  END_TEST;
}

int UtcDaliActorInheritPosition(void)
{
  tet_infoline("Testing Actor::SetPositionInheritanceMode");
  TestApplication application;

  Actor parent = Actor::New();
  Vector3 parentPosition( 1.0f, 2.0f, 3.0f );
  parent.SetPosition( parentPosition );
  parent.SetParentOrigin( ParentOrigin::CENTER );
  parent.SetAnchorPoint( AnchorPoint::CENTER );
  Stage::GetCurrent().Add( parent );

  Actor child = Actor::New();
  child.SetParentOrigin( ParentOrigin::CENTER );
  child.SetAnchorPoint( AnchorPoint::CENTER );
  Vector3 childPosition( 10.0f, 11.0f, 12.0f );
  child.SetPosition( childPosition );
  parent.Add( child );

  // The actors should not have a world position yet
  DALI_TEST_EQUALS( parent.GetCurrentWorldPosition(), Vector3::ZERO, TEST_LOCATION );
  DALI_TEST_EQUALS( child.GetCurrentWorldPosition(), Vector3::ZERO, TEST_LOCATION );

  // first test default, which is to inherit position
  DALI_TEST_EQUALS( child.GetPositionInheritanceMode(), Dali::INHERIT_PARENT_POSITION, TEST_LOCATION );
  application.SendNotification();
  application.Render(0); // should only really call Update as Render is not required to update scene
  DALI_TEST_EQUALS( parent.GetCurrentPosition(), parentPosition, TEST_LOCATION );
  DALI_TEST_EQUALS( child.GetCurrentPosition(), childPosition, TEST_LOCATION );
  DALI_TEST_EQUALS( parent.GetCurrentWorldPosition(), parentPosition, TEST_LOCATION );
  DALI_TEST_EQUALS( child.GetCurrentWorldPosition(), parentPosition + childPosition, TEST_LOCATION );


  //Change child position
  Vector3 childOffset( -1.0f, 1.0f, 0.0f );
  child.SetPosition( childOffset );

  // Change inheritance mode to not inherit
  child.SetPositionInheritanceMode( Dali::DONT_INHERIT_POSITION );
  DALI_TEST_EQUALS( child.GetPositionInheritanceMode(), Dali::DONT_INHERIT_POSITION, TEST_LOCATION );
  application.SendNotification();
  application.Render(0); // should only really call Update as Render is not required to update scene
  DALI_TEST_EQUALS( parent.GetCurrentPosition(), parentPosition, TEST_LOCATION );
  DALI_TEST_EQUALS( child.GetCurrentPosition(), childOffset, TEST_LOCATION );
  DALI_TEST_EQUALS( parent.GetCurrentWorldPosition(), parentPosition, TEST_LOCATION );
  DALI_TEST_EQUALS( child.GetCurrentWorldPosition(), childOffset, TEST_LOCATION );
  END_TEST;
}

int UtcDaliActorSetInheritPosition(void)
{
  tet_infoline("Testing Actor::SetInheritPosition");
  TestApplication application;

  Actor parent = Actor::New();
  Vector3 parentPosition( 1.0f, 2.0f, 3.0f );
  parent.SetPosition( parentPosition );
  parent.SetParentOrigin( ParentOrigin::CENTER );
  parent.SetAnchorPoint( AnchorPoint::CENTER );
  Stage::GetCurrent().Add( parent );

  Actor child = Actor::New();
  child.SetParentOrigin( ParentOrigin::CENTER );
  child.SetAnchorPoint( AnchorPoint::CENTER );
  Vector3 childPosition( 10.0f, 11.0f, 12.0f );
  child.SetPosition( childPosition );
  parent.Add( child );

  // The actors should not have a world position yet
  DALI_TEST_EQUALS( parent.GetCurrentWorldPosition(), Vector3::ZERO, TEST_LOCATION );
  DALI_TEST_EQUALS( child.GetCurrentWorldPosition(), Vector3::ZERO, TEST_LOCATION );

  // first test default, which is to inherit position
  DALI_TEST_EQUALS( child.IsPositionInherited(), true, TEST_LOCATION );
  application.SendNotification();
  application.Render(0); // should only really call Update as Render is not required to update scene
  DALI_TEST_EQUALS( parent.GetCurrentPosition(), parentPosition, TEST_LOCATION );
  DALI_TEST_EQUALS( child.GetCurrentPosition(), childPosition, TEST_LOCATION );
  DALI_TEST_EQUALS( parent.GetCurrentWorldPosition(), parentPosition, TEST_LOCATION );
  DALI_TEST_EQUALS( child.GetCurrentWorldPosition(), parentPosition + childPosition, TEST_LOCATION );

  //Change child position
  Vector3 childOffset( -1.0f, 1.0f, 0.0f );
  child.SetPosition( childOffset );

  // Use local position as world postion
  child.SetInheritPosition( false );
  DALI_TEST_EQUALS( child.IsPositionInherited(), false, TEST_LOCATION );
  application.SendNotification();
  application.Render(0); // should only really call Update as Render is not required to update scene
  DALI_TEST_EQUALS( parent.GetCurrentPosition(), parentPosition, TEST_LOCATION );
  DALI_TEST_EQUALS( child.GetCurrentPosition(), childOffset, TEST_LOCATION );
  DALI_TEST_EQUALS( parent.GetCurrentWorldPosition(), parentPosition, TEST_LOCATION );
  DALI_TEST_EQUALS( child.GetCurrentWorldPosition(), childOffset, TEST_LOCATION );

  //Change back to inherit position from parent
  child.SetInheritPosition( true );
  DALI_TEST_EQUALS( child.IsPositionInherited(), true, TEST_LOCATION );
  application.SendNotification();
  application.Render(0); // should only really call Update as Render is not required to update scene
  DALI_TEST_EQUALS( parent.GetCurrentPosition(), parentPosition, TEST_LOCATION );
  DALI_TEST_EQUALS( child.GetCurrentPosition(), childOffset, TEST_LOCATION );
  DALI_TEST_EQUALS( parent.GetCurrentWorldPosition(), parentPosition, TEST_LOCATION );
  DALI_TEST_EQUALS( child.GetCurrentWorldPosition(), parentPosition + childOffset, TEST_LOCATION );
  END_TEST;
}

// SetOrientation(float angleRadians, Vector3 axis)
int UtcDaliActorSetOrientation01(void)
{
  TestApplication application;

  Quaternion rotation( Radian(0.785f), Vector3(1.0f, 1.0f, 0.0f));
  Actor actor = Actor::New();

  actor.SetOrientation(rotation);

  // flush the queue and render once
  application.SendNotification();
  application.Render();

  DALI_TEST_EQUALS(rotation, actor.GetCurrentOrientation(), 0.001, TEST_LOCATION);
  END_TEST;
}

int UtcDaliActorSetOrientation02(void)
{
  TestApplication application;

  Actor actor = Actor::New();

  Radian angle( 0.785f );
  Vector3 axis(1.0f, 1.0f, 0.0f);

  actor.SetOrientation( angle, axis);
  Quaternion rotation( angle, axis );
  // flush the queue and render once
  application.SendNotification();
  application.Render();
  DALI_TEST_EQUALS(rotation, actor.GetCurrentOrientation(), 0.001, TEST_LOCATION);

  Stage::GetCurrent().Add( actor );
  actor.RotateBy( Degree( 360 ), axis);
  DALI_TEST_EQUALS(rotation, actor.GetCurrentOrientation(), 0.001, TEST_LOCATION);

  actor.SetOrientation( Degree( 0 ), Vector3( 1.0f, 0.0f, 0.0f ) );
  Quaternion result( Radian( 0 ), Vector3( 1.0f, 0.0f, 0.0f ) );
  // flush the queue and render once
  application.SendNotification();
  application.Render();
  DALI_TEST_EQUALS( result, actor.GetCurrentOrientation(), 0.001, TEST_LOCATION);

  actor.SetOrientation( angle, axis);
  // flush the queue and render once
  application.SendNotification();
  application.Render();
  DALI_TEST_EQUALS(rotation, actor.GetCurrentOrientation(), 0.001, TEST_LOCATION);

  Stage::GetCurrent().Remove( actor );
  END_TEST;
}

// SetOrientation(float angleRadians, Vector3 axis)
int UtcDaliActorSetOrientationProperty(void)
{
  TestApplication application;

  Quaternion rotation( Radian(0.785f), Vector3(1.0f, 1.0f, 0.0f));
  Actor actor = Actor::New();

  actor.SetProperty( Actor::Property::ORIENTATION, rotation );
  DALI_TEST_EQUALS(rotation, actor.GetProperty< Quaternion >( Actor::Property::ORIENTATION ), 0.001, TEST_LOCATION);

  // flush the queue and render once
  application.SendNotification();
  application.Render();

  DALI_TEST_EQUALS(rotation, actor.GetCurrentOrientation(), 0.001, TEST_LOCATION);
  DALI_TEST_EQUALS(rotation, actor.GetProperty< Quaternion >( Actor::Property::ORIENTATION ), 0.001, TEST_LOCATION);
  DALI_TEST_EQUALS(rotation, actor.GetCurrentProperty< Quaternion >( Actor::Property::ORIENTATION ), 0.001, TEST_LOCATION);
  END_TEST;
}

// RotateBy(float angleRadians, Vector3 axis)
int UtcDaliActorRotateBy01(void)
{
  TestApplication application;

  Actor actor = Actor::New();

  Radian angle( M_PI * 0.25f );
  actor.RotateBy(( angle ), Vector3::ZAXIS);
  // flush the queue and render once
  application.SendNotification();
  application.Render();
  DALI_TEST_EQUALS(Quaternion( angle, Vector3::ZAXIS), actor.GetCurrentOrientation(), 0.001, TEST_LOCATION);

  Stage::GetCurrent().Add( actor );

  actor.RotateBy( angle, Vector3::ZAXIS);
  // flush the queue and render once
  application.SendNotification();
  application.Render();
  DALI_TEST_EQUALS(Quaternion(angle * 2.0f, Vector3::ZAXIS), actor.GetCurrentOrientation(), 0.001, TEST_LOCATION);

  Stage::GetCurrent().Remove( actor );
  END_TEST;
}

// RotateBy(Quaternion relativeRotation)
int UtcDaliActorRotateBy02(void)
{
  TestApplication application;

  Actor actor = Actor::New();

  Radian angle( M_PI * 0.25f );
  Quaternion rotation(angle, Vector3::ZAXIS);
  actor.RotateBy(rotation);
  // flush the queue and render once
  application.SendNotification();
  application.Render();
  DALI_TEST_EQUALS(rotation, actor.GetCurrentOrientation(), 0.001, TEST_LOCATION);

  actor.RotateBy(rotation);
  // flush the queue and render once
  application.SendNotification();
  application.Render();
  DALI_TEST_EQUALS(Quaternion(angle * 2.0f, Vector3::ZAXIS), actor.GetCurrentOrientation(), 0.001, TEST_LOCATION);
  END_TEST;
}

int UtcDaliActorGetCurrentOrientation(void)
{
  TestApplication application;
  Actor actor = Actor::New();

  Quaternion rotation(Radian(0.785f), Vector3(1.0f, 1.0f, 0.0f));
  actor.SetOrientation(rotation);
  // flush the queue and render once
  application.SendNotification();
  application.Render();
  DALI_TEST_EQUALS(rotation, actor.GetCurrentOrientation(), 0.001, TEST_LOCATION);
  END_TEST;
}

int UtcDaliActorGetCurrentWorldOrientation(void)
{
  tet_infoline("Testing Actor::GetCurrentWorldRotation");
  TestApplication application;

  Actor parent = Actor::New();
  Radian rotationAngle( Degree(90.0f) );
  Quaternion rotation( rotationAngle, Vector3::YAXIS );
  parent.SetOrientation( rotation );
  Stage::GetCurrent().Add( parent );

  Actor child = Actor::New();
  child.SetOrientation( rotation );
  parent.Add( child );

  // The actors should not have a world rotation yet
  DALI_TEST_EQUALS( parent.GetCurrentWorldOrientation(), Quaternion(Radian(0.0f), Vector3::YAXIS), 0.001, TEST_LOCATION );
  DALI_TEST_EQUALS( child.GetCurrentWorldOrientation(), Quaternion(Radian(0.0f), Vector3::YAXIS), 0.001, TEST_LOCATION );

  application.SendNotification();
  application.Render(0);

  DALI_TEST_EQUALS( parent.GetCurrentOrientation(), rotation, 0.001, TEST_LOCATION );
  DALI_TEST_EQUALS( child.GetCurrentOrientation(), rotation, 0.001, TEST_LOCATION );

  // The actors should have a world rotation now
  DALI_TEST_EQUALS( parent.GetCurrentWorldOrientation(), Quaternion( rotationAngle, Vector3::YAXIS ), 0.001, TEST_LOCATION );
  DALI_TEST_EQUALS( child.GetCurrentWorldOrientation(), Quaternion( rotationAngle * 2.0f, Vector3::YAXIS ), 0.001, TEST_LOCATION );

  // turn off child rotation inheritance
  child.SetInheritOrientation( false );
  DALI_TEST_EQUALS( child.IsOrientationInherited(), false, TEST_LOCATION );
  application.SendNotification();
  application.Render(0);

  // The actors should have a world rotation now
  DALI_TEST_EQUALS( parent.GetCurrentWorldOrientation(), Quaternion( rotationAngle, Vector3::YAXIS ), 0.001, TEST_LOCATION );
  DALI_TEST_EQUALS( child.GetCurrentWorldOrientation(), rotation, 0.001, TEST_LOCATION );
  END_TEST;
}

// SetScale(float scale)
int UtcDaliActorSetScale01(void)
{
  TestApplication application;

  Actor actor = Actor::New();

  // Set to random value first - GetCurrentScale() asserts if called before SetScale()
  actor.SetScale(0.25f);

  Vector3 scale(10.0f, 10.0f, 10.0f);
  DALI_TEST_CHECK(actor.GetCurrentScale() != scale);

  actor.SetScale(scale.x);

  // flush the queue and render once
  application.SendNotification();
  application.Render();

  DALI_TEST_CHECK(actor.GetCurrentScale() == scale);
  END_TEST;
}

// SetScale(float scaleX, float scaleY, float scaleZ)
int UtcDaliActorSetScale02(void)
{
  TestApplication application;
  Vector3 scale(10.0f, 10.0f, 10.0f);

  Actor actor = Actor::New();

  // Set to random value first - GetCurrentScale() asserts if called before SetScale()
  actor.SetScale(Vector3(12.0f, 1.0f, 2.0f));

  DALI_TEST_CHECK(actor.GetCurrentScale() != scale);

  actor.SetScale(scale.x, scale.y, scale.z);
  // flush the queue and render once
  application.SendNotification();
  application.Render();
  DALI_TEST_CHECK(actor.GetCurrentScale() == scale);

  // add to stage and test
  Stage::GetCurrent().Add( actor );
  actor.SetScale( 2.0f, 2.0f, 2.0f );
  // flush the queue and render once
  application.SendNotification();
  application.Render();
  DALI_TEST_EQUALS( Vector3( 2.0f, 2.0f, 2.0f ), actor.GetCurrentScale(), 0.001, TEST_LOCATION);

  Stage::GetCurrent().Remove( actor );

  END_TEST;
}

// SetScale(Vector3 scale)
int UtcDaliActorSetScale03(void)
{
  TestApplication application;
  Vector3 scale(10.0f, 10.0f, 10.0f);

  Actor actor = Actor::New();

  // Set to random value first - GetCurrentScale() asserts if called before SetScale()
  actor.SetScale(Vector3(12.0f, 1.0f, 2.0f));

  DALI_TEST_CHECK(actor.GetCurrentScale() != scale);

  actor.SetScale(scale);

  // flush the queue and render once
  application.SendNotification();
  application.Render();

  DALI_TEST_CHECK(actor.GetCurrentScale() == scale);
  END_TEST;
}

int UtcDaliActorSetScaleIndividual(void)
{
  TestApplication application;

  Actor actor = Actor::New();

  Vector3 vector(0.7f, 0.8f, 0.9f);
  DALI_TEST_CHECK(vector != actor.GetCurrentScale());

  actor.SetProperty( Actor::Property::SCALE_X, vector.x );
  DALI_TEST_EQUALS( vector.x, actor.GetProperty< float >( Actor::Property::SCALE_X ), TEST_LOCATION );

  // flush the queue and render once
  application.SendNotification();
  application.Render();

  DALI_TEST_EQUALS( vector.x, actor.GetCurrentScale().x, TEST_LOCATION );
  DALI_TEST_EQUALS( vector.x, actor.GetProperty< float >( Actor::Property::SCALE_X ), TEST_LOCATION );
  DALI_TEST_EQUALS( vector.x, actor.GetCurrentProperty< float >( Actor::Property::SCALE_X ), TEST_LOCATION );

  actor.SetProperty( Actor::Property::SCALE_Y, vector.y );
  DALI_TEST_EQUALS( vector.y, actor.GetProperty< float >( Actor::Property::SCALE_Y ), TEST_LOCATION );

  // flush the queue and render once
  application.SendNotification();
  application.Render();

  DALI_TEST_EQUALS( vector.y, actor.GetCurrentScale().y, TEST_LOCATION );
  DALI_TEST_EQUALS( vector.y, actor.GetProperty< float >( Actor::Property::SCALE_Y ), TEST_LOCATION );
  DALI_TEST_EQUALS( vector.y, actor.GetCurrentProperty< float >( Actor::Property::SCALE_Y ), TEST_LOCATION );

  actor.SetProperty( Actor::Property::SCALE_Z, vector.z );
  DALI_TEST_EQUALS( vector.z, actor.GetProperty< float >( Actor::Property::SCALE_Z ), TEST_LOCATION );

  // flush the queue and render once
  application.SendNotification();
  application.Render();

  DALI_TEST_EQUALS( vector.z, actor.GetCurrentScale().z, TEST_LOCATION );
  DALI_TEST_EQUALS( vector.z, actor.GetProperty< float >( Actor::Property::SCALE_Z ), TEST_LOCATION );
  DALI_TEST_EQUALS( vector.z, actor.GetCurrentProperty< float >( Actor::Property::SCALE_Z ), TEST_LOCATION );

  DALI_TEST_EQUALS( vector, actor.GetProperty< Vector3 >( Actor::Property::SCALE ), TEST_LOCATION );
  DALI_TEST_EQUALS( vector, actor.GetCurrentProperty< Vector3 >( Actor::Property::SCALE ), TEST_LOCATION );

  END_TEST;
}

int UtcDaliActorScaleBy(void)
{
  TestApplication application;
  Actor actor = Actor::New();
  Vector3 vector(100.0f, 100.0f, 100.0f);

  DALI_TEST_CHECK(vector != actor.GetCurrentScale());

  actor.SetScale(vector);

  // flush the queue and render once
  application.SendNotification();
  application.Render();

  DALI_TEST_CHECK(vector == actor.GetCurrentScale());

  actor.ScaleBy(vector);

  // flush the queue and render once
  application.SendNotification();
  application.Render();

  DALI_TEST_CHECK(vector*100.0f == actor.GetCurrentScale());
  END_TEST;
}

int UtcDaliActorGetCurrentScale(void)
{
  TestApplication application;
  Vector3 scale(12.0f, 1.0f, 2.0f);

  Actor actor = Actor::New();

  actor.SetScale(scale);

  // flush the queue and render once
  application.SendNotification();
  application.Render();

  DALI_TEST_CHECK(actor.GetCurrentScale() == scale);
  END_TEST;
}

int UtcDaliActorGetCurrentWorldScale(void)
{
  TestApplication application;

  Actor parent = Actor::New();
  Vector3 parentScale( 1.0f, 2.0f, 3.0f );
  parent.SetScale( parentScale );
  Stage::GetCurrent().Add( parent );

  Actor child = Actor::New();
  Vector3 childScale( 2.0f, 2.0f, 2.0f );
  child.SetScale( childScale );
  parent.Add( child );

  // The actors should not have a scale yet
  DALI_TEST_EQUALS( parent.GetCurrentScale(), Vector3::ONE, TEST_LOCATION );
  DALI_TEST_EQUALS( child.GetCurrentScale(), Vector3::ONE, TEST_LOCATION );

  // The actors should not have a world scale yet
  DALI_TEST_EQUALS( parent.GetCurrentWorldScale(), Vector3::ONE, TEST_LOCATION );
  DALI_TEST_EQUALS( child.GetCurrentWorldScale(), Vector3::ONE, TEST_LOCATION );

  application.SendNotification();
  application.Render(0);

  DALI_TEST_EQUALS( parent.GetCurrentScale(), parentScale, TEST_LOCATION );
  DALI_TEST_EQUALS( child.GetCurrentScale(), childScale, TEST_LOCATION );

  // The actors should have a world scale now
  DALI_TEST_EQUALS( parent.GetCurrentWorldScale(), parentScale, TEST_LOCATION );
  DALI_TEST_EQUALS( child.GetCurrentWorldScale(), parentScale * childScale, TEST_LOCATION );
  END_TEST;
}

int UtcDaliActorInheritScale(void)
{
  tet_infoline("Testing Actor::SetInheritScale");
  TestApplication application;

  Actor parent = Actor::New();
  Vector3 parentScale( 1.0f, 2.0f, 3.0f );
  parent.SetScale( parentScale );
  Stage::GetCurrent().Add( parent );

  Actor child = Actor::New();
  Vector3 childScale( 2.0f, 2.0f, 2.0f );
  child.SetScale( childScale );
  parent.Add( child );

  application.SendNotification();
  application.Render(0);

  DALI_TEST_EQUALS( child.IsScaleInherited(), true, TEST_LOCATION );
  DALI_TEST_EQUALS( child.GetCurrentWorldScale(), parentScale * childScale, TEST_LOCATION );

  child.SetInheritScale( false );
  DALI_TEST_EQUALS( child.IsScaleInherited(), false, TEST_LOCATION );

  application.SendNotification();
  application.Render(0);

  DALI_TEST_EQUALS( child.GetCurrentWorldScale(), childScale, TEST_LOCATION );
  END_TEST;
}

int UtcDaliActorSetVisible(void)
{
  TestApplication application;

  Actor actor = Actor::New();
  actor.SetVisible(false);
  // flush the queue and render once
  application.SendNotification();
  application.Render();
  DALI_TEST_CHECK(actor.IsVisible() == false);

  actor.SetVisible(true);
  // flush the queue and render once
  application.SendNotification();
  application.Render();
  DALI_TEST_CHECK(actor.IsVisible() == true);

  // put actor on stage
  Stage::GetCurrent().Add( actor );
  actor.SetVisible(false);
  // flush the queue and render once
  application.SendNotification();
  application.Render();
  DALI_TEST_CHECK(actor.IsVisible() == false);
  END_TEST;
}

int UtcDaliActorIsVisible(void)
{
  TestApplication application;

  Actor actor = Actor::New();

  DALI_TEST_CHECK(actor.IsVisible() == true);
  END_TEST;
}

int UtcDaliActorSetOpacity(void)
{
  TestApplication application;

  Actor actor = Actor::New();
  // initial opacity is 1
  DALI_TEST_EQUALS(actor.GetCurrentOpacity(), 1.0f, TEST_LOCATION );

  actor.SetOpacity( 0.4f);
  // flush the queue and render once
  application.SendNotification();
  application.Render();
  DALI_TEST_EQUALS(actor.GetCurrentOpacity(), 0.4f, TEST_LOCATION );

  // change opacity, actor is on stage to change is not immediate
  actor.SetOpacity( actor.GetCurrentOpacity() + 0.1f );
  // flush the queue and render once
  application.SendNotification();
  application.Render();
  DALI_TEST_EQUALS(actor.GetCurrentOpacity(), 0.5f, TEST_LOCATION );

  // put actor on stage
  Stage::GetCurrent().Add( actor );

  // change opacity, actor is on stage to change is not immediate
  actor.SetOpacity( 0.9f );
  DALI_TEST_EQUALS(actor.GetCurrentOpacity(), 0.5f, TEST_LOCATION );
  // flush the queue and render once
  application.SendNotification();
  application.Render();
  DALI_TEST_EQUALS(actor.GetCurrentOpacity(), 0.9f, TEST_LOCATION );

  // change opacity, actor is on stage to change is not immediate
  actor.SetOpacity( actor.GetCurrentOpacity() - 0.9f );
  // flush the queue and render once
  application.SendNotification();
  application.Render();
  DALI_TEST_EQUALS(actor.GetCurrentOpacity(), 0.0f, TEST_LOCATION );
  END_TEST;
}

int UtcDaliActorGetCurrentOpacity(void)
{
  TestApplication application;

  Actor actor = Actor::New();
  DALI_TEST_CHECK(actor.GetCurrentOpacity() != 0.5f);

  actor.SetOpacity(0.5f);
  // flush the queue and render once
  application.SendNotification();
  application.Render();
  DALI_TEST_CHECK(actor.GetCurrentOpacity() == 0.5f);
  END_TEST;
}

int UtcDaliActorSetSensitive(void)
{
  TestApplication application;
  Actor actor = Actor::New();

  bool sensitive = !actor.IsSensitive();

  actor.SetSensitive(sensitive);

  DALI_TEST_CHECK(sensitive == actor.IsSensitive());
  END_TEST;
}

int UtcDaliActorIsSensitive(void)
{
  TestApplication application;
  Actor actor = Actor::New();
  actor.SetSensitive(false);

  DALI_TEST_CHECK(false == actor.IsSensitive());
  END_TEST;
}

int UtcDaliActorSetColor(void)
{
  TestApplication application;
  Actor actor = Actor::New();
  Vector4 color(1.0f, 1.0f, 1.0f, 0.5f);

  DALI_TEST_CHECK(color != actor.GetCurrentColor());

  actor.SetColor(color);
  // flush the queue and render once
  application.SendNotification();
  application.Render();
  DALI_TEST_CHECK(color == actor.GetCurrentColor());

  actor.SetColor( actor.GetCurrentColor() + Vector4( -0.4f, -0.5f, -0.6f, -0.4f ) );
  // flush the queue and render once
  application.SendNotification();
  application.Render();
  DALI_TEST_EQUALS( Vector4( 0.6f, 0.5f, 0.4f, 0.1f ), actor.GetCurrentColor(),  TEST_LOCATION );

  Stage::GetCurrent().Add( actor );
  actor.SetColor( color );
  // flush the queue and render once
  application.SendNotification();
  application.Render();
  DALI_TEST_EQUALS( color, actor.GetCurrentColor(),  TEST_LOCATION );

  actor.SetColor( actor.GetCurrentColor() + Vector4( 1.1f, 1.1f, 1.1f, 1.1f ) );
  // flush the queue and render once
  application.SendNotification();
  application.Render();
  // Actor color is not clamped
  DALI_TEST_EQUALS( Vector4( 2.1f, 2.1f, 2.1f, 1.6f ), actor.GetCurrentColor(),  TEST_LOCATION );
  // world color is clamped
  DALI_TEST_EQUALS( Vector4( 1.0f, 1.0f, 1.0f, 1.0f ), actor.GetCurrentWorldColor(),  TEST_LOCATION );

  Stage::GetCurrent().Remove( actor );
  END_TEST;
}

int UtcDaliActorSetColorIndividual(void)
{
  TestApplication application;

  Actor actor = Actor::New();

  Vector4 vector(0.7f, 0.8f, 0.9f, 0.6f);
  DALI_TEST_CHECK(vector != actor.GetCurrentColor());

  actor.SetProperty( Actor::Property::COLOR_RED, vector.r );
  DALI_TEST_EQUALS( vector.r, actor.GetProperty< float >( Actor::Property::COLOR_RED ), TEST_LOCATION );

  // flush the queue and render once
  application.SendNotification();
  application.Render();

  DALI_TEST_EQUALS( vector.r, actor.GetCurrentColor().r, TEST_LOCATION );
  DALI_TEST_EQUALS( vector.r, actor.GetProperty< float >( Actor::Property::COLOR_RED ), TEST_LOCATION );
  DALI_TEST_EQUALS( vector.r, actor.GetCurrentProperty< float >( Actor::Property::COLOR_RED ), TEST_LOCATION );

  actor.SetProperty( Actor::Property::COLOR_GREEN, vector.g );
  DALI_TEST_EQUALS( vector.g, actor.GetProperty< float >( Actor::Property::COLOR_GREEN ), TEST_LOCATION );

  // flush the queue and render once
  application.SendNotification();
  application.Render();

  DALI_TEST_EQUALS( vector.g, actor.GetCurrentColor().g, TEST_LOCATION );
  DALI_TEST_EQUALS( vector.g, actor.GetProperty< float >( Actor::Property::COLOR_GREEN ), TEST_LOCATION );
  DALI_TEST_EQUALS( vector.g, actor.GetCurrentProperty< float >( Actor::Property::COLOR_GREEN ), TEST_LOCATION );

  actor.SetProperty( Actor::Property::COLOR_BLUE, vector.b );
  DALI_TEST_EQUALS( vector.b, actor.GetProperty< float >( Actor::Property::COLOR_BLUE ), TEST_LOCATION );

  // flush the queue and render once
  application.SendNotification();
  application.Render();

  DALI_TEST_EQUALS( vector.b, actor.GetCurrentColor().b, TEST_LOCATION );
  DALI_TEST_EQUALS( vector.b, actor.GetProperty< float >( Actor::Property::COLOR_BLUE ), TEST_LOCATION );
  DALI_TEST_EQUALS( vector.b, actor.GetCurrentProperty< float >( Actor::Property::COLOR_BLUE ), TEST_LOCATION );


  actor.SetProperty( Actor::Property::COLOR_ALPHA, vector.a );
  DALI_TEST_EQUALS( vector.a, actor.GetProperty< float >( Actor::Property::COLOR_ALPHA ), TEST_LOCATION );

  // flush the queue and render once
  application.SendNotification();
  application.Render();

  DALI_TEST_EQUALS( vector.a, actor.GetCurrentColor().a, TEST_LOCATION );
  DALI_TEST_EQUALS( vector.a, actor.GetProperty< float >( Actor::Property::COLOR_ALPHA ), TEST_LOCATION );
  DALI_TEST_EQUALS( vector.a, actor.GetCurrentProperty< float >( Actor::Property::COLOR_ALPHA ), TEST_LOCATION );

  DALI_TEST_EQUALS( vector, actor.GetProperty< Vector4 >( Actor::Property::COLOR ), TEST_LOCATION );
  DALI_TEST_EQUALS( vector, actor.GetCurrentProperty< Vector4 >( Actor::Property::COLOR ), TEST_LOCATION );

  actor.SetProperty( DevelActor::Property::OPACITY, 0.2f );


  // flush the queue and render once
  application.SendNotification();
  application.Render();

  DALI_TEST_EQUALS( 0.2f, actor.GetCurrentColor().a, TEST_LOCATION );

  END_TEST;
}


int UtcDaliActorGetCurrentColor(void)
{
  TestApplication application;
  Actor actor = Actor::New();
  Vector4 color(1.0f, 1.0f, 1.0f, 0.5f);

  actor.SetColor(color);
  // flush the queue and render once
  application.SendNotification();
  application.Render();
  DALI_TEST_CHECK(color == actor.GetCurrentColor());
  END_TEST;
}

int UtcDaliActorGetCurrentWorldColor(void)
{
  tet_infoline("Actor::GetCurrentWorldColor");
  TestApplication application;

  Actor parent = Actor::New();
  Vector4 parentColor( 1.0f, 0.5f, 0.0f, 0.8f );
  parent.SetColor( parentColor );
  Stage::GetCurrent().Add( parent );

  Actor child = Actor::New();
  Vector4 childColor( 0.5f, 0.6f, 0.5f, 1.0f );
  child.SetColor( childColor );
  parent.Add( child );

  DALI_TEST_EQUALS( parent.GetCurrentColor(), Color::WHITE, TEST_LOCATION );
  DALI_TEST_EQUALS( child.GetCurrentColor(), Color::WHITE, TEST_LOCATION );

  // verify the default color mode
  DALI_TEST_EQUALS( USE_OWN_MULTIPLY_PARENT_ALPHA, child.GetColorMode(), TEST_LOCATION );

  // The actors should not have a world color yet
  DALI_TEST_EQUALS( parent.GetCurrentWorldColor(), Color::WHITE, TEST_LOCATION );
  DALI_TEST_EQUALS( child.GetCurrentWorldColor(), Color::WHITE, TEST_LOCATION );

  application.SendNotification();
  application.Render(0);

  DALI_TEST_EQUALS( parent.GetCurrentColor(), parentColor, TEST_LOCATION );
  DALI_TEST_EQUALS( child.GetCurrentColor(), childColor, TEST_LOCATION );

  // The actors should have a world color now
  DALI_TEST_EQUALS( parent.GetCurrentWorldColor(), parentColor, TEST_LOCATION );
  DALI_TEST_EQUALS( child.GetCurrentWorldColor(), Vector4( childColor.r, childColor.g, childColor.b, childColor.a * parentColor.a), TEST_LOCATION );

  // use own color
  child.SetColorMode( USE_OWN_COLOR );
  application.SendNotification();
  application.Render(0);
  DALI_TEST_EQUALS( child.GetCurrentWorldColor(), childColor, TEST_LOCATION );

  // use parent color
  child.SetColorMode( USE_PARENT_COLOR );
  application.SendNotification();
  application.Render(0);
  DALI_TEST_EQUALS( child.GetCurrentColor(), childColor, TEST_LOCATION );
  DALI_TEST_EQUALS( child.GetCurrentWorldColor(), parentColor, TEST_LOCATION );

  // use parent alpha
  child.SetColorMode( USE_OWN_MULTIPLY_PARENT_ALPHA );
  application.SendNotification();
  application.Render(0);
  Vector4 expectedColor( childColor );
  expectedColor.a *= parentColor.a;
  DALI_TEST_EQUALS( child.GetCurrentColor(), childColor, TEST_LOCATION );
  DALI_TEST_EQUALS( child.GetCurrentWorldColor(), expectedColor, TEST_LOCATION );
  END_TEST;
}

int UtcDaliActorSetColorMode(void)
{
  tet_infoline("Actor::SetColorMode");
  TestApplication application;
  Actor actor = Actor::New();
  Actor child = Actor::New();
  actor.Add( child );

  actor.SetColorMode( USE_OWN_COLOR );
  DALI_TEST_EQUALS( USE_OWN_COLOR, actor.GetColorMode(), TEST_LOCATION );

  actor.SetColorMode( USE_OWN_MULTIPLY_PARENT_COLOR );
  DALI_TEST_EQUALS( USE_OWN_MULTIPLY_PARENT_COLOR, actor.GetColorMode(), TEST_LOCATION );

  actor.SetColorMode( USE_PARENT_COLOR );
  DALI_TEST_EQUALS( USE_PARENT_COLOR, actor.GetColorMode(), TEST_LOCATION );

  actor.SetColorMode( USE_OWN_MULTIPLY_PARENT_ALPHA );
  DALI_TEST_EQUALS( USE_OWN_MULTIPLY_PARENT_ALPHA, actor.GetColorMode(), TEST_LOCATION );
  END_TEST;
}

int UtcDaliActorScreenToLocal(void)
{
  TestApplication application;
  Actor actor = Actor::New();
  actor.SetAnchorPoint(AnchorPoint::TOP_LEFT);
  actor.SetSize(100.0f, 100.0f);
  actor.SetPosition(10.0f, 10.0f);
  Stage::GetCurrent().Add(actor);

  // flush the queue and render once
  application.SendNotification();
  application.Render();

  float localX;
  float localY;

  application.SendNotification();
  application.Render();

  DALI_TEST_CHECK( actor.ScreenToLocal(localX, localY, 50.0f, 50.0f) );

  DALI_TEST_EQUALS(localX, 40.0f, 0.01f, TEST_LOCATION);
  DALI_TEST_EQUALS(localY, 40.0f, 0.01f, TEST_LOCATION);
  END_TEST;
}

int UtcDaliActorSetLeaveRequired(void)
{
  TestApplication application;

  Actor actor = Actor::New();

  actor.SetLeaveRequired(false);
  DALI_TEST_CHECK(actor.GetLeaveRequired() == false);

  actor.SetLeaveRequired(true);
  DALI_TEST_CHECK(actor.GetLeaveRequired() == true);
  END_TEST;
}

int UtcDaliActorGetLeaveRequired(void)
{
  TestApplication application;

  Actor actor = Actor::New();

  DALI_TEST_CHECK(actor.GetLeaveRequired() == false);
  END_TEST;
}

int UtcDaliActorSetKeyboardFocusable(void)
{
  TestApplication application;

  Actor actor = Actor::New();

  actor.SetKeyboardFocusable(true);
  DALI_TEST_CHECK(actor.IsKeyboardFocusable() == true);

  actor.SetKeyboardFocusable(false);
  DALI_TEST_CHECK(actor.IsKeyboardFocusable() == false);
  END_TEST;
}

int UtcDaliActorIsKeyboardFocusable(void)
{
  TestApplication application;

  Actor actor = Actor::New();

  DALI_TEST_CHECK(actor.IsKeyboardFocusable() == false);
  END_TEST;
}

int UtcDaliActorRemoveConstraints(void)
{
  tet_infoline(" UtcDaliActorRemoveConstraints");
  TestApplication application;

  gTestConstraintCalled = false;

  Actor actor = Actor::New();

  Constraint constraint = Constraint::New<Vector4>( actor, Actor::Property::COLOR, TestConstraint() );
  constraint.Apply();
  actor.RemoveConstraints();

  DALI_TEST_CHECK( gTestConstraintCalled == false );

  Stage::GetCurrent().Add( actor );
  constraint.Apply();

  // flush the queue and render once
  application.SendNotification();
  application.Render();

  actor.RemoveConstraints();

  DALI_TEST_CHECK( gTestConstraintCalled == true );
  END_TEST;
}

int UtcDaliActorRemoveConstraintTag(void)
{
  tet_infoline(" UtcDaliActorRemoveConstraintTag");
  TestApplication application;

  Actor actor = Actor::New();

  // 1. Apply Constraint1 and Constraint2, and test...
  unsigned int result1 = 0u;
  unsigned int result2 = 0u;

  unsigned constraint1Tag = 1u;
  Constraint constraint1 = Constraint::New<Vector4>( actor, Actor::Property::COLOR, TestConstraintRef<Vector4>(result1, 1) );
  constraint1.SetTag( constraint1Tag );
  constraint1.Apply();

  unsigned constraint2Tag = 2u;
  Constraint constraint2 = Constraint::New<Vector4>( actor, Actor::Property::COLOR, TestConstraintRef<Vector4>(result2, 2) );
  constraint2.SetTag( constraint2Tag );
  constraint2.Apply();

  Stage::GetCurrent().Add( actor );
  // flush the queue and render once
  application.SendNotification();
  application.Render();

  DALI_TEST_EQUALS( result1, 1u, TEST_LOCATION );
  DALI_TEST_EQUALS( result2, 2u, TEST_LOCATION );

  // 2. Remove Constraint1 and test...
  result1 = 0;
  result2 = 0;
  actor.RemoveConstraints(constraint1Tag);
  // make color property dirty, which will trigger constraints to be reapplied.
  actor.SetColor( Color::WHITE );
  // flush the queue and render once
  application.SendNotification();
  application.Render();

  DALI_TEST_EQUALS( result1, 0u, TEST_LOCATION );  ///< constraint 1 should not apply now.
  DALI_TEST_EQUALS( result2, 2u, TEST_LOCATION );

  // 3. Re-Apply Constraint1 and test...
  result1 = 0;
  result2 = 0;
  constraint1.Apply();
  // make color property dirty, which will trigger constraints to be reapplied.
  actor.SetColor( Color::WHITE );
  // flush the queue and render once
  application.SendNotification();
  application.Render();

  DALI_TEST_EQUALS( result1, 1u, TEST_LOCATION );
  DALI_TEST_EQUALS( result2, 2u, TEST_LOCATION );

  // 2. Remove Constraint2 and test...
  result1 = 0;
  result2 = 0;
  actor.RemoveConstraints(constraint2Tag);
  // make color property dirty, which will trigger constraints to be reapplied.
  actor.SetColor( Color::WHITE );
  // flush the queue and render once
  application.SendNotification();
  application.Render();

  DALI_TEST_EQUALS( result1, 1u, TEST_LOCATION );
  DALI_TEST_EQUALS( result2, 0u, TEST_LOCATION ); ///< constraint 2 should not apply now.

  // 2. Remove Constraint1 as well and test...
  result1 = 0;
  result2 = 0;
  actor.RemoveConstraints(constraint1Tag);
  // make color property dirty, which will trigger constraints to be reapplied.
  actor.SetColor( Color::WHITE );
  // flush the queue and render once
  application.SendNotification();
  application.Render();

  DALI_TEST_EQUALS( result1, 0u, TEST_LOCATION ); ///< constraint 1 should not apply now.
  DALI_TEST_EQUALS( result2, 0u, TEST_LOCATION ); ///< constraint 2 should not apply now.
  END_TEST;
}

int UtcDaliActorTouchedSignal(void)
{
  TestApplication application;

  ResetTouchCallbacks();

  // get the root layer
  Actor actor = Stage::GetCurrent().GetRootLayer();
  DALI_TEST_CHECK( gTouchCallBackCalled == false );

  application.SendNotification();
  application.Render();

  // connect to its touch signal
  actor.TouchedSignal().Connect( TestCallback );

  // simulate a touch event in the middle of the screen
  Vector2 touchPoint( Stage::GetCurrent().GetSize() * 0.5 );
  Dali::Integration::Point point;
  point.SetDeviceId( 1 );
  point.SetState( PointState::DOWN );
  point.SetScreenPosition( Vector2( touchPoint.x, touchPoint.y ) );
  Dali::Integration::TouchEvent touchEvent;
  touchEvent.AddPoint( point );
  application.ProcessEvent( touchEvent );

  DALI_TEST_CHECK( gTouchCallBackCalled == true );
  END_TEST;
}

int UtcDaliActorHoveredSignal(void)
{
  TestApplication application;

  gHoverCallBackCalled = false;

  // get the root layer
  Actor actor = Stage::GetCurrent().GetRootLayer();
  DALI_TEST_CHECK( gHoverCallBackCalled == false );

  application.SendNotification();
  application.Render();

  // connect to its hover signal
  actor.HoveredSignal().Connect( TestCallback3 );

  // simulate a hover event in the middle of the screen
  Vector2 touchPoint( Stage::GetCurrent().GetSize() * 0.5 );
  Dali::Integration::Point point;
  point.SetDeviceId( 1 );
  point.SetState( PointState::MOTION );
  point.SetScreenPosition( Vector2( touchPoint.x, touchPoint.y ) );
  Dali::Integration::HoverEvent hoverEvent;
  hoverEvent.AddPoint( point );
  application.ProcessEvent( hoverEvent );

  DALI_TEST_CHECK( gHoverCallBackCalled == true );
  END_TEST;
}

int UtcDaliActorOnOffStageSignal(void)
{
  tet_infoline("Testing Dali::Actor::OnStageSignal() and OffStageSignal()");

  TestApplication application;

  // clean test data
  gOnStageCallBackCalled = gOffStageCallBackCalled = 0;
  gActorNamesOnOffStage.clear();

  Actor parent = Actor::New();
  parent.SetName( "parent" );
  parent.OnStageSignal().Connect( OnStageCallback );
  parent.OffStageSignal().Connect( OffStageCallback );
  // sanity check
  DALI_TEST_CHECK( gOnStageCallBackCalled == 0 );
  DALI_TEST_CHECK( gOffStageCallBackCalled == 0 );

  // add parent to stage
  Stage::GetCurrent().Add( parent );
  // onstage emitted, offstage not
  DALI_TEST_EQUALS(  gOnStageCallBackCalled, 1, TEST_LOCATION );
  DALI_TEST_EQUALS( gOffStageCallBackCalled, 0, TEST_LOCATION );
  DALI_TEST_EQUALS( "parent", gActorNamesOnOffStage[ 0 ], TEST_LOCATION );

  // test adding a child, should get onstage emitted
  // clean test data
  gOnStageCallBackCalled = gOffStageCallBackCalled = 0;
  gActorNamesOnOffStage.clear();

  Actor child = Actor::New();
  child.SetName( "child" );
  child.OnStageSignal().Connect( OnStageCallback );
  child.OffStageSignal().Connect( OffStageCallback );
  parent.Add( child ); // add child
  // onstage emitted, offstage not
  DALI_TEST_EQUALS(  gOnStageCallBackCalled, 1, TEST_LOCATION );
  DALI_TEST_EQUALS( gOffStageCallBackCalled, 0, TEST_LOCATION );
  DALI_TEST_EQUALS( "child", gActorNamesOnOffStage[ 0 ], TEST_LOCATION );

  // test removing parent from stage
  // clean test data
  gOnStageCallBackCalled = gOffStageCallBackCalled = 0;
  gActorNamesOnOffStage.clear();

  Stage::GetCurrent().Remove( parent );
  // onstage not emitted, offstage is
  DALI_TEST_EQUALS(  gOnStageCallBackCalled, 0, TEST_LOCATION );
  DALI_TEST_EQUALS( gOffStageCallBackCalled, 2, TEST_LOCATION );
  DALI_TEST_EQUALS( "child", gActorNamesOnOffStage[ 0 ], TEST_LOCATION );
  DALI_TEST_EQUALS( "parent", gActorNamesOnOffStage[ 1 ], TEST_LOCATION );

  // test adding parent back to stage
  // clean test data
  gOnStageCallBackCalled = gOffStageCallBackCalled = 0;
  gActorNamesOnOffStage.clear();

  Stage::GetCurrent().Add( parent );
  // onstage emitted, offstage not
  DALI_TEST_EQUALS(  gOnStageCallBackCalled, 2, TEST_LOCATION );
  DALI_TEST_EQUALS( gOffStageCallBackCalled, 0, TEST_LOCATION );
  DALI_TEST_EQUALS( "parent", gActorNamesOnOffStage[ 0 ], TEST_LOCATION );
  DALI_TEST_EQUALS( "child", gActorNamesOnOffStage[ 1 ], TEST_LOCATION );

  // test removing child
  // clean test data
  gOnStageCallBackCalled = gOffStageCallBackCalled = 0;
  gActorNamesOnOffStage.clear();

  parent.Remove( child );
  // onstage not emitted, offstage is
  DALI_TEST_EQUALS(  gOnStageCallBackCalled, 0, TEST_LOCATION );
  DALI_TEST_EQUALS( gOffStageCallBackCalled, 1, TEST_LOCATION );
  DALI_TEST_EQUALS( "child", gActorNamesOnOffStage[ 0 ], TEST_LOCATION );

  // test removing parent
  // clean test data
  gOnStageCallBackCalled = gOffStageCallBackCalled = 0;
  gActorNamesOnOffStage.clear();

  Stage::GetCurrent().Remove( parent );
  // onstage not emitted, offstage is
  DALI_TEST_EQUALS(  gOnStageCallBackCalled, 0, TEST_LOCATION );
  DALI_TEST_EQUALS( gOffStageCallBackCalled, 1, TEST_LOCATION );
  DALI_TEST_EQUALS( "parent", gActorNamesOnOffStage[ 0 ], TEST_LOCATION );
  END_TEST;
}

int UtcDaliActorFindChildByName(void)
{
  tet_infoline("Testing Dali::Actor::FindChildByName()");
  TestApplication application;

  Actor parent = Actor::New();
  parent.SetName( "parent" );
  Actor first  = Actor::New();
  first .SetName( "first" );
  Actor second = Actor::New();
  second.SetName( "second" );

  parent.Add(first);
  first.Add(second);

  Actor found = parent.FindChildByName( "foo" );
  DALI_TEST_CHECK( !found );

  found = parent.FindChildByName( "parent" );
  DALI_TEST_CHECK( found == parent );

  found = parent.FindChildByName( "first" );
  DALI_TEST_CHECK( found == first );

  found = parent.FindChildByName( "second" );
  DALI_TEST_CHECK( found == second );
  END_TEST;
}

int UtcDaliActorFindChildById(void)
{
  tet_infoline("Testing Dali::Actor::UtcDaliActorFindChildById()");
  TestApplication application;

  Actor parent = Actor::New();
  Actor first  = Actor::New();
  Actor second = Actor::New();

  parent.Add(first);
  first.Add(second);

  Actor found = parent.FindChildById( 100000 );
  DALI_TEST_CHECK( !found );

  found = parent.FindChildById( parent.GetId() );
  DALI_TEST_CHECK( found == parent );

  found = parent.FindChildById( first.GetId() );
  DALI_TEST_CHECK( found == first );

  found = parent.FindChildById( second.GetId() );
  DALI_TEST_CHECK( found == second );
  END_TEST;
}

int UtcDaliActorHitTest(void)
{
  struct HitTestData
  {
  public:
    HitTestData( const Vector3& scale, const Vector2& touchPoint, bool result )
    : mScale( scale ),
      mTouchPoint( touchPoint ),
      mResult( result )
    {}

    Vector3 mScale;
    Vector2 mTouchPoint;
    bool mResult;
  };

  TestApplication application;
  tet_infoline(" UtcDaliActorHitTest");

  // Fill a vector with different hit tests.
  struct HitTestData* hitTestData[] = {
    //                    scale                     touch point           result
    new HitTestData( Vector3( 100.f, 100.f, 1.f ), Vector2( 289.f, 400.f ), true ),  // touch point close to the right edge (inside)
    new HitTestData( Vector3( 100.f, 100.f, 1.f ), Vector2( 291.f, 400.f ), false ), // touch point close to the right edge (outside)
    new HitTestData( Vector3( 110.f, 100.f, 1.f ), Vector2( 291.f, 400.f ), true ),  // same point as above with a wider scale. Should be inside.
    new HitTestData( Vector3( 100.f, 100.f, 1.f ), Vector2( 200.f, 451.f ), false ), // touch point close to the down edge (outside)
    new HitTestData( Vector3( 100.f, 110.f, 1.f ), Vector2( 200.f, 451.f ), true ),  // same point as above with a wider scale. Should be inside.
    NULL,
  };

  // get the root layer
  Actor actor = Actor::New();
  actor.SetAnchorPoint( AnchorPoint::CENTER );
  actor.SetParentOrigin( ParentOrigin::CENTER );

  Stage::GetCurrent().Add( actor );

  ResetTouchCallbacks();

  unsigned int index = 0;
  while( NULL != hitTestData[index] )
  {
    actor.SetSize( 1.f, 1.f );
    actor.SetScale( hitTestData[index]->mScale.x, hitTestData[index]->mScale.y, hitTestData[index]->mScale.z );

    // flush the queue and render once
    application.SendNotification();
    application.Render();

    DALI_TEST_CHECK( !gTouchCallBackCalled );

    // connect to its touch signal
    actor.TouchedSignal().Connect(TestCallback);

    Dali::Integration::Point point;
    point.SetState( PointState::DOWN );
    point.SetScreenPosition( Vector2( hitTestData[index]->mTouchPoint.x, hitTestData[index]->mTouchPoint.y ) );
    Dali::Integration::TouchEvent event;
    event.AddPoint( point );

    // flush the queue and render once
    application.SendNotification();
    application.Render();
    application.ProcessEvent( event );

    DALI_TEST_CHECK( gTouchCallBackCalled == hitTestData[index]->mResult );

    if( gTouchCallBackCalled != hitTestData[index]->mResult )
      tet_printf("Test failed:\nScale %f %f %f\nTouchPoint %f, %f\nResult %d\n",
                 hitTestData[index]->mScale.x, hitTestData[index]->mScale.y, hitTestData[index]->mScale.z,
                 hitTestData[index]->mTouchPoint.x, hitTestData[index]->mTouchPoint.y,
                 hitTestData[index]->mResult );

    ResetTouchCallbacks();
    ++index;
  }
  END_TEST;
}

int UtcDaliActorSetDrawMode(void)
{
  TestApplication app;
  tet_infoline(" UtcDaliActorSetDrawModeOverlay");

  Actor a = Actor::New();

  Stage::GetCurrent().Add(a);
  app.SendNotification();
  app.Render(0);
  app.SendNotification();
  app.Render(1);

  DALI_TEST_CHECK( DrawMode::NORMAL == a.GetDrawMode() ); // Ensure overlay is off by default

  a.SetDrawMode( DrawMode::OVERLAY_2D );
  app.SendNotification();
  app.Render(1);

  DALI_TEST_CHECK( DrawMode::OVERLAY_2D == a.GetDrawMode() ); // Check Actor is overlay

  a.SetDrawMode( DrawMode::NORMAL );
  app.SendNotification();
  app.Render(1);

  DALI_TEST_CHECK( DrawMode::NORMAL == a.GetDrawMode() ); // Check Actor is normal
  END_TEST;
}

int UtcDaliActorSetDrawModeOverlayRender(void)
{
  TestApplication app;
  tet_infoline(" UtcDaliActorSetDrawModeOverlayRender");

  app.SendNotification();
  app.Render(1);

  std::vector<GLuint> ids;
  ids.push_back( 8 );   // first rendered actor
  ids.push_back( 9 );   // second rendered actor
  ids.push_back( 10 );  // third rendered actor
  app.GetGlAbstraction().SetNextTextureIds( ids );

  BufferImage imageA = BufferImage::New(16, 16);
  BufferImage imageB = BufferImage::New(16, 16);
  BufferImage imageC = BufferImage::New(16, 16);
  Actor a = CreateRenderableActor( imageA );
  Actor b = CreateRenderableActor( imageB );
  Actor c = CreateRenderableActor( imageC );

  app.SendNotification();
  app.Render(1);

  //Textures are bound when first created. Clear bound textures vector
  app.GetGlAbstraction().ClearBoundTextures();

  // Render a,b,c as regular non-overlays. so order will be:
  // a (8)
  // b (9)
  // c (10)
  Stage::GetCurrent().Add(a);
  Stage::GetCurrent().Add(b);
  Stage::GetCurrent().Add(c);

  app.SendNotification();
  app.Render(1);

  // Should be 3 textures changes.
  const std::vector<GLuint>& boundTextures = app.GetGlAbstraction().GetBoundTextures( GL_TEXTURE0 );
  typedef std::vector<GLuint>::size_type TextureSize;
  DALI_TEST_EQUALS( boundTextures.size(), static_cast<TextureSize>( 3 ), TEST_LOCATION );
  if( boundTextures.size() == 3 )
  {
    DALI_TEST_CHECK( boundTextures[0] == 8u );
    DALI_TEST_CHECK( boundTextures[1] == 9u );
    DALI_TEST_CHECK( boundTextures[2] == 10u );
  }

  // Now texture ids have been set, we can monitor their render order.
  // render a as an overlay (last), so order will be:
  // b (9)
  // c (10)
  // a (8)
  a.SetDrawMode( DrawMode::OVERLAY_2D );
  app.GetGlAbstraction().ClearBoundTextures();

  app.SendNotification();
  app.Render(1);

  // Should be 3 texture changes.
  DALI_TEST_EQUALS( boundTextures.size(), static_cast<TextureSize>(3), TEST_LOCATION );
  if( boundTextures.size() == 3 )
  {
    DALI_TEST_CHECK( boundTextures[0] == 9u );
    DALI_TEST_CHECK( boundTextures[1] == 10u );
    DALI_TEST_CHECK( boundTextures[2] == 8u );
  }
  END_TEST;
}

int UtcDaliActorGetCurrentWorldMatrix(void)
{
  TestApplication app;
  tet_infoline(" UtcDaliActorGetCurrentWorldMatrix");

  Actor parent = Actor::New();
  parent.SetParentOrigin(ParentOrigin::CENTER);
  parent.SetAnchorPoint(AnchorPoint::CENTER);
  Vector3 parentPosition( 10.0f, 20.0f, 30.0f);
  Radian rotationAngle(Degree(85.0f));
  Quaternion parentRotation(rotationAngle, Vector3::ZAXIS);
  Vector3 parentScale( 1.0f, 2.0f, 3.0f );
  parent.SetPosition( parentPosition );
  parent.SetOrientation( parentRotation );
  parent.SetScale( parentScale );
  Stage::GetCurrent().Add( parent );

  Actor child = Actor::New();
  child.SetParentOrigin(ParentOrigin::CENTER);
  Vector3 childPosition( 0.0f, 0.0f, 100.0f );
  Radian childRotationAngle(Degree(23.0f));
  Quaternion childRotation( childRotationAngle, Vector3::YAXIS );
  Vector3 childScale( 2.0f, 2.0f, 2.0f );
  child.SetPosition( childPosition );
  child.SetOrientation( childRotation );
  child.SetScale( childScale );
  parent.Add( child );

  app.SendNotification();
  app.Render(0);
  app.Render();
  app.SendNotification();

  Matrix parentMatrix(false);
  parentMatrix.SetTransformComponents(parentScale, parentRotation, parentPosition);

  Matrix childMatrix(false);
  childMatrix.SetTransformComponents( childScale, childRotation, childPosition );

  //Child matrix should be the composition of child and parent
  Matrix childWorldMatrix(false);
  Matrix::Multiply( childWorldMatrix, childMatrix, parentMatrix);

  DALI_TEST_EQUALS( parent.GetCurrentWorldMatrix(), parentMatrix, 0.001, TEST_LOCATION );
  DALI_TEST_EQUALS( child.GetCurrentWorldMatrix(), childWorldMatrix, 0.001, TEST_LOCATION );
  END_TEST;
}



int UtcDaliActorConstrainedToWorldMatrix(void)
{
  TestApplication app;
  tet_infoline(" UtcDaliActorConstrainedToWorldMatrix");

  Actor parent = Actor::New();
  parent.SetParentOrigin(ParentOrigin::CENTER);
  parent.SetAnchorPoint(AnchorPoint::CENTER);
  Vector3 parentPosition( 10.0f, 20.0f, 30.0f);
  Radian rotationAngle(Degree(85.0f));
  Quaternion parentRotation(rotationAngle, Vector3::ZAXIS);
  Vector3 parentScale( 1.0f, 2.0f, 3.0f );
  parent.SetPosition( parentPosition );
  parent.SetOrientation( parentRotation );
  parent.SetScale( parentScale );
  Stage::GetCurrent().Add( parent );

  Actor child = Actor::New();
  child.SetParentOrigin(ParentOrigin::CENTER);
  Constraint posConstraint = Constraint::New<Vector3>( child, Actor::Property::POSITION, PositionComponentConstraint() );
  posConstraint.AddSource( Source( parent, Actor::Property::WORLD_MATRIX ) );
  posConstraint.Apply();

  Stage::GetCurrent().Add( child );

  app.SendNotification();
  app.Render(0);
  app.Render();
  app.SendNotification();

  Matrix parentMatrix(false);
  parentMatrix.SetTransformComponents(parentScale, parentRotation, parentPosition);

  DALI_TEST_EQUALS( parent.GetCurrentWorldMatrix(), parentMatrix, 0.001, TEST_LOCATION );
  DALI_TEST_EQUALS( child.GetCurrentPosition(), parent.GetCurrentPosition(), 0.001, TEST_LOCATION );
  END_TEST;
}

int UtcDaliActorConstrainedToOrientation(void)
{
  TestApplication app;
  tet_infoline(" UtcDaliActorConstrainedToOrientation");

  Actor parent = Actor::New();
  parent.SetParentOrigin(ParentOrigin::CENTER);
  parent.SetAnchorPoint(AnchorPoint::CENTER);
  Vector3 parentPosition( 10.0f, 20.0f, 30.0f);
  Radian rotationAngle(Degree(85.0f));
  Quaternion parentRotation(rotationAngle, Vector3::ZAXIS);
  Vector3 parentScale( 1.0f, 2.0f, 3.0f );
  parent.SetPosition( parentPosition );
  parent.SetOrientation( parentRotation );
  parent.SetScale( parentScale );
  Stage::GetCurrent().Add( parent );

  Actor child = Actor::New();
  child.SetParentOrigin(ParentOrigin::CENTER);
  Constraint posConstraint = Constraint::New<Quaternion>( child, Actor::Property::ORIENTATION, OrientationComponentConstraint() );
  posConstraint.AddSource( Source( parent, Actor::Property::ORIENTATION ) );
  posConstraint.Apply();

  Stage::GetCurrent().Add( child );

  app.SendNotification();
  app.Render(0);
  app.Render();
  app.SendNotification();

  DALI_TEST_EQUALS( child.GetCurrentOrientation(), parent.GetCurrentOrientation(), 0.001, TEST_LOCATION );
  END_TEST;
}

int UtcDaliActorConstrainedToOpacity(void)
{
  TestApplication app;
  tet_infoline(" UtcDaliActorConstrainedToOpacity");

  Actor parent = Actor::New();
  parent.SetOpacity( 0.7f );
  Stage::GetCurrent().Add( parent );

  Actor child = Actor::New();
  Constraint opacityConstraint = Constraint::New<float>( child, DevelActor::Property::OPACITY, EqualToConstraint() );
  opacityConstraint.AddSource( Source( parent, DevelActor::Property::OPACITY ) );
  opacityConstraint.Apply();

  Stage::GetCurrent().Add( child );

  app.SendNotification();
  app.Render(0);
  app.Render();
  app.SendNotification();

  DALI_TEST_EQUALS( child.GetCurrentOpacity(), parent.GetCurrentOpacity(), 0.001f, TEST_LOCATION );

  parent.SetOpacity( 0.3f );

  app.SendNotification();
  app.Render(0);
  app.Render();
  app.SendNotification();

  DALI_TEST_EQUALS( child.GetCurrentOpacity(), parent.GetCurrentOpacity(), 0.001f, TEST_LOCATION );

  END_TEST;
}

int UtcDaliActorUnparent(void)
{
  TestApplication app;
  tet_infoline(" UtcDaliActorUnparent");

  Actor parent = Actor::New();
  Stage::GetCurrent().Add( parent );

  Actor child = Actor::New();

  DALI_TEST_EQUALS( parent.GetChildCount(), 0u, TEST_LOCATION );
  DALI_TEST_CHECK( !child.GetParent() );

  // Test that calling Unparent with no parent is a NOOP
  child.Unparent();

  DALI_TEST_EQUALS( parent.GetChildCount(), 0u, TEST_LOCATION );
  DALI_TEST_CHECK( !child.GetParent() );

  // Test that Unparent works
  parent.Add( child );

  DALI_TEST_EQUALS( parent.GetChildCount(), 1u, TEST_LOCATION );
  DALI_TEST_CHECK( parent == child.GetParent() );

  child.Unparent();

  DALI_TEST_EQUALS( parent.GetChildCount(), 0u, TEST_LOCATION );
  DALI_TEST_CHECK( !child.GetParent() );

  // Test that UnparentAndReset works
  parent.Add( child );

  DALI_TEST_EQUALS( parent.GetChildCount(), 1u, TEST_LOCATION );
  DALI_TEST_CHECK( parent == child.GetParent() );

  UnparentAndReset( child );

  DALI_TEST_EQUALS( parent.GetChildCount(), 0u, TEST_LOCATION );
  DALI_TEST_CHECK( !child );

  // Test that UnparentAndReset is a NOOP with empty handle
  UnparentAndReset( child );

  DALI_TEST_CHECK( !child );
  END_TEST;
}

int UtcDaliActorGetChildAt(void)
{
  TestApplication app;
  tet_infoline(" UtcDaliActorGetChildAt");

  Actor parent = Actor::New();
  Stage::GetCurrent().Add( parent );

  Actor child0 = Actor::New();
  parent.Add( child0 );

  Actor child1 = Actor::New();
  parent.Add( child1 );

  Actor child2 = Actor::New();
  parent.Add( child2 );

  DALI_TEST_EQUALS( parent.GetChildAt( 0 ), child0, TEST_LOCATION );
  DALI_TEST_EQUALS( parent.GetChildAt( 1 ), child1, TEST_LOCATION );
  DALI_TEST_EQUALS( parent.GetChildAt( 2 ), child2, TEST_LOCATION );
  END_TEST;
}

int UtcDaliActorSetGetOverlay(void)
{
  TestApplication app;
  tet_infoline(" UtcDaliActorSetGetOverlay");

  Actor parent = Actor::New();
  parent.SetDrawMode(DrawMode::OVERLAY_2D );
  DALI_TEST_CHECK( parent.GetDrawMode() == DrawMode::OVERLAY_2D );
  END_TEST;
}


int UtcDaliActorCreateDestroy(void)
{
  Actor* actor = new Actor;
  DALI_TEST_CHECK( actor );
  delete actor;
  END_TEST;
}

namespace
{
struct PropertyStringIndex
{
  const char * const name;
  const Property::Index index;
  const Property::Type type;
};

const PropertyStringIndex PROPERTY_TABLE[] =
{
  { "parentOrigin",             Actor::Property::PARENT_ORIGIN,            Property::VECTOR3     },
  { "parentOriginX",            Actor::Property::PARENT_ORIGIN_X,          Property::FLOAT       },
  { "parentOriginY",            Actor::Property::PARENT_ORIGIN_Y,          Property::FLOAT       },
  { "parentOriginZ",            Actor::Property::PARENT_ORIGIN_Z,          Property::FLOAT       },
  { "anchorPoint",              Actor::Property::ANCHOR_POINT,             Property::VECTOR3     },
  { "anchorPointX",             Actor::Property::ANCHOR_POINT_X,           Property::FLOAT       },
  { "anchorPointY",             Actor::Property::ANCHOR_POINT_Y,           Property::FLOAT       },
  { "anchorPointZ",             Actor::Property::ANCHOR_POINT_Z,           Property::FLOAT       },
  { "size",                     Actor::Property::SIZE,                     Property::VECTOR3     },
  { "sizeWidth",                Actor::Property::SIZE_WIDTH,               Property::FLOAT       },
  { "sizeHeight",               Actor::Property::SIZE_HEIGHT,              Property::FLOAT       },
  { "sizeDepth",                Actor::Property::SIZE_DEPTH,               Property::FLOAT       },
  { "position",                 Actor::Property::POSITION,                 Property::VECTOR3     },
  { "positionX",                Actor::Property::POSITION_X,               Property::FLOAT       },
  { "positionY",                Actor::Property::POSITION_Y,               Property::FLOAT       },
  { "positionZ",                Actor::Property::POSITION_Z,               Property::FLOAT       },
  { "worldPosition",            Actor::Property::WORLD_POSITION,           Property::VECTOR3     },
  { "worldPositionX",           Actor::Property::WORLD_POSITION_X,         Property::FLOAT       },
  { "worldPositionY",           Actor::Property::WORLD_POSITION_Y,         Property::FLOAT       },
  { "worldPositionZ",           Actor::Property::WORLD_POSITION_Z,         Property::FLOAT       },
  { "orientation",              Actor::Property::ORIENTATION,              Property::ROTATION    },
  { "worldOrientation",         Actor::Property::WORLD_ORIENTATION,        Property::ROTATION    },
  { "scale",                    Actor::Property::SCALE,                    Property::VECTOR3     },
  { "scaleX",                   Actor::Property::SCALE_X,                  Property::FLOAT       },
  { "scaleY",                   Actor::Property::SCALE_Y,                  Property::FLOAT       },
  { "scaleZ",                   Actor::Property::SCALE_Z,                  Property::FLOAT       },
  { "worldScale",               Actor::Property::WORLD_SCALE,              Property::VECTOR3     },
  { "visible",                  Actor::Property::VISIBLE,                  Property::BOOLEAN     },
  { "color",                    Actor::Property::COLOR,                    Property::VECTOR4     },
  { "colorRed",                 Actor::Property::COLOR_RED,                Property::FLOAT       },
  { "colorGreen",               Actor::Property::COLOR_GREEN,              Property::FLOAT       },
  { "colorBlue",                Actor::Property::COLOR_BLUE,               Property::FLOAT       },
  { "colorAlpha",               Actor::Property::COLOR_ALPHA,              Property::FLOAT       },
  { "worldColor",               Actor::Property::WORLD_COLOR,              Property::VECTOR4     },
  { "worldMatrix",              Actor::Property::WORLD_MATRIX,             Property::MATRIX      },
  { "name",                     Actor::Property::NAME,                     Property::STRING      },
  { "sensitive",                Actor::Property::SENSITIVE,                Property::BOOLEAN     },
  { "leaveRequired",            Actor::Property::LEAVE_REQUIRED,           Property::BOOLEAN     },
  { "inheritOrientation",       Actor::Property::INHERIT_ORIENTATION,      Property::BOOLEAN     },
  { "inheritScale",             Actor::Property::INHERIT_SCALE,            Property::BOOLEAN     },
  { "colorMode",                Actor::Property::COLOR_MODE,               Property::STRING      },
  { "positionInheritance",      Actor::Property::POSITION_INHERITANCE,     Property::STRING      },
  { "drawMode",                 Actor::Property::DRAW_MODE,                Property::STRING      },
  { "sizeModeFactor",           Actor::Property::SIZE_MODE_FACTOR,         Property::VECTOR3     },
  { "widthResizePolicy",        Actor::Property::WIDTH_RESIZE_POLICY,      Property::STRING      },
  { "heightResizePolicy",       Actor::Property::HEIGHT_RESIZE_POLICY,     Property::STRING      },
  { "sizeScalePolicy",          Actor::Property::SIZE_SCALE_POLICY,        Property::STRING      },
  { "widthForHeight",           Actor::Property::WIDTH_FOR_HEIGHT,         Property::BOOLEAN     },
  { "heightForWidth",           Actor::Property::HEIGHT_FOR_WIDTH,         Property::BOOLEAN     },
  { "padding",                  Actor::Property::PADDING,                  Property::VECTOR4     },
  { "minimumSize",              Actor::Property::MINIMUM_SIZE,             Property::VECTOR2     },
  { "maximumSize",              Actor::Property::MAXIMUM_SIZE,             Property::VECTOR2     },
  { "inheritPosition",          Actor::Property::INHERIT_POSITION,         Property::BOOLEAN     },
  { "clippingMode",             Actor::Property::CLIPPING_MODE,            Property::STRING      },
  { "opacity",                  DevelActor::Property::OPACITY,             Property::FLOAT       },
};
const unsigned int PROPERTY_TABLE_COUNT = sizeof( PROPERTY_TABLE ) / sizeof( PROPERTY_TABLE[0] );
} // unnamed namespace

int UtcDaliActorProperties(void)
{
  TestApplication app;

  Actor actor = Actor::New();

  for ( unsigned int i = 0; i < PROPERTY_TABLE_COUNT; ++i )
  {
    tet_printf( "Checking %s == %d\n", PROPERTY_TABLE[i].name, PROPERTY_TABLE[i].index );
    DALI_TEST_EQUALS( actor.GetPropertyName( PROPERTY_TABLE[i].index ), PROPERTY_TABLE[i].name, TEST_LOCATION );
    DALI_TEST_EQUALS( actor.GetPropertyIndex( PROPERTY_TABLE[i].name ), PROPERTY_TABLE[i].index, TEST_LOCATION );
    DALI_TEST_EQUALS( actor.GetPropertyType( PROPERTY_TABLE[i].index ), PROPERTY_TABLE[i].type, TEST_LOCATION );
  }
  END_TEST;
}

int UtcDaliRelayoutProperties_ResizePolicies(void)
{
  TestApplication app;

  Actor actor = Actor::New();

  // Defaults
  DALI_TEST_EQUALS( actor.GetProperty( Actor::Property::WIDTH_RESIZE_POLICY ).Get< std::string >(), "USE_NATURAL_SIZE", TEST_LOCATION );
  DALI_TEST_EQUALS( actor.GetProperty( Actor::Property::HEIGHT_RESIZE_POLICY ).Get< std::string >(), "USE_NATURAL_SIZE", TEST_LOCATION );

  // Set resize policy for all dimensions
  actor.SetResizePolicy( ResizePolicy::USE_NATURAL_SIZE, Dimension::ALL_DIMENSIONS );
  for( unsigned int i = 0; i < Dimension::DIMENSION_COUNT; ++i)
  {
    DALI_TEST_EQUALS( actor.GetResizePolicy( static_cast< Dimension::Type >( 1 << i ) ), ResizePolicy::USE_NATURAL_SIZE, TEST_LOCATION );
  }

  // Set individual dimensions
  const char* const widthPolicy = "FILL_TO_PARENT";
  const char* const heightPolicy = "FIXED";

  actor.SetProperty( Actor::Property::WIDTH_RESIZE_POLICY, widthPolicy );
  actor.SetProperty( Actor::Property::HEIGHT_RESIZE_POLICY, heightPolicy );

  DALI_TEST_EQUALS( actor.GetProperty( Actor::Property::WIDTH_RESIZE_POLICY ).Get< std::string >(), widthPolicy, TEST_LOCATION );
  DALI_TEST_EQUALS( actor.GetProperty( Actor::Property::HEIGHT_RESIZE_POLICY ).Get< std::string >(), heightPolicy, TEST_LOCATION );

  // Set individual dimensions using enums
  ResizePolicy::Type widthPolicyEnum = ResizePolicy::USE_ASSIGNED_SIZE;
  ResizePolicy::Type heightPolicyEnum = ResizePolicy::SIZE_RELATIVE_TO_PARENT;

  actor.SetProperty( Actor::Property::WIDTH_RESIZE_POLICY, widthPolicyEnum );
  actor.SetProperty( Actor::Property::HEIGHT_RESIZE_POLICY, heightPolicyEnum );

  DALI_TEST_EQUALS( static_cast< int >( actor.GetResizePolicy( Dimension::WIDTH ) ), static_cast< int >( widthPolicyEnum ), TEST_LOCATION );
  DALI_TEST_EQUALS( static_cast< int >( actor.GetResizePolicy( Dimension::HEIGHT ) ), static_cast< int >( heightPolicyEnum ), TEST_LOCATION );

  END_TEST;
}

int UtcDaliRelayoutProperties_SizeScalePolicy(void)
{
  TestApplication app;

  Actor actor = Actor::New();

  // Defaults
  DALI_TEST_EQUALS( actor.GetProperty( Actor::Property::SIZE_SCALE_POLICY ).Get< std::string >(), "USE_SIZE_SET", TEST_LOCATION );
  DALI_TEST_EQUALS( actor.GetSizeScalePolicy(), SizeScalePolicy::USE_SIZE_SET, TEST_LOCATION );

  SizeScalePolicy::Type policy = SizeScalePolicy::FILL_WITH_ASPECT_RATIO;
  actor.SetSizeScalePolicy( policy );
  DALI_TEST_EQUALS( actor.GetSizeScalePolicy(), policy, TEST_LOCATION );

  // Set
  const char* const policy1 = "FIT_WITH_ASPECT_RATIO";
  const char* const policy2 = "FILL_WITH_ASPECT_RATIO";

  actor.SetProperty( Actor::Property::SIZE_SCALE_POLICY, policy1 );
  DALI_TEST_EQUALS( actor.GetProperty( Actor::Property::SIZE_SCALE_POLICY ).Get< std::string >(), policy1, TEST_LOCATION );

  actor.SetProperty( Actor::Property::SIZE_SCALE_POLICY, policy2 );
  DALI_TEST_EQUALS( actor.GetProperty( Actor::Property::SIZE_SCALE_POLICY ).Get< std::string >(), policy2, TEST_LOCATION );

  END_TEST;
}

int UtcDaliRelayoutProperties_SizeModeFactor(void)
{
  TestApplication app;

  Actor actor = Actor::New();

  // Defaults
  DALI_TEST_EQUALS( actor.GetProperty( Actor::Property::SIZE_MODE_FACTOR ).Get< Vector3 >(), Vector3( 1.0f, 1.0f, 1.0f ), TEST_LOCATION );
  DALI_TEST_EQUALS( actor.GetSizeModeFactor(), Vector3( 1.0f, 1.0f, 1.0f ), TEST_LOCATION );

  Vector3 sizeMode( 1.0f, 2.0f, 3.0f );
  actor.SetSizeModeFactor( sizeMode );
  DALI_TEST_EQUALS( actor.GetSizeModeFactor(), sizeMode, TEST_LOCATION );

  // Set
  Vector3 sizeMode1( 2.0f, 3.0f, 4.0f );

  actor.SetProperty( Actor::Property::SIZE_MODE_FACTOR, sizeMode1 );
  DALI_TEST_EQUALS( actor.GetProperty( Actor::Property::SIZE_MODE_FACTOR ).Get< Vector3 >(), sizeMode1, TEST_LOCATION );

  END_TEST;
}

int UtcDaliRelayoutProperties_DimensionDependency(void)
{
  TestApplication app;

  Actor actor = Actor::New();

  // Defaults
  DALI_TEST_EQUALS( actor.GetProperty( Actor::Property::WIDTH_FOR_HEIGHT ).Get< bool >(), false, TEST_LOCATION );
  DALI_TEST_EQUALS( actor.GetProperty( Actor::Property::HEIGHT_FOR_WIDTH ).Get< bool >(), false, TEST_LOCATION );

  // Set
  actor.SetProperty( Actor::Property::WIDTH_FOR_HEIGHT, true );
  DALI_TEST_EQUALS( actor.GetProperty( Actor::Property::WIDTH_FOR_HEIGHT ).Get< bool >(), true, TEST_LOCATION );

  actor.SetProperty( Actor::Property::HEIGHT_FOR_WIDTH, true );
  DALI_TEST_EQUALS( actor.GetProperty( Actor::Property::HEIGHT_FOR_WIDTH ).Get< bool >(), true, TEST_LOCATION );

  // Test setting another resize policy
  actor.SetProperty( Actor::Property::WIDTH_RESIZE_POLICY, "FIXED" );
  DALI_TEST_EQUALS( actor.GetProperty( Actor::Property::WIDTH_FOR_HEIGHT ).Get< bool >(), false, TEST_LOCATION );

  END_TEST;
}

int UtcDaliRelayoutProperties_Padding(void)
{
  TestApplication app;

  Actor actor = Actor::New();

  // Data
  Vector4 padding( 1.0f, 2.0f, 3.0f, 4.0f );

  // PADDING
  actor.SetProperty( Actor::Property::PADDING, padding );
  Vector4 paddingResult = actor.GetProperty( Actor::Property::PADDING ).Get< Vector4 >();

  DALI_TEST_EQUALS( paddingResult, padding, Math::MACHINE_EPSILON_0, TEST_LOCATION );

  END_TEST;
}

int UtcDaliRelayoutProperties_MinimumMaximumSize(void)
{
  TestApplication app;

  Actor actor = Actor::New();

  // Data
  Vector2 minSize( 1.0f, 2.0f );

  actor.SetProperty( Actor::Property::MINIMUM_SIZE, minSize );
  Vector2 resultMin = actor.GetProperty( Actor::Property::MINIMUM_SIZE ).Get< Vector2 >();

  DALI_TEST_EQUALS( resultMin, minSize, Math::MACHINE_EPSILON_0, TEST_LOCATION );

  Vector2 maxSize( 3.0f, 4.0f );

  actor.SetProperty( Actor::Property::MAXIMUM_SIZE, maxSize );
  Vector2 resultMax = actor.GetProperty( Actor::Property::MAXIMUM_SIZE ).Get< Vector2 >();

  DALI_TEST_EQUALS( resultMax, maxSize, Math::MACHINE_EPSILON_0, TEST_LOCATION );

  END_TEST;
}

int UtcDaliActorGetHeightForWidth(void)
{
  TestApplication app;

  Actor actor = Actor::New();

  DALI_TEST_EQUALS( actor.GetHeightForWidth( 1.0f ), 1.0f, TEST_LOCATION );

  END_TEST;
}

int UtcDaliActorGetWidthForHeight(void)
{
  TestApplication app;

  Actor actor = Actor::New();

  DALI_TEST_EQUALS( actor.GetWidthForHeight( 1.0f ), 1.0f, TEST_LOCATION );

  END_TEST;
}

int UtcDaliActorGetRelayoutSize(void)
{
  TestApplication app;

  Actor actor = Actor::New();

  // Add actor to stage
  Stage::GetCurrent().Add( actor );

  DALI_TEST_EQUALS( actor.GetRelayoutSize( Dimension::WIDTH ), 0.0f, TEST_LOCATION );

  actor.SetResizePolicy( ResizePolicy::FIXED, Dimension::WIDTH );
  actor.SetSize( Vector2( 1.0f, 0.0f ) );

  // Flush the queue and render once
  app.SendNotification();
  app.Render();

  DALI_TEST_EQUALS( actor.GetRelayoutSize( Dimension::WIDTH ), 1.0f, TEST_LOCATION );

  END_TEST;
}

int UtcDaliActorSetPadding(void)
{
  TestApplication app;

  Actor actor = Actor::New();

  Padding padding;
  actor.GetPadding( padding );

  DALI_TEST_EQUALS( padding.left, 0.0f, TEST_LOCATION );
  DALI_TEST_EQUALS( padding.right, 0.0f, TEST_LOCATION );
  DALI_TEST_EQUALS( padding.bottom, 0.0f, TEST_LOCATION );
  DALI_TEST_EQUALS( padding.top, 0.0f, TEST_LOCATION );

  Padding padding2( 1.0f, 2.0f, 3.0f, 4.0f );
  actor.SetPadding( padding2 );

  actor.GetPadding( padding );

  DALI_TEST_EQUALS( padding.left, padding2.left, TEST_LOCATION );
  DALI_TEST_EQUALS( padding.right, padding2.right, TEST_LOCATION );
  DALI_TEST_EQUALS( padding.bottom, padding2.bottom, TEST_LOCATION );
  DALI_TEST_EQUALS( padding.top, padding2.top, TEST_LOCATION );

  END_TEST;
}

int UtcDaliActorSetMinimumSize(void)
{
  TestApplication app;

  Actor actor = Actor::New();

  Vector2 size = actor.GetMinimumSize();

  DALI_TEST_EQUALS( size.width, 0.0f, TEST_LOCATION );
  DALI_TEST_EQUALS( size.height, 0.0f, TEST_LOCATION );

  Vector2 size2( 1.0f, 2.0f );
  actor.SetMinimumSize( size2 );

  size = actor.GetMinimumSize();

  DALI_TEST_EQUALS( size.width, size2.width, TEST_LOCATION );
  DALI_TEST_EQUALS( size.height, size2.height, TEST_LOCATION );

  END_TEST;
}

int UtcDaliActorSetMaximumSize(void)
{
  TestApplication app;

  Actor actor = Actor::New();

  Vector2 size = actor.GetMaximumSize();

  DALI_TEST_EQUALS( size.width, FLT_MAX, TEST_LOCATION );
  DALI_TEST_EQUALS( size.height, FLT_MAX, TEST_LOCATION );

  Vector2 size2( 1.0f, 2.0f );
  actor.SetMaximumSize( size2 );

  size = actor.GetMaximumSize();

  DALI_TEST_EQUALS( size.width, size2.width, TEST_LOCATION );
  DALI_TEST_EQUALS( size.height, size2.height, TEST_LOCATION );

  END_TEST;
}

int UtcDaliActorOnRelayoutSignal(void)
{
  tet_infoline("Testing Dali::Actor::OnRelayoutSignal()");

  TestApplication application;

  // Clean test data
  gOnRelayoutCallBackCalled = false;
  gActorNamesRelayout.clear();

  Actor actor = Actor::New();
  actor.SetName( "actor" );
  actor.OnRelayoutSignal().Connect( OnRelayoutCallback );

  // Sanity check
  DALI_TEST_CHECK( ! gOnRelayoutCallBackCalled );

  // Add actor to stage
  Stage::GetCurrent().Add( actor );

  actor.SetResizePolicy( ResizePolicy::FIXED, Dimension::ALL_DIMENSIONS );
  actor.SetSize( Vector2( 1.0f, 2.0 ) );

  // Flush the queue and render once
  application.SendNotification();
  application.Render();

  // OnRelayout emitted
  DALI_TEST_EQUALS(  gOnRelayoutCallBackCalled, true, TEST_LOCATION );
  DALI_TEST_EQUALS( "actor", gActorNamesRelayout[ 0 ], TEST_LOCATION );

  END_TEST;
}

int UtcDaliActorGetHierachyDepth(void)
{
  TestApplication application;
  tet_infoline("Testing Dali::Actor::GetHierarchyDepth()");


  /* Build tree of actors:
   *
   *                      Depth
   *
   *       A (parent)       1
   *      / \
   *     B   C              2`
   *    / \   \
   *   D   E   F            3
   *
   * GetHierarchyDepth should return 1 for A, 2 for B and C, and 3 for D, E and F.
   */
  Stage stage( Stage::GetCurrent() );

  Actor actorA = Actor::New();
  Actor actorB = Actor::New();
  Actor actorC = Actor::New();
  Actor actorD = Actor::New();
  Actor actorE = Actor::New();
  Actor actorF = Actor::New();

  //Test that root actor has depth equal 0
  DALI_TEST_EQUALS( 0, stage.GetRootLayer().GetHierarchyDepth(), TEST_LOCATION );

  //Test actors return depth -1 when not connected to the tree
  DALI_TEST_EQUALS( -1, actorA.GetHierarchyDepth(), TEST_LOCATION );
  DALI_TEST_EQUALS( -1, actorB.GetHierarchyDepth(), TEST_LOCATION );
  DALI_TEST_EQUALS( -1, actorC.GetHierarchyDepth(), TEST_LOCATION );
  DALI_TEST_EQUALS( -1, actorD.GetHierarchyDepth(), TEST_LOCATION );
  DALI_TEST_EQUALS( -1, actorE.GetHierarchyDepth(), TEST_LOCATION );
  DALI_TEST_EQUALS( -1, actorF.GetHierarchyDepth(), TEST_LOCATION );

  //Create the hierarchy
  stage.Add( actorA );
  actorA.Add( actorB );
  actorA.Add( actorC );
  actorB.Add( actorD );
  actorB.Add( actorE );
  actorC.Add( actorF );

  //Test actors return correct depth
  DALI_TEST_EQUALS( 1, actorA.GetHierarchyDepth(), TEST_LOCATION );
  DALI_TEST_EQUALS( 2, actorB.GetHierarchyDepth(), TEST_LOCATION );
  DALI_TEST_EQUALS( 2, actorC.GetHierarchyDepth(), TEST_LOCATION );
  DALI_TEST_EQUALS( 3, actorD.GetHierarchyDepth(), TEST_LOCATION );
  DALI_TEST_EQUALS( 3, actorE.GetHierarchyDepth(), TEST_LOCATION );
  DALI_TEST_EQUALS( 3, actorF.GetHierarchyDepth(), TEST_LOCATION );

  //Removing actorB from the hierarchy. actorB, actorD and actorE should now have depth equal -1
  actorA.Remove( actorB );

  DALI_TEST_EQUALS( -1, actorB.GetHierarchyDepth(), TEST_LOCATION );
  DALI_TEST_EQUALS( -1, actorD.GetHierarchyDepth(), TEST_LOCATION );
  DALI_TEST_EQUALS( -1, actorE.GetHierarchyDepth(), TEST_LOCATION );

  //Removing actorA from the stage. All actors should have depth equal -1
  stage.Remove( actorA );

  DALI_TEST_EQUALS( -1, actorA.GetHierarchyDepth(), TEST_LOCATION );
  DALI_TEST_EQUALS( -1, actorB.GetHierarchyDepth(), TEST_LOCATION );
  DALI_TEST_EQUALS( -1, actorC.GetHierarchyDepth(), TEST_LOCATION );
  DALI_TEST_EQUALS( -1, actorD.GetHierarchyDepth(), TEST_LOCATION );
  DALI_TEST_EQUALS( -1, actorE.GetHierarchyDepth(), TEST_LOCATION );
  DALI_TEST_EQUALS( -1, actorF.GetHierarchyDepth(), TEST_LOCATION );

  END_TEST;
}

int UtcDaliActorAnchorPointPropertyAsString(void)
{
  TestApplication application;

  Actor actor = Actor::New();

  actor.SetProperty( Actor::Property::ANCHOR_POINT, "TOP_LEFT" );
  DALI_TEST_EQUALS( actor.GetCurrentAnchorPoint(), ParentOrigin::TOP_LEFT, TEST_LOCATION );

  actor.SetProperty( Actor::Property::ANCHOR_POINT, "TOP_CENTER" );
  DALI_TEST_EQUALS( actor.GetCurrentAnchorPoint(), ParentOrigin::TOP_CENTER, TEST_LOCATION );

  actor.SetProperty( Actor::Property::ANCHOR_POINT, "TOP_RIGHT" );
  DALI_TEST_EQUALS( actor.GetCurrentAnchorPoint(), ParentOrigin::TOP_RIGHT, TEST_LOCATION );

  actor.SetProperty( Actor::Property::ANCHOR_POINT, "CENTER_LEFT" );
  DALI_TEST_EQUALS( actor.GetCurrentAnchorPoint(), ParentOrigin::CENTER_LEFT, TEST_LOCATION );

  actor.SetProperty( Actor::Property::ANCHOR_POINT, "CENTER" );
  DALI_TEST_EQUALS( actor.GetCurrentAnchorPoint(), ParentOrigin::CENTER, TEST_LOCATION );

  actor.SetProperty( Actor::Property::ANCHOR_POINT, "CENTER_RIGHT" );
  DALI_TEST_EQUALS( actor.GetCurrentAnchorPoint(), ParentOrigin::CENTER_RIGHT, TEST_LOCATION );

  actor.SetProperty( Actor::Property::ANCHOR_POINT, "BOTTOM_LEFT" );
  DALI_TEST_EQUALS( actor.GetCurrentAnchorPoint(), ParentOrigin::BOTTOM_LEFT, TEST_LOCATION );

  actor.SetProperty( Actor::Property::ANCHOR_POINT, "BOTTOM_CENTER" );
  DALI_TEST_EQUALS( actor.GetCurrentAnchorPoint(), ParentOrigin::BOTTOM_CENTER, TEST_LOCATION );

  actor.SetProperty( Actor::Property::ANCHOR_POINT, "BOTTOM_RIGHT" );
  DALI_TEST_EQUALS( actor.GetCurrentAnchorPoint(), ParentOrigin::BOTTOM_RIGHT, TEST_LOCATION );

  // Invalid should not change anything
  actor.SetProperty( Actor::Property::ANCHOR_POINT, "INVALID_ARG" );
  DALI_TEST_EQUALS( actor.GetCurrentAnchorPoint(), ParentOrigin::BOTTOM_RIGHT, TEST_LOCATION );

  END_TEST;
}

int UtcDaliActorParentOriginPropertyAsString(void)
{
  TestApplication application;

  Actor actor = Actor::New();

  actor.SetProperty( Actor::Property::PARENT_ORIGIN, "TOP_LEFT" );
  DALI_TEST_EQUALS( actor.GetCurrentParentOrigin(), ParentOrigin::TOP_LEFT, TEST_LOCATION );

  actor.SetProperty( Actor::Property::PARENT_ORIGIN, "TOP_CENTER" );
  DALI_TEST_EQUALS( actor.GetCurrentParentOrigin(), ParentOrigin::TOP_CENTER, TEST_LOCATION );

  actor.SetProperty( Actor::Property::PARENT_ORIGIN, "TOP_RIGHT" );
  DALI_TEST_EQUALS( actor.GetCurrentParentOrigin(), ParentOrigin::TOP_RIGHT, TEST_LOCATION );

  actor.SetProperty( Actor::Property::PARENT_ORIGIN, "CENTER_LEFT" );
  DALI_TEST_EQUALS( actor.GetCurrentParentOrigin(), ParentOrigin::CENTER_LEFT, TEST_LOCATION );

  actor.SetProperty( Actor::Property::PARENT_ORIGIN, "CENTER" );
  DALI_TEST_EQUALS( actor.GetCurrentParentOrigin(), ParentOrigin::CENTER, TEST_LOCATION );

  actor.SetProperty( Actor::Property::PARENT_ORIGIN, "CENTER_RIGHT" );
  DALI_TEST_EQUALS( actor.GetCurrentParentOrigin(), ParentOrigin::CENTER_RIGHT, TEST_LOCATION );

  actor.SetProperty( Actor::Property::PARENT_ORIGIN, "BOTTOM_LEFT" );
  DALI_TEST_EQUALS( actor.GetCurrentParentOrigin(), ParentOrigin::BOTTOM_LEFT, TEST_LOCATION );

  actor.SetProperty( Actor::Property::PARENT_ORIGIN, "BOTTOM_CENTER" );
  DALI_TEST_EQUALS( actor.GetCurrentParentOrigin(), ParentOrigin::BOTTOM_CENTER, TEST_LOCATION );

  actor.SetProperty( Actor::Property::PARENT_ORIGIN, "BOTTOM_RIGHT" );
  DALI_TEST_EQUALS( actor.GetCurrentParentOrigin(), ParentOrigin::BOTTOM_RIGHT, TEST_LOCATION );

  // Invalid should not change anything
  actor.SetProperty( Actor::Property::PARENT_ORIGIN, "INVALID_ARG" );
  DALI_TEST_EQUALS( actor.GetCurrentParentOrigin(), ParentOrigin::BOTTOM_RIGHT, TEST_LOCATION );

  END_TEST;
}

int UtcDaliActorColorModePropertyAsString(void)
{
  TestApplication application;

  Actor actor = Actor::New();

  actor.SetProperty( Actor::Property::COLOR_MODE, "USE_OWN_COLOR" );
  DALI_TEST_EQUALS( actor.GetColorMode(), USE_OWN_COLOR, TEST_LOCATION );

  actor.SetProperty( Actor::Property::COLOR_MODE, "USE_PARENT_COLOR" );
  DALI_TEST_EQUALS( actor.GetColorMode(), USE_PARENT_COLOR, TEST_LOCATION );

  actor.SetProperty( Actor::Property::COLOR_MODE, "USE_OWN_MULTIPLY_PARENT_COLOR" );
  DALI_TEST_EQUALS( actor.GetColorMode(), USE_OWN_MULTIPLY_PARENT_COLOR, TEST_LOCATION );

  actor.SetProperty( Actor::Property::COLOR_MODE, "USE_OWN_MULTIPLY_PARENT_ALPHA" );
  DALI_TEST_EQUALS( actor.GetColorMode(), USE_OWN_MULTIPLY_PARENT_ALPHA, TEST_LOCATION );

  // Invalid should not change anything
  actor.SetProperty( Actor::Property::COLOR_MODE, "INVALID_ARG" );
  DALI_TEST_EQUALS( actor.GetColorMode(), USE_OWN_MULTIPLY_PARENT_ALPHA, TEST_LOCATION );

  END_TEST;
}

int UtcDaliActorPositionInheritancePropertyAsString(void)
{
  TestApplication application;

  Actor actor = Actor::New();

  actor.SetProperty( Actor::Property::POSITION_INHERITANCE, "INHERIT_PARENT_POSITION" );
  DALI_TEST_EQUALS( actor.GetPositionInheritanceMode(), INHERIT_PARENT_POSITION, TEST_LOCATION );

  actor.SetProperty( Actor::Property::POSITION_INHERITANCE, "USE_PARENT_POSITION" );
  DALI_TEST_EQUALS( actor.GetPositionInheritanceMode(), USE_PARENT_POSITION, TEST_LOCATION );

  actor.SetProperty( Actor::Property::POSITION_INHERITANCE, "USE_PARENT_POSITION_PLUS_LOCAL_POSITION" );
  DALI_TEST_EQUALS( actor.GetPositionInheritanceMode(), USE_PARENT_POSITION_PLUS_LOCAL_POSITION, TEST_LOCATION );

  actor.SetProperty( Actor::Property::POSITION_INHERITANCE, "DONT_INHERIT_POSITION" );
  DALI_TEST_EQUALS( actor.GetPositionInheritanceMode(), DONT_INHERIT_POSITION, TEST_LOCATION );

  // Invalid should not change anything
  actor.SetProperty( Actor::Property::POSITION_INHERITANCE, "INVALID_ARG" );
  DALI_TEST_EQUALS( actor.GetPositionInheritanceMode(), DONT_INHERIT_POSITION, TEST_LOCATION );

  END_TEST;
}

int UtcDaliActorDrawModePropertyAsString(void)
{
  TestApplication application;

  Actor actor = Actor::New();

  actor.SetProperty( Actor::Property::DRAW_MODE, "NORMAL" );
  DALI_TEST_EQUALS( actor.GetDrawMode(), DrawMode::NORMAL, TEST_LOCATION );

  actor.SetProperty( Actor::Property::DRAW_MODE, "OVERLAY_2D" );
  DALI_TEST_EQUALS( actor.GetDrawMode(), DrawMode::OVERLAY_2D, TEST_LOCATION );

  actor.SetProperty( Actor::Property::DRAW_MODE, "STENCIL" );
  DALI_TEST_EQUALS( actor.GetDrawMode(), DrawMode::STENCIL, TEST_LOCATION );

  // Invalid should not change anything
  actor.SetProperty( Actor::Property::DRAW_MODE, "INVALID_ARG" );
  DALI_TEST_EQUALS( actor.GetDrawMode(), DrawMode::STENCIL, TEST_LOCATION );

  END_TEST;
}

int UtcDaliActorColorModePropertyAsEnum(void)
{
  TestApplication application;

  Actor actor = Actor::New();

  actor.SetProperty( Actor::Property::COLOR_MODE, USE_OWN_COLOR );
  DALI_TEST_EQUALS( actor.GetColorMode(), USE_OWN_COLOR, TEST_LOCATION );

  actor.SetProperty( Actor::Property::COLOR_MODE, USE_PARENT_COLOR );
  DALI_TEST_EQUALS( actor.GetColorMode(), USE_PARENT_COLOR, TEST_LOCATION );

  actor.SetProperty( Actor::Property::COLOR_MODE, USE_OWN_MULTIPLY_PARENT_COLOR );
  DALI_TEST_EQUALS( actor.GetColorMode(), USE_OWN_MULTIPLY_PARENT_COLOR, TEST_LOCATION );

  actor.SetProperty( Actor::Property::COLOR_MODE, USE_OWN_MULTIPLY_PARENT_ALPHA );
  DALI_TEST_EQUALS( actor.GetColorMode(), USE_OWN_MULTIPLY_PARENT_ALPHA, TEST_LOCATION );

  END_TEST;
}

int UtcDaliActorPositionInheritancePropertyAsEnum(void)
{
  TestApplication application;

  Actor actor = Actor::New();

  actor.SetProperty( Actor::Property::POSITION_INHERITANCE, INHERIT_PARENT_POSITION );
  DALI_TEST_EQUALS( actor.GetPositionInheritanceMode(), INHERIT_PARENT_POSITION, TEST_LOCATION );

  actor.SetProperty( Actor::Property::POSITION_INHERITANCE, USE_PARENT_POSITION );
  DALI_TEST_EQUALS( actor.GetPositionInheritanceMode(), USE_PARENT_POSITION, TEST_LOCATION );

  actor.SetProperty( Actor::Property::POSITION_INHERITANCE, USE_PARENT_POSITION_PLUS_LOCAL_POSITION );
  DALI_TEST_EQUALS( actor.GetPositionInheritanceMode(), USE_PARENT_POSITION_PLUS_LOCAL_POSITION, TEST_LOCATION );

  actor.SetProperty( Actor::Property::POSITION_INHERITANCE, DONT_INHERIT_POSITION );
  DALI_TEST_EQUALS( actor.GetPositionInheritanceMode(), DONT_INHERIT_POSITION, TEST_LOCATION );

  END_TEST;
}

int UtcDaliActorDrawModePropertyAsEnum(void)
{
  TestApplication application;

  Actor actor = Actor::New();

  actor.SetProperty( Actor::Property::DRAW_MODE, DrawMode::NORMAL );
  DALI_TEST_EQUALS( actor.GetDrawMode(), DrawMode::NORMAL, TEST_LOCATION );

  actor.SetProperty( Actor::Property::DRAW_MODE, DrawMode::OVERLAY_2D );
  DALI_TEST_EQUALS( actor.GetDrawMode(), DrawMode::OVERLAY_2D, TEST_LOCATION );

  actor.SetProperty( Actor::Property::DRAW_MODE, DrawMode::STENCIL );
  DALI_TEST_EQUALS( actor.GetDrawMode(), DrawMode::STENCIL, TEST_LOCATION );

  END_TEST;
}

int UtcDaliActorAddRendererP(void)
{
  tet_infoline("Testing Actor::AddRenderer");
  TestApplication application;

  Actor actor = Actor::New();

  DALI_TEST_EQUALS( actor.GetRendererCount(), 0u, TEST_LOCATION );

  Geometry geometry = CreateQuadGeometry();
  Shader shader = CreateShader();
  Renderer renderer = Renderer::New(geometry, shader);

  actor.AddRenderer( renderer );
  DALI_TEST_EQUALS( actor.GetRendererCount(), 1u, TEST_LOCATION );
  DALI_TEST_EQUALS( actor.GetRendererAt(0), renderer, TEST_LOCATION );

  END_TEST;
}

int UtcDaliActorAddRendererN(void)
{
  tet_infoline("Testing Actor::AddRenderer");
  TestApplication application;

  Actor actor = Actor::New();
  Renderer renderer;

  // try illegal Add
  try
  {
    actor.AddRenderer( renderer );
    tet_printf("Assertion test failed - no Exception\n" );
    tet_result(TET_FAIL);
  }
  catch(Dali::DaliException& e)
  {
    DALI_TEST_PRINT_ASSERT( e );
    DALI_TEST_ASSERT(e, "Renderer handle is empty", TEST_LOCATION);
    DALI_TEST_EQUALS( actor.GetRendererCount(), 0u, TEST_LOCATION );
  }
  catch(...)
  {
    tet_printf("Assertion test failed - wrong Exception\n" );
    tet_result(TET_FAIL);
  }

  END_TEST;
}

int UtcDaliActorAddRendererOnStage(void)
{
  tet_infoline("Testing Actor::AddRenderer");
  TestApplication application;

  Actor actor = Actor::New();
  Stage::GetCurrent().Add(actor);

  application.SendNotification();
  application.Render(0);

  Geometry geometry = CreateQuadGeometry();
  Shader shader = CreateShader();
  Renderer renderer = Renderer::New(geometry, shader);

  application.SendNotification();
  application.Render(0);

  try
  {
    actor.AddRenderer( renderer );
    tet_result(TET_PASS);
  }
  catch(...)
  {
    tet_result(TET_FAIL);
  }

  END_TEST;
}

int UtcDaliActorRemoveRendererP1(void)
{
  tet_infoline("Testing Actor::RemoveRenderer");
  TestApplication application;

  Actor actor = Actor::New();

  DALI_TEST_EQUALS( actor.GetRendererCount(), 0u, TEST_LOCATION );

  {
    Geometry geometry = CreateQuadGeometry();
    Shader shader = CreateShader();
    Renderer renderer = Renderer::New(geometry, shader);

    actor.AddRenderer( renderer );
    DALI_TEST_EQUALS( actor.GetRendererCount(), 1u, TEST_LOCATION );
    DALI_TEST_EQUALS( actor.GetRendererAt(0), renderer, TEST_LOCATION );

    application.SendNotification();
    application.Render();
  }

  {
    Renderer renderer = actor.GetRendererAt(0);
    actor.RemoveRenderer(renderer);
    DALI_TEST_EQUALS( actor.GetRendererCount(), 0u, TEST_LOCATION );

    application.SendNotification();
    application.Render();
  }

  // Call one final time to ensure that the renderer is actually removed after
  // the handle goes out of scope, and excercises the deletion code path in
  // scene graph and render.
  application.SendNotification();
  application.Render();

  END_TEST;
}

int UtcDaliActorRemoveRendererP2(void)
{
  tet_infoline("Testing Actor::RemoveRenderer");
  TestApplication application;

  Actor actor = Actor::New();

  DALI_TEST_EQUALS( actor.GetRendererCount(), 0u, TEST_LOCATION );

  Geometry geometry = CreateQuadGeometry();
  Shader shader = CreateShader();
  Renderer renderer = Renderer::New(geometry, shader);

  actor.AddRenderer( renderer );
  application.SendNotification();
  application.Render();

  DALI_TEST_EQUALS( actor.GetRendererCount(), 1u, TEST_LOCATION );
  DALI_TEST_EQUALS( actor.GetRendererAt(0), renderer, TEST_LOCATION );

  actor.RemoveRenderer(0);
  application.SendNotification();
  application.Render();

  DALI_TEST_EQUALS( actor.GetRendererCount(), 0u, TEST_LOCATION );

  // Shut down whilst holding onto the renderer handle.
  END_TEST;
}


int UtcDaliActorRemoveRendererN(void)
{
  tet_infoline("Testing Actor::RemoveRenderer");
  TestApplication application;

  Actor actor = Actor::New();

  DALI_TEST_EQUALS( actor.GetRendererCount(), 0u, TEST_LOCATION );

  Geometry geometry = CreateQuadGeometry();
  Shader shader = CreateShader();
  Renderer renderer = Renderer::New(geometry, shader);

  actor.AddRenderer( renderer );
  DALI_TEST_EQUALS( actor.GetRendererCount(), 1u, TEST_LOCATION );
  DALI_TEST_EQUALS( actor.GetRendererAt(0), renderer, TEST_LOCATION );

  actor.RemoveRenderer(10);
  DALI_TEST_EQUALS( actor.GetRendererAt(0), renderer, TEST_LOCATION );
  DALI_TEST_EQUALS( actor.GetRendererCount(), 1u, TEST_LOCATION );

  END_TEST;
}

// Clipping test helper functions:
Actor CreateActorWithContent( uint32_t width, uint32_t height)
{
  BufferImage image = BufferImage::New( width, height );
  Actor actor = CreateRenderableActor( image );

  // Setup dimensions and position so actor is not skipped by culling.
  actor.SetResizePolicy( ResizePolicy::FIXED, Dimension::ALL_DIMENSIONS );
  actor.SetSize( width, height );
  actor.SetParentOrigin( ParentOrigin::CENTER );
  actor.SetAnchorPoint( AnchorPoint::CENTER );

  return actor;
}

Actor CreateActorWithContent16x16()
{
  return CreateActorWithContent( 16, 16 );
}

void GenerateTrace( TestApplication& application, TraceCallStack& enabledDisableTrace, TraceCallStack& stencilTrace )
{
  enabledDisableTrace.Reset();
  stencilTrace.Reset();
  enabledDisableTrace.Enable( true );
  stencilTrace.Enable( true );

  application.SendNotification();
  application.Render();

  enabledDisableTrace.Enable( false );
  stencilTrace.Enable( false );
}

void CheckColorMask( TestGlAbstraction& glAbstraction, bool maskValue )
{
  const TestGlAbstraction::ColorMaskParams& colorMaskParams = glAbstraction.GetColorMaskParams();

  DALI_TEST_EQUALS<bool>( colorMaskParams.red,   maskValue, TEST_LOCATION );
  DALI_TEST_EQUALS<bool>( colorMaskParams.green, maskValue, TEST_LOCATION );
  DALI_TEST_EQUALS<bool>( colorMaskParams.blue,  maskValue, TEST_LOCATION );
  DALI_TEST_EQUALS<bool>( colorMaskParams.alpha, maskValue, TEST_LOCATION );
}

int UtcDaliActorPropertyClippingP(void)
{
  // This test checks the clippingMode property.
  tet_infoline( "Testing Actor::Property::ClippingMode: P" );
  TestApplication application;

  Actor actor = Actor::New();

  // Check default clippingEnabled value.
  Property::Value getValue( actor.GetProperty( Actor::Property::CLIPPING_MODE ) );

  int value = 0;
  bool getValueResult = getValue.Get( value );
  DALI_TEST_CHECK( getValueResult );

  if( getValueResult )
  {
    DALI_TEST_EQUALS<int>( value, ClippingMode::DISABLED, TEST_LOCATION );
  }

  // Check setting the property to the stencil mode.
  actor.SetProperty( Actor::Property::CLIPPING_MODE, ClippingMode::CLIP_CHILDREN );

  // Check the new value was set.
  getValue = actor.GetProperty( Actor::Property::CLIPPING_MODE );
  getValueResult = getValue.Get( value );
  DALI_TEST_CHECK( getValueResult );

  if( getValueResult )
  {
    DALI_TEST_EQUALS<int>( value, ClippingMode::CLIP_CHILDREN, TEST_LOCATION );
  }

  // Check setting the property to the scissor mode.
  actor.SetProperty( Actor::Property::CLIPPING_MODE, ClippingMode::CLIP_TO_BOUNDING_BOX );

  // Check the new value was set.
  getValue = actor.GetProperty( Actor::Property::CLIPPING_MODE );
  getValueResult = getValue.Get( value );
  DALI_TEST_CHECK( getValueResult );

  if( getValueResult )
  {
    DALI_TEST_EQUALS<int>( value, ClippingMode::CLIP_TO_BOUNDING_BOX, TEST_LOCATION );
  }
  END_TEST;
}

int UtcDaliActorPropertyClippingN(void)
{
  // Negative test case for Clipping.
  tet_infoline( "Testing Actor::Property::ClippingMode: N" );
  TestApplication application;

  Actor actor = Actor::New();

  // Check default clippingEnabled value.
  Property::Value getValue( actor.GetProperty( Actor::Property::CLIPPING_MODE ) );

  int value = 0;
  bool getValueResult = getValue.Get( value );
  DALI_TEST_CHECK( getValueResult );

  if( getValueResult )
  {
    DALI_TEST_EQUALS<int>( value, ClippingMode::DISABLED, TEST_LOCATION );
  }

  // Check setting an invalid property value won't change the current property value.
  actor.SetProperty( Actor::Property::CLIPPING_MODE, "INVALID_PROPERTY" );

  getValue = actor.GetProperty( Actor::Property::CLIPPING_MODE );
  getValueResult = getValue.Get( value );
  DALI_TEST_CHECK( getValueResult );

  if( getValueResult )
  {
    DALI_TEST_EQUALS<int>( value, ClippingMode::DISABLED, TEST_LOCATION );
  }

  END_TEST;
}

int UtcDaliActorPropertyClippingActor(void)
{
  // This test checks that an actor is correctly setup for clipping.
  tet_infoline( "Testing Actor::Property::ClippingMode: CLIP_CHILDREN actor" );
  TestApplication application;

  TestGlAbstraction& glAbstraction = application.GetGlAbstraction();
  TraceCallStack& stencilTrace = glAbstraction.GetStencilFunctionTrace();
  TraceCallStack& enabledDisableTrace = glAbstraction.GetEnableDisableTrace();
  size_t startIndex = 0u;

  // Create a clipping actor.
  Actor actorDepth1Clip = CreateActorWithContent16x16();
  actorDepth1Clip.SetProperty( Actor::Property::CLIPPING_MODE, ClippingMode::CLIP_CHILDREN );
  Stage::GetCurrent().Add( actorDepth1Clip );

  // Gather the call trace.
  GenerateTrace( application, enabledDisableTrace, stencilTrace );

  // Check we are writing to the color buffer.
  CheckColorMask( glAbstraction, true );

  // Check the stencil buffer was enabled.
  DALI_TEST_CHECK( enabledDisableTrace.FindMethodAndParams( "Enable", "2960" ) );                                   // 2960 is GL_STENCIL_TEST

  // Check the stencil buffer was cleared.
  DALI_TEST_CHECK( stencilTrace.FindMethodAndParamsFromStartIndex( "ClearStencil", "0", startIndex ) );

  // Check the correct setup was done to write to the first bit-plane (only) of the stencil buffer.
  DALI_TEST_CHECK( stencilTrace.FindMethodAndParamsFromStartIndex( "StencilFunc",  "514, 1, 0", startIndex ) );     // 514 is GL_EQUAL, But testing no bit-planes for the first clipping node.
  DALI_TEST_CHECK( stencilTrace.FindMethodAndParamsFromStartIndex( "StencilMask", "1", startIndex ) );
  DALI_TEST_CHECK( stencilTrace.FindMethodAndParamsFromStartIndex( "StencilOp", "7680, 7681, 7681", startIndex ) ); // GL_KEEP, GL_REPLACE, GL_REPLACE

  END_TEST;
}

int UtcDaliActorPropertyClippingActorEnableThenDisable(void)
{
  // This test checks that an actor is correctly setup for clipping and then correctly setup when clipping is disabled
  tet_infoline( "Testing Actor::Property::ClippingMode: CLIP_CHILDREN actor enable and then disable" );
  TestApplication application;

  TestGlAbstraction& glAbstraction = application.GetGlAbstraction();
  TraceCallStack& stencilTrace = glAbstraction.GetStencilFunctionTrace();
  TraceCallStack& enabledDisableTrace = glAbstraction.GetEnableDisableTrace();
  size_t startIndex = 0u;

  // Create a clipping actor.
  Actor actorDepth1Clip = CreateActorWithContent16x16();
  actorDepth1Clip.SetProperty( Actor::Property::CLIPPING_MODE, ClippingMode::CLIP_CHILDREN );
  Stage::GetCurrent().Add( actorDepth1Clip );

  // Gather the call trace.
  GenerateTrace( application, enabledDisableTrace, stencilTrace );

  // Check we are writing to the color buffer.
  CheckColorMask( glAbstraction, true );

  // Check the stencil buffer was enabled.
  DALI_TEST_CHECK( enabledDisableTrace.FindMethodAndParams( "Enable", "2960" ) );                                   // 2960 is GL_STENCIL_TEST

  // Check the stencil buffer was cleared.
  DALI_TEST_CHECK( stencilTrace.FindMethodAndParamsFromStartIndex( "ClearStencil", "0", startIndex ) );

  // Check the correct setup was done to write to the first bit-plane (only) of the stencil buffer.
  DALI_TEST_CHECK( stencilTrace.FindMethodAndParamsFromStartIndex( "StencilFunc",  "514, 1, 0", startIndex ) );     // 514 is GL_EQUAL, But testing no bit-planes for the first clipping node.
  DALI_TEST_CHECK( stencilTrace.FindMethodAndParamsFromStartIndex( "StencilMask", "1", startIndex ) );
  DALI_TEST_CHECK( stencilTrace.FindMethodAndParamsFromStartIndex( "StencilOp", "7680, 7681, 7681", startIndex ) ); // GL_KEEP, GL_REPLACE, GL_REPLACE

  // Now disable the clipping
  actorDepth1Clip.SetProperty( Actor::Property::CLIPPING_MODE, ClippingMode::DISABLED );

  // Gather the call trace.
  GenerateTrace( application, enabledDisableTrace, stencilTrace );

  // Check the stencil buffer was disabled.
  DALI_TEST_CHECK( enabledDisableTrace.FindMethodAndParams( "Disable", "2960" ) );                                   // 2960 is GL_STENCIL_TEST

  // Ensure all values in stencil-mask are set to 1.
  startIndex = 0u;
  DALI_TEST_CHECK( stencilTrace.FindMethodAndParamsFromStartIndex( "StencilMask", "255", startIndex ) );

  END_TEST;
}

int UtcDaliActorPropertyClippingNestedChildren(void)
{
  // This test checks that a hierarchy of actors are clipped correctly by
  // writing to and reading from the correct bit-planes of the stencil buffer.
  tet_infoline( "Testing Actor::Property::ClippingMode: CLIP_CHILDREN nested children" );
  TestApplication application;
  TestGlAbstraction& glAbstraction = application.GetGlAbstraction();
  TraceCallStack& stencilTrace = glAbstraction.GetStencilFunctionTrace();
  TraceCallStack& enabledDisableTrace = glAbstraction.GetEnableDisableTrace();

  // Create a clipping actor.
  Actor actorDepth1Clip = CreateActorWithContent16x16();
  actorDepth1Clip.SetProperty( Actor::Property::CLIPPING_MODE, ClippingMode::CLIP_CHILDREN );
  Stage::GetCurrent().Add( actorDepth1Clip );

  // Create a child actor.
  Actor childDepth2 = CreateActorWithContent16x16();
  actorDepth1Clip.Add( childDepth2 );

  // Create another clipping actor.
  Actor childDepth2Clip = CreateActorWithContent16x16();
  childDepth2Clip.SetProperty( Actor::Property::CLIPPING_MODE, ClippingMode::CLIP_CHILDREN );
  childDepth2.Add( childDepth2Clip );

  // Create another 2 child actors. We do this so 2 nodes will have the same clipping ID.
  // This tests the sort algorithm.
  Actor childDepth3 = CreateActorWithContent16x16();
  childDepth2Clip.Add( childDepth3 );
  Actor childDepth4 = CreateActorWithContent16x16();
  childDepth3.Add( childDepth4 );

  // Gather the call trace.
  GenerateTrace( application, enabledDisableTrace, stencilTrace );

  // Check we are writing to the color buffer.
  CheckColorMask( glAbstraction, true );

  // Check the stencil buffer was enabled.
  DALI_TEST_CHECK( enabledDisableTrace.FindMethodAndParams( "Enable", "2960" ) );                                        // 2960 is GL_STENCIL_TEST

  // Perform the test twice, once for 2D layer, and once for 3D.
  for( unsigned int i = 0u ; i < 2u; ++i )
  {
    size_t startIndex = 0u;

    // Check the stencil buffer was cleared.
    DALI_TEST_CHECK( stencilTrace.FindMethodAndParamsFromStartIndex( "ClearStencil", "0", startIndex ) );

    // Check the correct setup was done to write to the first bit-plane (only) of the stencil buffer.
    DALI_TEST_CHECK( stencilTrace.FindMethodAndParamsFromStartIndex( "StencilFunc",  "514, 1, 0", startIndex ) );        // 514 is GL_EQUAL, But testing no bit-planes for the first clipping node.
    DALI_TEST_CHECK( stencilTrace.FindMethodAndParamsFromStartIndex( "StencilMask",  "1", startIndex ) );                // Write to the first bit-plane
    DALI_TEST_CHECK( stencilTrace.FindMethodAndParamsFromStartIndex( "StencilOp",    "7680, 7681, 7681", startIndex ) ); // GL_KEEP, GL_REPLACE, GL_REPLACE

    // Check the correct setup was done to test against first bit-plane (only) of the stencil buffer.
    DALI_TEST_CHECK( stencilTrace.FindMethodAndParamsFromStartIndex( "StencilFunc",  "514, 1, 255", startIndex ) );      // 514 is GL_EQUAL
    DALI_TEST_CHECK( stencilTrace.FindMethodAndParamsFromStartIndex( "StencilOp",    "7680, 7680, 7680", startIndex ) ); // GL_KEEP, GL_KEEP, GL_KEEP

    // Check we are set up to write to the second bitplane of the stencil buffer (only).
    DALI_TEST_CHECK( stencilTrace.FindMethodAndParamsFromStartIndex( "StencilFunc",  "514, 3, 1", startIndex ) );        // 514 is GL_EQUAL, Test both bit-planes 1 & 2
    DALI_TEST_CHECK( stencilTrace.FindMethodAndParamsFromStartIndex( "StencilMask",  "3", startIndex ) );                // Write to second (and previous) bit-planes
    DALI_TEST_CHECK( stencilTrace.FindMethodAndParamsFromStartIndex( "StencilOp",    "7680, 7681, 7681", startIndex ) ); // GL_KEEP, GL_REPLACE, GL_REPLACE

    // Check we are set up to test against both the first and second bit-planes of the stencil buffer.
    // (Both must be set to pass the check).
    DALI_TEST_CHECK( stencilTrace.FindMethodAndParamsFromStartIndex( "StencilFunc",  "514, 3, 255", startIndex ) );      // 514 is GL_EQUAL, Test both bit-planes 1 & 2
    DALI_TEST_CHECK( stencilTrace.FindMethodAndParamsFromStartIndex( "StencilOp",    "7680, 7680, 7680", startIndex ) ); // GL_KEEP, GL_KEEP, GL_KEEP

    // If we are on the first loop, set the layer to 3D and loop to perform the test again.
    if( i == 0u )
    {
      Stage::GetCurrent().GetRootLayer().SetBehavior( Layer::LAYER_3D );
      GenerateTrace( application, enabledDisableTrace, stencilTrace );
    }
  }

  END_TEST;
}

int UtcDaliActorPropertyClippingActorDrawOrder(void)
{
  // This test checks that a hierarchy of actors are drawn in the correct order when clipping is enabled.
  tet_infoline( "Testing Actor::Property::ClippingMode: CLIP_CHILDREN draw order" );
  TestApplication application;
  TestGlAbstraction& glAbstraction = application.GetGlAbstraction();
  TraceCallStack& enabledDisableTrace = glAbstraction.GetEnableDisableTrace();

  /* We create a small tree of actors as follows:

                           A
                          / \
     Clipping enabled -> B   D
                         |   |
                         C   E

     The correct draw order is "ABCDE" (the same as if clipping was not enabled).
  */
  Actor actors[5];
  for( int i = 0; i < 5; ++i )
  {
    BufferImage image = BufferImage::New( 16u, 16u );
    Actor actor = CreateRenderableActor( image );

    // Setup dimensions and position so actor is not skipped by culling.
    actor.SetResizePolicy( ResizePolicy::FIXED, Dimension::ALL_DIMENSIONS );
    actor.SetSize( 16.0f, 16.0f );

    if( i == 0 )
    {
      actor.SetParentOrigin( ParentOrigin::CENTER );
    }
    else
    {
      float b = i > 2 ? 1.0f : -1.0f;
      actor.SetParentOrigin( Vector3( 0.5 + ( 0.2f * b ), 0.8f, 0.8f ) );
    }

    actors[i] = actor;
  }

  // Enable clipping on the actor at the top of the left branch.
  actors[1].SetProperty( Actor::Property::CLIPPING_MODE, ClippingMode::CLIP_CHILDREN );

  // Build the scene graph.
  Stage::GetCurrent().Add( actors[0] );

  // Left branch:
  actors[0].Add( actors[1] );
  actors[1].Add( actors[2] );

  // Right branch:
  actors[0].Add( actors[3] );
  actors[3].Add( actors[4] );

  // Gather the call trace.
  enabledDisableTrace.Reset();
  enabledDisableTrace.Enable( true );
  application.SendNotification();
  application.Render();
  enabledDisableTrace.Enable( false );

  /* Check stencil is enabled and disabled again (as right-hand branch of tree is drawn).

     Note: Correct enable call trace:    StackTrace: Index:0, Function:Enable, ParamList:3042 StackTrace: Index:1, Function:Enable, ParamList:2960 StackTrace: Index:2, Function:Disable, ParamList:2960
           Incorrect enable call trace:  StackTrace: Index:0, Function:Enable, ParamList:3042 StackTrace: Index:1, Function:Enable, ParamList:2960
  */
  size_t startIndex = 0u;
  DALI_TEST_CHECK( enabledDisableTrace.FindMethodAndParamsFromStartIndex( "Enable",  "3042", startIndex ) );
  DALI_TEST_CHECK( enabledDisableTrace.FindMethodAndParamsFromStartIndex( "Enable",  "2960", startIndex ) ); // 2960 is GL_STENCIL_TEST
  DALI_TEST_CHECK( enabledDisableTrace.FindMethodAndParamsFromStartIndex( "Disable", "2960", startIndex ) );

  // Swap the clipping actor from top of left branch to top of right branch.
  actors[1].SetProperty( Actor::Property::CLIPPING_MODE, ClippingMode::DISABLED );
  actors[3].SetProperty( Actor::Property::CLIPPING_MODE, ClippingMode::CLIP_CHILDREN );

  // Gather the call trace.
  enabledDisableTrace.Reset();
  enabledDisableTrace.Enable( true );
  application.SendNotification();
  application.Render();
  enabledDisableTrace.Enable( false );

  // Check stencil is enabled but NOT disabled again (as right-hand branch of tree is drawn).
  // This proves the draw order has remained the same.
  startIndex = 0u;
  DALI_TEST_CHECK( enabledDisableTrace.FindMethodAndParamsFromStartIndex(  "Enable",  "2960", startIndex ) );
  DALI_TEST_CHECK( !enabledDisableTrace.FindMethodAndParamsFromStartIndex( "Disable", "2960", startIndex ) );

  END_TEST;
}

int UtcDaliActorPropertyScissorClippingActor(void)
{
  // This test checks that an actor is correctly setup for clipping.
  tet_infoline( "Testing Actor::Property::ClippingMode: CLIP_TO_BOUNDING_BOX actor" );
  TestApplication application;

  TestGlAbstraction& glAbstraction = application.GetGlAbstraction();
  TraceCallStack& scissorTrace = glAbstraction.GetScissorTrace();
  TraceCallStack& enabledDisableTrace = glAbstraction.GetEnableDisableTrace();

  const Vector2 stageSize( TestApplication::DEFAULT_SURFACE_WIDTH, TestApplication::DEFAULT_SURFACE_HEIGHT );
  const Vector2 imageSize( 16.0f, 16.0f );

  // Create a clipping actor.
  Actor clippingActorA = CreateActorWithContent16x16();
  // Note: Scissor coords are have flipped Y values compared with DALi's coordinate system.
  // We choose BOTTOM_LEFT to give us x=0, y=0 starting coordinates for the first test.
  clippingActorA.SetParentOrigin( ParentOrigin::BOTTOM_LEFT );
  clippingActorA.SetAnchorPoint( AnchorPoint::BOTTOM_LEFT );
  clippingActorA.SetProperty( Actor::Property::CLIPPING_MODE, ClippingMode::CLIP_TO_BOUNDING_BOX );
  Stage::GetCurrent().Add( clippingActorA );

  // Gather the call trace.
  GenerateTrace( application, enabledDisableTrace, scissorTrace );

  // Check we are writing to the color buffer.
  CheckColorMask( glAbstraction, true );

  // Check scissor test was enabled.
  DALI_TEST_CHECK( enabledDisableTrace.FindMethodAndParams( "Enable", "3089" ) );                                   // 3089 = 0xC11 (GL_SCISSOR_TEST)

  // Check the scissor was set, and the coordinates are correct.
  std::stringstream compareParametersString;
  compareParametersString << "0, 0, " << imageSize.x << ", " << imageSize.y;
  DALI_TEST_CHECK( scissorTrace.FindMethodAndParams( "Scissor", compareParametersString.str() ) );                  // Compare with 0, 0, 16, 16

  clippingActorA.SetParentOrigin( ParentOrigin::TOP_RIGHT );
  clippingActorA.SetAnchorPoint( AnchorPoint::TOP_RIGHT );

  // Gather the call trace.
  GenerateTrace( application, enabledDisableTrace, scissorTrace );

  // Check the scissor was set, and the coordinates are correct.
  compareParametersString.str( std::string() );
  compareParametersString.clear();
  compareParametersString << ( stageSize.x - imageSize.x ) << ", " << ( stageSize.y - imageSize.y ) << ", " << imageSize.x << ", " << imageSize.y;
  DALI_TEST_CHECK( scissorTrace.FindMethodAndParams( "Scissor", compareParametersString.str() ) );                  // Compare with 464, 784, 16, 16

  END_TEST;
}

int UtcDaliActorPropertyScissorClippingActorSiblings(void)
{
  // This test checks that an actor is correctly setup for clipping.
  tet_infoline( "Testing Actor::Property::ClippingMode: CLIP_TO_BOUNDING_BOX actors which are siblings" );
  TestApplication application;


  TestGlAbstraction& glAbstraction = application.GetGlAbstraction();
  TraceCallStack& scissorTrace = glAbstraction.GetScissorTrace();
  TraceCallStack& enabledDisableTrace = glAbstraction.GetEnableDisableTrace();

  const Vector2 stageSize( TestApplication::DEFAULT_SURFACE_WIDTH, TestApplication::DEFAULT_SURFACE_HEIGHT );
  const Vector2 sizeA{ stageSize.width, stageSize.height * 0.25f };
  const Vector2 sizeB{ stageSize.width, stageSize.height * 0.05f };

  // Create a clipping actors.
  Actor clippingActorA = CreateActorWithContent( sizeA.width, sizeA.height );
  Actor clippingActorB = CreateActorWithContent( sizeB.width, sizeB.height );

  clippingActorA.SetParentOrigin( ParentOrigin::CENTER_LEFT );
  clippingActorA.SetAnchorPoint( AnchorPoint::CENTER_LEFT );
  clippingActorA.SetProperty( Actor::Property::CLIPPING_MODE, ClippingMode::CLIP_TO_BOUNDING_BOX );

  clippingActorB.SetParentOrigin( ParentOrigin::CENTER_LEFT );
  clippingActorB.SetAnchorPoint( AnchorPoint::CENTER_LEFT );
  clippingActorB.SetProperty( Actor::Property::CLIPPING_MODE, ClippingMode::CLIP_TO_BOUNDING_BOX );

  clippingActorA.SetPosition( 0.0f, -200.0f, 0.0f );
  clippingActorB.SetPosition( 0.0f, 0.0f, 0.0f );

  Stage::GetCurrent().Add( clippingActorA );
  Stage::GetCurrent().Add( clippingActorB );

  // Gather the call trace.
  GenerateTrace( application, enabledDisableTrace, scissorTrace );

  // Check we are writing to the color buffer.
  CheckColorMask( glAbstraction, true );

  // Check scissor test was enabled.
  DALI_TEST_CHECK( enabledDisableTrace.FindMethodAndParams( "Enable", "3089" ) );                                   // 3089 = 0xC11 (GL_SCISSOR_TEST)

  // Check the scissor was set, and the coordinates are correct.
  std::stringstream compareParametersString;

  std::string clipA( "0, 500, 480, 200" );
  std::string clipB( "0, 380, 480, 40" );

  DALI_TEST_CHECK( scissorTrace.FindMethodAndParams( "Scissor", clipA ) );
  DALI_TEST_CHECK( scissorTrace.FindMethodAndParams( "Scissor", clipB ) );

  END_TEST;
}

int UtcDaliActorPropertyScissorClippingActorNested01(void)
{
  // This test checks that an actor is correctly setup for clipping.
  tet_infoline( "Testing Actor::Property::ClippingMode: CLIP_TO_BOUNDING_BOX actor nested" );
  TestApplication application;

  TestGlAbstraction& glAbstraction = application.GetGlAbstraction();
  TraceCallStack& scissorTrace = glAbstraction.GetScissorTrace();
  TraceCallStack& enabledDisableTrace = glAbstraction.GetEnableDisableTrace();

  const Vector2 stageSize( TestApplication::DEFAULT_SURFACE_WIDTH, TestApplication::DEFAULT_SURFACE_HEIGHT );
  const Vector2 imageSize( 16.0f, 16.0f );

  /* Create a nest of 2 scissors to test nesting (intersecting clips).

     A is drawn first - with scissor clipping on
     B is drawn second - also with scissor clipping on
     C is the generated clipping region, the intersection ( A ∩ B )

           ┏━━━━━━━┓                   ┌───────┐
           ┃     B ┃                   │     B │
       ┌───╂┄┄┄┐   ┃               ┌┄┄┄╆━━━┓   │
       │   ┃   ┊   ┃     ━━━━━>    ┊   ┃ C ┃   │
       │   ┗━━━┿━━━┛               ┊   ┗━━━╃───┘
       │ A     │                   ┊ A     ┊
       └───────┘                   └┄┄┄┄┄┄┄┘

     We then reposition B around each corner of A to test the 4 overlap combinations (thus testing intersecting works correctly).
  */

  // Create a clipping actor.
  Actor clippingActorA = CreateActorWithContent16x16();
  // Note: Scissor coords are have flipped Y values compared with DALi's coordinate system.
  // We choose BOTTOM_LEFT to give us x=0, y=0 starting coordinates for the first test.
  clippingActorA.SetParentOrigin( ParentOrigin::CENTER );
  clippingActorA.SetAnchorPoint( AnchorPoint::CENTER );
  clippingActorA.SetProperty( Actor::Property::CLIPPING_MODE, ClippingMode::CLIP_TO_BOUNDING_BOX );
  Stage::GetCurrent().Add( clippingActorA );

  // Create a child clipping actor.
  Actor clippingActorB = CreateActorWithContent16x16();
  clippingActorB.SetParentOrigin( ParentOrigin::CENTER );
  clippingActorB.SetAnchorPoint( AnchorPoint::CENTER );
  clippingActorB.SetProperty( Actor::Property::CLIPPING_MODE, ClippingMode::CLIP_TO_BOUNDING_BOX );
  clippingActorA.Add( clippingActorB );

  // positionModifiers is an array of positions to position B around.
  // expect is an array of expected scissor clip coordinate results.
  const Vector2 positionModifiers[4] = { Vector2( 1.0f, 1.0f ),     Vector2( -1.0f, 1.0f ),    Vector2( -1.0f, -1.0f ),   Vector2( 1.0f, -1.0f )    };
  const Vector4 expect[4] =            { Vector4( 240, 392, 8, 8 ), Vector4( 232, 392, 8, 8 ), Vector4( 232, 400, 8, 8 ), Vector4( 240, 400, 8, 8 ) };

  // Loop through each overlap combination.
  for( unsigned int test = 0u; test < 4u; ++test )
  {
    // Position the child clipping actor so it intersects with the 1st clipping actor. This changes each loop.
    const Vector2 position = ( imageSize / 2.0f ) * positionModifiers[test];
    clippingActorB.SetPosition( position.x, position.y );

    // Gather the call trace.
    GenerateTrace( application, enabledDisableTrace, scissorTrace );

    // Check we are writing to the color buffer.
    CheckColorMask( glAbstraction, true );

    // Check scissor test was enabled.
    DALI_TEST_CHECK( enabledDisableTrace.FindMethodAndParams( "Enable", "3089" ) );                                   // 3089 = 0xC11 (GL_SCISSOR_TEST)

    // Check the scissor was set, and the coordinates are correct.
    const Vector4& expectResults( expect[test] );
    std::stringstream compareParametersString;
    compareParametersString << expectResults.x << ", " << expectResults.y << ", " << expectResults.z << ", " << expectResults.w;
    DALI_TEST_CHECK( scissorTrace.FindMethodAndParams( "Scissor", compareParametersString.str() ) );                  // Compare with the expected result
  }

  END_TEST;
}

int UtcDaliActorPropertyScissorClippingActorNested02(void)
{
  // This test checks that an actor is correctly setup for clipping.
  tet_infoline( "Testing Actor::Property::ClippingMode: CLIP_TO_BOUNDING_BOX actor nested" );
  TestApplication application;

  TestGlAbstraction& glAbstraction = application.GetGlAbstraction();
  TraceCallStack& scissorTrace = glAbstraction.GetScissorTrace();
  TraceCallStack& enabledDisableTrace = glAbstraction.GetEnableDisableTrace();

  /* Create a nest of 2 scissors and siblings of the parent.

            stage
              |
        ┌─────┐─────┐
        A     C     D
        |           |
        B           E
  */

  const Vector2 stageSize( TestApplication::DEFAULT_SURFACE_WIDTH, TestApplication::DEFAULT_SURFACE_HEIGHT );
  const Vector2 sizeA{ stageSize.width, stageSize.height * 0.25f };
  const Vector2 sizeB{ stageSize.width, stageSize.height * 0.05f };
  const Vector2 sizeC{ stageSize.width, stageSize.height * 0.25f };
  const Vector2 sizeD{ stageSize.width, stageSize.height * 0.25f };
  const Vector2 sizeE{ stageSize.width, stageSize.height * 0.05f };

  // Create a clipping actors.
  Actor clippingActorA = CreateActorWithContent( sizeA.width, sizeA.height );
  Actor clippingActorB = CreateActorWithContent( sizeB.width, sizeB.height );
  Actor clippingActorC = CreateActorWithContent( sizeC.width, sizeC.height );
  Actor clippingActorD = CreateActorWithContent( sizeD.width, sizeD.height );
  Actor clippingActorE = CreateActorWithContent( sizeE.width, sizeE.height );

  clippingActorA.SetParentOrigin( ParentOrigin::CENTER_LEFT );
  clippingActorA.SetAnchorPoint( AnchorPoint::CENTER_LEFT );
  clippingActorA.SetProperty( Actor::Property::CLIPPING_MODE, ClippingMode::CLIP_TO_BOUNDING_BOX );

  clippingActorB.SetParentOrigin( ParentOrigin::CENTER_LEFT );
  clippingActorB.SetAnchorPoint( AnchorPoint::CENTER_LEFT );
  clippingActorB.SetProperty( Actor::Property::CLIPPING_MODE, ClippingMode::CLIP_TO_BOUNDING_BOX );

  clippingActorC.SetParentOrigin( ParentOrigin::CENTER_LEFT );
  clippingActorC.SetAnchorPoint( AnchorPoint::CENTER_LEFT );
  clippingActorC.SetProperty( Actor::Property::CLIPPING_MODE, ClippingMode::CLIP_TO_BOUNDING_BOX );

  clippingActorD.SetParentOrigin( ParentOrigin::CENTER_LEFT );
  clippingActorD.SetAnchorPoint( AnchorPoint::CENTER_LEFT );
  clippingActorD.SetProperty( Actor::Property::CLIPPING_MODE, ClippingMode::CLIP_TO_BOUNDING_BOX );

  clippingActorE.SetParentOrigin( ParentOrigin::CENTER_LEFT );
  clippingActorE.SetAnchorPoint( AnchorPoint::CENTER_LEFT );

  clippingActorA.SetPosition( 0.0f, -200.0f, 0.0f );
  clippingActorB.SetPosition( 0.0f, 0.0f, 0.0f );
  clippingActorC.SetPosition( 0.0f, 100.0f, 0.0f );
  clippingActorD.SetPosition( 0.0f, 0.0f, 0.0f );
  clippingActorE.SetPosition( 0.0f, 0.0f, 0.0f );

  Stage::GetCurrent().Add( clippingActorA );
  clippingActorA.Add( clippingActorB );
  Stage::GetCurrent().Add( clippingActorC );
  Stage::GetCurrent().Add( clippingActorD );
  clippingActorD.Add( clippingActorE );

  // Gather the call trace.
  GenerateTrace( application, enabledDisableTrace, scissorTrace );

  // Check we are writing to the color buffer.
  CheckColorMask( glAbstraction, true );

  // Check scissor test was enabled.
  DALI_TEST_CHECK( enabledDisableTrace.FindMethodAndParams( "Enable", "3089" ) );                                   // 3089 = 0xC11 (GL_SCISSOR_TEST)

  // Check the scissor was set, and the coordinates are correct.
  std::string clipA( "0, 500, 480, 200" );
  std::string clipB( "0, 580, 480, 40" );
  std::string clipC( "0, 200, 480, 200" );
  std::string clipD( "0, 300, 480, 200" );

  DALI_TEST_CHECK( scissorTrace.FindMethodAndParams( "Scissor", clipA ) );
  DALI_TEST_CHECK( scissorTrace.FindMethodAndParams( "Scissor", clipB ) );
  DALI_TEST_CHECK( scissorTrace.FindMethodAndParams( "Scissor", clipC ) );
  DALI_TEST_CHECK( scissorTrace.FindMethodAndParams( "Scissor", clipD ) );
  DALI_TEST_CHECK( scissorTrace.CountMethod( "Scissor" ) == 4 );    // Scissor rect should not be changed in clippingActorE case. So count should be 4.

  END_TEST;
}

int UtcDaliActorPropertyClippingActorWithRendererOverride(void)
{
  // This test checks that an actor with clipping will be ignored if overridden by the Renderer properties.
  tet_infoline( "Testing Actor::Property::CLIPPING_MODE actor with renderer override" );
  TestApplication application;

  TestGlAbstraction& glAbstraction = application.GetGlAbstraction();
  TraceCallStack& stencilTrace = glAbstraction.GetStencilFunctionTrace();
  TraceCallStack& enabledDisableTrace = glAbstraction.GetEnableDisableTrace();

  // Create a clipping actor.
  Actor actorDepth1Clip = CreateActorWithContent16x16();
  actorDepth1Clip.SetProperty( Actor::Property::CLIPPING_MODE, ClippingMode::CLIP_CHILDREN );
  Stage::GetCurrent().Add( actorDepth1Clip );

  // Turn the RenderMode to just "COLOR" at the Renderer level to ignore the clippingMode.
  actorDepth1Clip.GetRendererAt( 0 ).SetProperty( Renderer::Property::RENDER_MODE, RenderMode::COLOR );

  // Gather the call trace.
  GenerateTrace( application, enabledDisableTrace, stencilTrace );

  // Check we are writing to the color buffer.
  CheckColorMask( glAbstraction, true );

  // Check the stencil buffer was not enabled.
  DALI_TEST_CHECK( !enabledDisableTrace.FindMethodAndParams( "Enable", "2960" ) );    // 2960 is GL_STENCIL_TEST

  // Check stencil functions are not called.
  DALI_TEST_CHECK( !stencilTrace.FindMethod( "StencilFunc" ) );
  DALI_TEST_CHECK( !stencilTrace.FindMethod( "StencilMask" ) );
  DALI_TEST_CHECK( !stencilTrace.FindMethod( "StencilOp" ) );

  // Check that scissor clipping is overriden by the renderer properties.
  TraceCallStack& scissorTrace = glAbstraction.GetScissorTrace();

  actorDepth1Clip.SetProperty( Actor::Property::CLIPPING_MODE, ClippingMode::CLIP_TO_BOUNDING_BOX );

  // Gather the call trace.
  GenerateTrace( application, enabledDisableTrace, scissorTrace );

  // Check the stencil buffer was not enabled.
  DALI_TEST_CHECK( !enabledDisableTrace.FindMethodAndParams( "Enable", "3089" ) );    // 3089 = 0xC11 (GL_SCISSOR_TEST)

  DALI_TEST_CHECK( !scissorTrace.FindMethod( "StencilFunc" ) );

  END_TEST;
}

int UtcDaliGetPropertyN(void)
{
  tet_infoline( "Testing Actor::GetProperty returns a non valid value if property index is out of range" );
  TestApplication app;

  Actor actor = Actor::New();

  unsigned int propertyCount = actor.GetPropertyCount();
  DALI_TEST_EQUALS( actor.GetProperty( Property::Index(propertyCount)).GetType(), Property::NONE, TEST_LOCATION );
  END_TEST;
}

int UtcDaliActorRaiseLower(void)
{
  tet_infoline( "UtcDaliActor Raise and Lower test\n" );

  TestApplication application;

  Stage stage( Stage::GetCurrent() );

  Actor actorA = Actor::New();
  Actor actorB = Actor::New();
  Actor actorC = Actor::New();

  actorA.SetAnchorPoint( AnchorPoint::CENTER );
  actorA.SetParentOrigin( ParentOrigin::CENTER );

  actorB.SetAnchorPoint( AnchorPoint::CENTER );
  actorB.SetParentOrigin( ParentOrigin::CENTER );

  actorC.SetAnchorPoint( AnchorPoint::CENTER );
  actorC.SetParentOrigin( ParentOrigin::CENTER );

  actorA.SetProperty( Actor::Property::WIDTH_RESIZE_POLICY, "FILL_TO_PARENT" );
  actorA.SetProperty( Actor::Property::HEIGHT_RESIZE_POLICY, "FILL_TO_PARENT" );

  actorB.SetProperty( Actor::Property::WIDTH_RESIZE_POLICY, "FILL_TO_PARENT" );
  actorB.SetProperty( Actor::Property::HEIGHT_RESIZE_POLICY, "FILL_TO_PARENT" );

  actorC.SetProperty( Actor::Property::WIDTH_RESIZE_POLICY, "FILL_TO_PARENT" );
  actorC.SetProperty( Actor::Property::HEIGHT_RESIZE_POLICY, "FILL_TO_PARENT" );

  stage.Add( actorA );
  stage.Add( actorB );
  stage.Add( actorC );

  ResetTouchCallbacks();

  application.SendNotification();
  application.Render();

  DALI_TEST_EQUALS( gTouchCallBackCalled, false, TEST_LOCATION );
  DALI_TEST_EQUALS( gTouchCallBackCalled2, false, TEST_LOCATION );
  DALI_TEST_EQUALS( gTouchCallBackCalled3, false, TEST_LOCATION );

  // connect to actor touch signals, will use touch callbacks to determine which actor is on top.
  // Only top actor will get touched.
  actorA.TouchSignal().Connect( TestTouchCallback );
  actorB.TouchSignal().Connect( TestTouchCallback2 );
  actorC.TouchSignal().Connect( TestTouchCallback3 );

  Dali::Integration::Point point;
  point.SetDeviceId( 1 );
  point.SetState( PointState::DOWN );
  point.SetScreenPosition( Vector2( 10.f, 10.f ) );
  Dali::Integration::TouchEvent touchEvent;
  touchEvent.AddPoint( point );

  application.ProcessEvent( touchEvent );

  DALI_TEST_EQUALS( gTouchCallBackCalled,  false, TEST_LOCATION );
  DALI_TEST_EQUALS( gTouchCallBackCalled2,  false, TEST_LOCATION );
  DALI_TEST_EQUALS( gTouchCallBackCalled3,  true , TEST_LOCATION );

  ResetTouchCallbacks();

  tet_printf( "Testing Raising of Actor\n" );

  int preActorOrder( 0 );
  int postActorOrder( 0 );

  Property::Value value  = actorB.GetProperty(Dali::DevelActor::Property::SIBLING_ORDER );
  value.Get( preActorOrder );

  actorB.Raise();
  // Ensure sort order is calculated before next touch event
  application.SendNotification();

  value  = actorB.GetProperty(Dali::DevelActor::Property::SIBLING_ORDER );
  value.Get( postActorOrder );

  tet_printf( "Raised ActorB from (%d) to (%d) \n", preActorOrder, postActorOrder );

  application.ProcessEvent( touchEvent );

  DALI_TEST_EQUALS( gTouchCallBackCalled,  false, TEST_LOCATION );
  DALI_TEST_EQUALS( gTouchCallBackCalled2,  true , TEST_LOCATION );
  DALI_TEST_EQUALS( gTouchCallBackCalled3,  false, TEST_LOCATION );

  ResetTouchCallbacks();

  tet_printf( "Testing Lowering of Actor\n" );

  value  = actorB.GetProperty(Dali::DevelActor::Property::SIBLING_ORDER );
  value.Get( preActorOrder );

  actorB.Lower();
  application.SendNotification(); // ensure sort order calculated before next touch event

  value  = actorB.GetProperty(Dali::DevelActor::Property::SIBLING_ORDER );
  value.Get( postActorOrder );

  tet_printf( "Lowered ActorB from (%d) to (%d) \n", preActorOrder, postActorOrder );

  application.ProcessEvent( touchEvent );

  DALI_TEST_EQUALS( gTouchCallBackCalled,  false, TEST_LOCATION );
  DALI_TEST_EQUALS( gTouchCallBackCalled2,  false , TEST_LOCATION );
  DALI_TEST_EQUALS( gTouchCallBackCalled3,  true, TEST_LOCATION );

  ResetTouchCallbacks();

  END_TEST;
}

int UtcDaliActorRaiseToTopLowerToBottom(void)
{
  tet_infoline( "UtcDaliActorRaiseToTop and LowerToBottom test \n" );

  TestApplication application;

  Stage stage( Stage::GetCurrent() );

  Actor actorA = Actor::New();
  Actor actorB = Actor::New();
  Actor actorC = Actor::New();

  // Set up renderers to add to Actors, float value 1, 2, 3 assigned to each
  // enables checking of which actor the uniform is assigned too
  Shader shaderA = CreateShader();
  shaderA.RegisterProperty( "uRendererColor",1.f);

  Shader shaderB = CreateShader();
  shaderB.RegisterProperty( "uRendererColor", 2.f );

  Shader shaderC = CreateShader();
  shaderC.RegisterProperty( "uRendererColor", 3.f );

  Geometry geometry = CreateQuadGeometry();

  // Add renderers to Actors so ( uRendererColor, 1 ) is A, ( uRendererColor, 2 ) is B, and ( uRendererColor, 3 ) is C,
  Renderer rendererA = Renderer::New(geometry, shaderA);
  actorA.AddRenderer(rendererA);

  Renderer rendererB = Renderer::New(geometry, shaderB);
  actorB.AddRenderer(rendererB);

  Renderer rendererC = Renderer::New(geometry, shaderC);
  actorC.AddRenderer(rendererC);

  actorA.SetAnchorPoint( AnchorPoint::CENTER );
  actorA.SetParentOrigin( ParentOrigin::CENTER );

  actorB.SetAnchorPoint( AnchorPoint::CENTER );
  actorB.SetParentOrigin( ParentOrigin::CENTER );

  actorC.SetAnchorPoint( AnchorPoint::CENTER );
  actorC.SetParentOrigin( ParentOrigin::CENTER );

  actorA.SetProperty( Actor::Property::WIDTH_RESIZE_POLICY, "FILL_TO_PARENT" );
  actorA.SetProperty( Actor::Property::HEIGHT_RESIZE_POLICY, "FILL_TO_PARENT" );

  actorB.SetProperty( Actor::Property::WIDTH_RESIZE_POLICY, "FILL_TO_PARENT" );
  actorB.SetProperty( Actor::Property::HEIGHT_RESIZE_POLICY, "FILL_TO_PARENT" );

  actorC.SetProperty( Actor::Property::WIDTH_RESIZE_POLICY, "FILL_TO_PARENT" );
  actorC.SetProperty( Actor::Property::HEIGHT_RESIZE_POLICY, "FILL_TO_PARENT" );

  stage.Add( actorA );
  stage.Add( actorB );
  stage.Add( actorC );

  ResetTouchCallbacks();

  // Set up gl abstraction trace so can query the set uniform order
  TestGlAbstraction& glAbstraction = application.GetGlAbstraction();
  glAbstraction.EnableSetUniformCallTrace(true);
  glAbstraction.ResetSetUniformCallStack();

  TraceCallStack& glSetUniformStack = glAbstraction.GetSetUniformTrace();

  application.SendNotification();
  application.Render();

  tet_printf( "Trace Output:%s \n", glSetUniformStack.GetTraceString().c_str() );


  // Test order of uniforms in stack
  int indexC = glSetUniformStack.FindIndexFromMethodAndParams( "uRendererColor",  "3" );
  int indexB = glSetUniformStack.FindIndexFromMethodAndParams( "uRendererColor",  "2" );
  int indexA = glSetUniformStack.FindIndexFromMethodAndParams( "uRendererColor",  "1" );

  bool CBA = ( indexC > indexB) &&  ( indexB > indexA );

  DALI_TEST_EQUALS( CBA, true, TEST_LOCATION );

  DALI_TEST_EQUALS( gTouchCallBackCalled, false, TEST_LOCATION );
  DALI_TEST_EQUALS( gTouchCallBackCalled2, false, TEST_LOCATION );
  DALI_TEST_EQUALS( gTouchCallBackCalled3, false, TEST_LOCATION );

  // connect to actor touch signals, will use touch callbacks to determine which actor is on top.
  // Only top actor will get touched.
  actorA.TouchSignal().Connect( TestTouchCallback );
  actorB.TouchSignal().Connect( TestTouchCallback2 );
  actorC.TouchSignal().Connect( TestTouchCallback3 );

  Dali::Integration::Point point;
  point.SetDeviceId( 1 );
  point.SetState( PointState::DOWN );
  point.SetScreenPosition( Vector2( 10.f, 10.f ) );
  Dali::Integration::TouchEvent touchEvent;
  touchEvent.AddPoint( point );

  application.ProcessEvent( touchEvent );

  DALI_TEST_EQUALS( gTouchCallBackCalled,  false, TEST_LOCATION );
  DALI_TEST_EQUALS( gTouchCallBackCalled2,  false, TEST_LOCATION );
  DALI_TEST_EQUALS( gTouchCallBackCalled3,  true , TEST_LOCATION );

  ResetTouchCallbacks();

  tet_printf( "RaiseToTop ActorA\n" );

  actorA.RaiseToTop();
  application.SendNotification(); // ensure sorting order is calculated before next touch event

  application.ProcessEvent( touchEvent );

  glAbstraction.ResetSetUniformCallStack();
  glSetUniformStack = glAbstraction.GetSetUniformTrace();

  application.SendNotification();
  application.Render();

  tet_printf( "Trace:%s \n", glSetUniformStack.GetTraceString().c_str() );

  // Test order of uniforms in stack
  indexC = glSetUniformStack.FindIndexFromMethodAndParams( "uRendererColor",  "3" );
  indexB = glSetUniformStack.FindIndexFromMethodAndParams( "uRendererColor",  "2" );
  indexA = glSetUniformStack.FindIndexFromMethodAndParams( "uRendererColor",  "1" );

  tet_infoline( "Testing A above C and B at bottom\n" );
  bool ACB = ( indexA > indexC) && ( indexC > indexB );

  DALI_TEST_EQUALS( ACB, true, TEST_LOCATION );

  DALI_TEST_EQUALS( gTouchCallBackCalled,  true, TEST_LOCATION );
  DALI_TEST_EQUALS( gTouchCallBackCalled2,  false, TEST_LOCATION );
  DALI_TEST_EQUALS( gTouchCallBackCalled3,  false , TEST_LOCATION );

  ResetTouchCallbacks();

  tet_printf( "RaiseToTop ActorB\n" );

  actorB.RaiseToTop();
  application.SendNotification(); // Ensure sort order is calculated before next touch event

  application.ProcessEvent( touchEvent );

  glAbstraction.ResetSetUniformCallStack();
  glSetUniformStack = glAbstraction.GetSetUniformTrace();

  application.SendNotification();
  application.Render();

  tet_printf( "Trace:%s \n", glSetUniformStack.GetTraceString().c_str() );

  // Test order of uniforms in stack
  indexC = glSetUniformStack.FindIndexFromMethodAndParams( "uRendererColor",  "3" );
  indexB = glSetUniformStack.FindIndexFromMethodAndParams( "uRendererColor",  "2" );
  indexA = glSetUniformStack.FindIndexFromMethodAndParams( "uRendererColor",  "1" );

  tet_infoline( "Testing B above A and C at bottom\n" );
  bool BAC = ( indexB > indexA ) && ( indexA > indexC );

  DALI_TEST_EQUALS( BAC, true, TEST_LOCATION );

  DALI_TEST_EQUALS( gTouchCallBackCalled,  false, TEST_LOCATION );
  DALI_TEST_EQUALS( gTouchCallBackCalled2,  true, TEST_LOCATION );
  DALI_TEST_EQUALS( gTouchCallBackCalled3,  false , TEST_LOCATION );

  ResetTouchCallbacks();

  tet_printf( "LowerToBottom ActorA then ActorB leaving Actor C at Top\n" );

  actorA.LowerToBottom();
  application.SendNotification();
  application.Render();

  actorB.LowerToBottom();
  application.SendNotification();
  application.Render();

  application.ProcessEvent( touchEvent );

  glAbstraction.ResetSetUniformCallStack();
  glSetUniformStack = glAbstraction.GetSetUniformTrace();

  application.SendNotification();
  application.Render();

  tet_printf( "Trace:%s \n", glSetUniformStack.GetTraceString().c_str() );

  // Test order of uniforms in stack
  indexC = glSetUniformStack.FindIndexFromMethodAndParams( "uRendererColor",  "3" );
  indexB = glSetUniformStack.FindIndexFromMethodAndParams( "uRendererColor",  "2" );
  indexA = glSetUniformStack.FindIndexFromMethodAndParams( "uRendererColor",  "1" );

  tet_infoline( "Testing C above A and B at bottom\n" );
  bool CAB = ( indexC > indexA ) && ( indexA > indexB );

  DALI_TEST_EQUALS( CAB, true, TEST_LOCATION );

  DALI_TEST_EQUALS( gTouchCallBackCalled,  false, TEST_LOCATION );
  DALI_TEST_EQUALS( gTouchCallBackCalled2,  false, TEST_LOCATION );
  DALI_TEST_EQUALS( gTouchCallBackCalled3,  true , TEST_LOCATION );

  ResetTouchCallbacks();

  END_TEST;
}

int UtcDaliActorRaiseAbove(void)
{
  tet_infoline( "UtcDaliActor RaiseToAbove test \n" );

  TestApplication application;

  Stage stage( Stage::GetCurrent() );

  Actor actorA = Actor::New();
  Actor actorB = Actor::New();
  Actor actorC = Actor::New();

  actorA.SetAnchorPoint( AnchorPoint::CENTER );
  actorA.SetParentOrigin( ParentOrigin::CENTER );

  actorB.SetAnchorPoint( AnchorPoint::CENTER );
  actorB.SetParentOrigin( ParentOrigin::CENTER );

  actorC.SetAnchorPoint( AnchorPoint::CENTER );
  actorC.SetParentOrigin( ParentOrigin::CENTER );

  actorA.SetProperty( Actor::Property::WIDTH_RESIZE_POLICY, "FILL_TO_PARENT" );
  actorA.SetProperty( Actor::Property::HEIGHT_RESIZE_POLICY, "FILL_TO_PARENT" );

  actorB.SetProperty( Actor::Property::WIDTH_RESIZE_POLICY, "FILL_TO_PARENT" );
  actorB.SetProperty( Actor::Property::HEIGHT_RESIZE_POLICY, "FILL_TO_PARENT" );

  actorC.SetProperty( Actor::Property::WIDTH_RESIZE_POLICY, "FILL_TO_PARENT" );
  actorC.SetProperty( Actor::Property::HEIGHT_RESIZE_POLICY, "FILL_TO_PARENT" );

  stage.Add( actorA );
  stage.Add( actorB );
  stage.Add( actorC );

  ResetTouchCallbacks();

  application.SendNotification();
  application.Render();

  DALI_TEST_EQUALS( gTouchCallBackCalled, false, TEST_LOCATION );
  DALI_TEST_EQUALS( gTouchCallBackCalled2, false, TEST_LOCATION );
  DALI_TEST_EQUALS( gTouchCallBackCalled3, false, TEST_LOCATION );

  // connect to actor touch signals, will use touch callbacks to determine which actor is on top.
  // Only top actor will get touched.
  actorA.TouchSignal().Connect( TestTouchCallback );
  actorB.TouchSignal().Connect( TestTouchCallback2 );
  actorC.TouchSignal().Connect( TestTouchCallback3 );

  bool orderChangedSignal(false);
  ChildOrderChangedFunctor f(orderChangedSignal);
  DevelActor::ChildOrderChangedSignal( stage.GetRootLayer() ).Connect( &application, f ) ;

  Dali::Integration::Point point;
  point.SetDeviceId( 1 );
  point.SetState( PointState::DOWN );
  point.SetScreenPosition( Vector2( 10.f, 10.f ) );
  Dali::Integration::TouchEvent touchEvent;
  touchEvent.AddPoint( point );

  application.ProcessEvent( touchEvent );

  DALI_TEST_EQUALS( gTouchCallBackCalled,  false, TEST_LOCATION );
  DALI_TEST_EQUALS( gTouchCallBackCalled2,  false, TEST_LOCATION );
  DALI_TEST_EQUALS( gTouchCallBackCalled3,  true , TEST_LOCATION );

  ResetTouchCallbacks();

  tet_printf( "Raise actor B Above Actor C\n" );

  DALI_TEST_EQUALS( orderChangedSignal, false, TEST_LOCATION );
  actorB.RaiseAbove( actorC );
  DALI_TEST_EQUALS( orderChangedSignal, true, TEST_LOCATION );

  // Ensure sorting happens at end of Core::ProcessEvents() before next touch
  application.SendNotification();
  application.ProcessEvent( touchEvent );

  DALI_TEST_EQUALS( gTouchCallBackCalled,  false, TEST_LOCATION );
  DALI_TEST_EQUALS( gTouchCallBackCalled2,  true, TEST_LOCATION );
  DALI_TEST_EQUALS( gTouchCallBackCalled3,  false , TEST_LOCATION );

  ResetTouchCallbacks();

  tet_printf( "Raise actor A Above Actor B\n" );

  actorA.RaiseAbove( actorB );

  // Ensure sorting happens at end of Core::ProcessEvents() before next touch
  application.SendNotification();

  application.ProcessEvent( touchEvent ); // process a touch event on ordered actors.

  DALI_TEST_EQUALS( gTouchCallBackCalled,  true, TEST_LOCATION );
  DALI_TEST_EQUALS( gTouchCallBackCalled2,  false, TEST_LOCATION );
  DALI_TEST_EQUALS( gTouchCallBackCalled3,  false , TEST_LOCATION );

  ResetTouchCallbacks();

  END_TEST;
}

int UtcDaliActorLowerBelow(void)
{
  tet_infoline( "UtcDaliActor LowerBelow test \n" );

  TestApplication application;

  Stage stage( Stage::GetCurrent() );

  // Set up renderers to add to Actors, float value 1, 2, 3 assigned to each
  // enables checking of which actor the uniform is assigned too
  Shader shaderA = CreateShader();
  shaderA.RegisterProperty( "uRendererColor",1.f);

  Shader shaderB = CreateShader();
  shaderB.RegisterProperty( "uRendererColor", 2.f );

  Shader shaderC = CreateShader();
  shaderC.RegisterProperty( "uRendererColor", 3.f );

  Actor actorA = Actor::New();
  Actor actorB = Actor::New();
  Actor actorC = Actor::New();

  // Add renderers to Actors so ( uRendererColor, 1 ) is A, ( uRendererColor, 2 ) is B, and ( uRendererColor, 3 ) is C,
  Geometry geometry = CreateQuadGeometry();

  Renderer rendererA = Renderer::New(geometry, shaderA);
  actorA.AddRenderer(rendererA);

  Renderer rendererB = Renderer::New(geometry, shaderB);
  actorB.AddRenderer(rendererB);

  Renderer rendererC = Renderer::New(geometry, shaderC);
  actorC.AddRenderer(rendererC);

  actorA.SetAnchorPoint( AnchorPoint::CENTER );
  actorA.SetParentOrigin( ParentOrigin::CENTER );

  actorB.SetAnchorPoint( AnchorPoint::CENTER );
  actorB.SetParentOrigin( ParentOrigin::CENTER );

  actorC.SetAnchorPoint( AnchorPoint::CENTER );
  actorC.SetParentOrigin( ParentOrigin::CENTER );

  actorA.SetProperty( Actor::Property::WIDTH_RESIZE_POLICY, "FILL_TO_PARENT" );
  actorA.SetProperty( Actor::Property::HEIGHT_RESIZE_POLICY, "FILL_TO_PARENT" );

  actorB.SetProperty( Actor::Property::WIDTH_RESIZE_POLICY, "FILL_TO_PARENT" );
  actorB.SetProperty( Actor::Property::HEIGHT_RESIZE_POLICY, "FILL_TO_PARENT" );

  actorC.SetProperty( Actor::Property::WIDTH_RESIZE_POLICY, "FILL_TO_PARENT" );
  actorC.SetProperty( Actor::Property::HEIGHT_RESIZE_POLICY, "FILL_TO_PARENT" );

  Actor container = Actor::New();
  container.SetParentOrigin( ParentOrigin::CENTER );
  container.SetResizePolicy( ResizePolicy::FILL_TO_PARENT, Dimension::ALL_DIMENSIONS );
  stage.Add( container );

  container.Add( actorA );
  container.Add( actorB );
  container.Add( actorC );

  ResetTouchCallbacks();

  // Set up gl abstraction trace so can query the set uniform order
  TestGlAbstraction& glAbstraction = application.GetGlAbstraction();
  glAbstraction.EnableSetUniformCallTrace(true);
  glAbstraction.ResetSetUniformCallStack();
  TraceCallStack& glSetUniformStack = glAbstraction.GetSetUniformTrace();

  glAbstraction.ResetSetUniformCallStack();

  application.SendNotification();
  application.Render();

  glSetUniformStack = glAbstraction.GetSetUniformTrace();

  tet_printf( "Trace:%s \n", glSetUniformStack.GetTraceString().c_str() );

  // Test order of uniforms in stack
  int indexC = glSetUniformStack.FindIndexFromMethodAndParams( "uRendererColor",  "3" );
  int indexB = glSetUniformStack.FindIndexFromMethodAndParams( "uRendererColor",  "2" );
  int indexA = glSetUniformStack.FindIndexFromMethodAndParams( "uRendererColor",  "1" );

  tet_infoline( "Testing C above B and A at bottom\n" );
  bool CBA = ( indexC > indexB) &&  ( indexB > indexA );

  DALI_TEST_EQUALS( CBA, true, TEST_LOCATION );

  DALI_TEST_EQUALS( gTouchCallBackCalled, false, TEST_LOCATION );
  DALI_TEST_EQUALS( gTouchCallBackCalled2, false, TEST_LOCATION );
  DALI_TEST_EQUALS( gTouchCallBackCalled3, false, TEST_LOCATION );

  // connect to actor touch signals, will use touch callbacks to determine which actor is on top.
  // Only top actor will get touched.
  actorA.TouchSignal().Connect( TestTouchCallback );
  actorB.TouchSignal().Connect( TestTouchCallback2 );
  actorC.TouchSignal().Connect( TestTouchCallback3 );

  Dali::Integration::Point point;
  point.SetDeviceId( 1 );
  point.SetState( PointState::DOWN );
  point.SetScreenPosition( Vector2( 10.f, 10.f ) );
  Dali::Integration::TouchEvent touchEvent;
  touchEvent.AddPoint( point );

  tet_infoline( "UtcDaliActor Test Set up completed \n" );

  application.ProcessEvent( touchEvent );

  DALI_TEST_EQUALS( gTouchCallBackCalled, false, TEST_LOCATION );
  DALI_TEST_EQUALS( gTouchCallBackCalled2, false, TEST_LOCATION );
  DALI_TEST_EQUALS( gTouchCallBackCalled3, true , TEST_LOCATION );

  ResetTouchCallbacks();

  tet_printf( "Lower actor C below Actor B ( actor B and A on same level due to insertion order) so C is below both \n" );

  actorC.LowerBelow( actorB );
  // Ensure sorting happens at end of Core::ProcessEvents() before next touch
  application.SendNotification();
  application.Render();

  application.ProcessEvent( touchEvent ); // touch event

  glAbstraction.ResetSetUniformCallStack();
  glSetUniformStack = glAbstraction.GetSetUniformTrace();

  application.SendNotification();
  application.Render();

  tet_printf( "Trace:%s \n", glSetUniformStack.GetTraceString().c_str() );

  // Test order of uniforms in stack
  indexC = glSetUniformStack.FindIndexFromMethodAndParams( "uRendererColor",  "3" );
  indexB = glSetUniformStack.FindIndexFromMethodAndParams( "uRendererColor",  "2" );
  indexA = glSetUniformStack.FindIndexFromMethodAndParams( "uRendererColor",  "1" );

  tet_infoline( "Testing render order is A, C, B" );
  DALI_TEST_EQUALS( indexC > indexA, true, TEST_LOCATION );
  DALI_TEST_EQUALS( indexB > indexC, true, TEST_LOCATION );

  DALI_TEST_EQUALS( gTouchCallBackCalled, false, TEST_LOCATION );
  DALI_TEST_EQUALS( gTouchCallBackCalled2, true, TEST_LOCATION );
  DALI_TEST_EQUALS( gTouchCallBackCalled3, false , TEST_LOCATION );

  ResetTouchCallbacks();

  tet_printf( "Lower actor C below Actor A leaving B on top\n" );

  actorC.LowerBelow( actorA );
  // Ensure sorting happens at end of Core::ProcessEvents() before next touch
  application.SendNotification();
  application.Render();

  application.ProcessEvent( touchEvent );

  glAbstraction.ResetSetUniformCallStack();
  glSetUniformStack = glAbstraction.GetSetUniformTrace();

  application.Render();
  tet_printf( "Trace:%s \n", glSetUniformStack.GetTraceString().c_str() );

  // Test order of uniforms in stack
  indexC = glSetUniformStack.FindIndexFromMethodAndParams( "uRendererColor",  "3" );
  indexB = glSetUniformStack.FindIndexFromMethodAndParams( "uRendererColor",  "2" );
  indexA = glSetUniformStack.FindIndexFromMethodAndParams( "uRendererColor",  "1" );

  DALI_TEST_EQUALS( indexA > indexC, true, TEST_LOCATION );
  DALI_TEST_EQUALS( indexB > indexA, true, TEST_LOCATION );

  DALI_TEST_EQUALS( gTouchCallBackCalled, false, TEST_LOCATION );
  DALI_TEST_EQUALS( gTouchCallBackCalled2, true, TEST_LOCATION );
  DALI_TEST_EQUALS( gTouchCallBackCalled3, false , TEST_LOCATION );

  ResetTouchCallbacks();

  tet_printf( "Lower actor B below Actor C leaving A on top\n" );

  actorB.LowerBelow( actorC );
  // Ensure sorting happens at end of Core::ProcessEvents() before next touch
  application.SendNotification();
  application.Render();

  application.ProcessEvent( touchEvent );

  glAbstraction.ResetSetUniformCallStack();
  glSetUniformStack = glAbstraction.GetSetUniformTrace();

  application.Render();
  tet_printf( "Trace:%s \n", glSetUniformStack.GetTraceString().c_str() );

  // Test order of uniforms in stack
  indexC = glSetUniformStack.FindIndexFromMethodAndParams( "uRendererColor",  "3" );
  indexB = glSetUniformStack.FindIndexFromMethodAndParams( "uRendererColor",  "2" );
  indexA = glSetUniformStack.FindIndexFromMethodAndParams( "uRendererColor",  "1" );

  DALI_TEST_EQUALS( indexC > indexB, true, TEST_LOCATION );
  DALI_TEST_EQUALS( indexA > indexC, true, TEST_LOCATION );

  END_TEST;
}


int UtcDaliActorRaiseAboveDifferentParentsN(void)
{
  tet_infoline( "UtcDaliActor RaiseToAbove test with actor and target actor having different parents \n" );

  TestApplication application;

  Stage stage( Stage::GetCurrent() );

  Actor parentA = Actor::New();
  Actor parentB = Actor::New();
  parentA.SetProperty( Actor::Property::WIDTH_RESIZE_POLICY, "FILL_TO_PARENT" );
  parentA.SetProperty( Actor::Property::HEIGHT_RESIZE_POLICY, "FILL_TO_PARENT" );
  parentB.SetProperty( Actor::Property::WIDTH_RESIZE_POLICY, "FILL_TO_PARENT" );
  parentB.SetProperty( Actor::Property::HEIGHT_RESIZE_POLICY, "FILL_TO_PARENT" );

  parentA.SetAnchorPoint( AnchorPoint::CENTER );
  parentA.SetParentOrigin( ParentOrigin::CENTER );

  parentB.SetAnchorPoint( AnchorPoint::CENTER );
  parentB.SetParentOrigin( ParentOrigin::CENTER );

  stage.Add( parentA );
  stage.Add( parentB );

  Actor actorA = Actor::New();
  Actor actorB = Actor::New();
  Actor actorC = Actor::New();

  parentA.Add( actorA );
  parentA.Add( actorB );

  tet_printf( "Actor C added to different parent from A and B \n" );
  parentB.Add( actorC );

  actorA.SetAnchorPoint( AnchorPoint::CENTER );
  actorA.SetParentOrigin( ParentOrigin::CENTER );

  actorB.SetAnchorPoint( AnchorPoint::CENTER );
  actorB.SetParentOrigin( ParentOrigin::CENTER );

  actorC.SetAnchorPoint( AnchorPoint::CENTER );
  actorC.SetParentOrigin( ParentOrigin::CENTER );

  actorA.SetProperty( Actor::Property::WIDTH_RESIZE_POLICY, "FILL_TO_PARENT" );
  actorA.SetProperty( Actor::Property::HEIGHT_RESIZE_POLICY, "FILL_TO_PARENT" );

  actorB.SetProperty( Actor::Property::WIDTH_RESIZE_POLICY, "FILL_TO_PARENT" );
  actorB.SetProperty( Actor::Property::HEIGHT_RESIZE_POLICY, "FILL_TO_PARENT" );

  actorC.SetProperty( Actor::Property::WIDTH_RESIZE_POLICY, "FILL_TO_PARENT" );
  actorC.SetProperty( Actor::Property::HEIGHT_RESIZE_POLICY, "FILL_TO_PARENT" );

  ResetTouchCallbacks();

  application.SendNotification();
  application.Render();

  DALI_TEST_EQUALS( gTouchCallBackCalled, false, TEST_LOCATION );
  DALI_TEST_EQUALS( gTouchCallBackCalled2, false, TEST_LOCATION );
  DALI_TEST_EQUALS( gTouchCallBackCalled3, false, TEST_LOCATION );

  // connect to actor touch signals, will use touch callbacks to determine which actor is on top.
  // Only top actor will get touched.
  actorA.TouchSignal().Connect( TestTouchCallback );
  actorB.TouchSignal().Connect( TestTouchCallback2 );
  actorC.TouchSignal().Connect( TestTouchCallback3 );

  Dali::Integration::Point point;
  point.SetDeviceId( 1 );
  point.SetState( PointState::DOWN );
  point.SetScreenPosition( Vector2( 10.f, 10.f ) );
  Dali::Integration::TouchEvent touchEvent;
  touchEvent.AddPoint( point );

  application.ProcessEvent( touchEvent );

  DALI_TEST_EQUALS( gTouchCallBackCalled,  false, TEST_LOCATION );
  DALI_TEST_EQUALS( gTouchCallBackCalled2, false, TEST_LOCATION );
  DALI_TEST_EQUALS( gTouchCallBackCalled3, true , TEST_LOCATION );

  ResetTouchCallbacks();

  tet_printf( "Raise actor A Above Actor C which have different parents\n" );

  actorA.RaiseAbove( actorC );
  // Ensure sorting happens at end of Core::ProcessEvents() before next touch
  application.SendNotification();

  application.ProcessEvent( touchEvent ); // touch event

  DALI_TEST_EQUALS( gTouchCallBackCalled,  false, TEST_LOCATION );
  DALI_TEST_EQUALS( gTouchCallBackCalled2,  false, TEST_LOCATION );
  DALI_TEST_EQUALS( gTouchCallBackCalled3,  true , TEST_LOCATION );

  ResetTouchCallbacks();

  END_TEST;
}

int UtcDaliActorRaiseLowerWhenUnparentedTargetN(void)
{
  tet_infoline( "UtcDaliActor Test  raiseAbove and lowerBelow api when target Actor has no parent \n" );

  TestApplication application;

  Stage stage( Stage::GetCurrent() );

  Actor actorA = Actor::New();
  Actor actorB = Actor::New();
  Actor actorC = Actor::New();

  actorA.SetAnchorPoint( AnchorPoint::CENTER );
  actorA.SetParentOrigin( ParentOrigin::CENTER );

  actorB.SetAnchorPoint( AnchorPoint::CENTER );
  actorB.SetParentOrigin( ParentOrigin::CENTER );

  actorC.SetAnchorPoint( AnchorPoint::CENTER );
  actorC.SetParentOrigin( ParentOrigin::CENTER );

  actorA.SetProperty( Actor::Property::WIDTH_RESIZE_POLICY, "FILL_TO_PARENT" );
  actorA.SetProperty( Actor::Property::HEIGHT_RESIZE_POLICY, "FILL_TO_PARENT" );

  actorB.SetProperty( Actor::Property::WIDTH_RESIZE_POLICY, "FILL_TO_PARENT" );
  actorB.SetProperty( Actor::Property::HEIGHT_RESIZE_POLICY, "FILL_TO_PARENT" );

  actorC.SetProperty( Actor::Property::WIDTH_RESIZE_POLICY, "FILL_TO_PARENT" );
  actorC.SetProperty( Actor::Property::HEIGHT_RESIZE_POLICY, "FILL_TO_PARENT" );

  ResetTouchCallbacks();

  application.SendNotification();
  application.Render();

  DALI_TEST_EQUALS( gTouchCallBackCalled, false, TEST_LOCATION );
  DALI_TEST_EQUALS( gTouchCallBackCalled2, false, TEST_LOCATION );
  DALI_TEST_EQUALS( gTouchCallBackCalled3, false, TEST_LOCATION );

  // connect to actor touch signals, will use touch callbacks to determine which actor is on top.
  // Only top actor will get touched.
  actorA.TouchSignal().Connect( TestTouchCallback );
  actorB.TouchSignal().Connect( TestTouchCallback2 );
  actorC.TouchSignal().Connect( TestTouchCallback3 );

  Dali::Integration::Point point;
  point.SetDeviceId( 1 );
  point.SetState( PointState::DOWN );
  point.SetScreenPosition( Vector2( 10.f, 10.f ) );
  Dali::Integration::TouchEvent touchEvent;
  touchEvent.AddPoint( point );

  tet_printf( "Raise actor A Above Actor C which have no parents\n" );

  actorA.RaiseAbove( actorC );
  // Ensure sorting happens at end of Core::ProcessEvents() before next touch
  application.SendNotification();

  application.ProcessEvent( touchEvent );

  tet_printf( "Not parented so RaiseAbove should show no effect\n" );

  DALI_TEST_EQUALS( gTouchCallBackCalled,  false, TEST_LOCATION );
  DALI_TEST_EQUALS( gTouchCallBackCalled2,  false, TEST_LOCATION );
  DALI_TEST_EQUALS( gTouchCallBackCalled3,  false , TEST_LOCATION );

  ResetTouchCallbacks();

  stage.Add ( actorB );
  tet_printf( "Lower actor A below Actor C when only A is not on stage \n" );
  actorA.LowerBelow( actorC );

  // Ensure sorting happens at end of Core::ProcessEvents() before next touch
  application.SendNotification();
  application.Render();

  application.ProcessEvent( touchEvent );

  tet_printf( "Actor A not parented so LowerBelow should show no effect\n" );
  DALI_TEST_EQUALS( gTouchCallBackCalled,  false, TEST_LOCATION );
  DALI_TEST_EQUALS( gTouchCallBackCalled2,  true, TEST_LOCATION );
  DALI_TEST_EQUALS( gTouchCallBackCalled3,  false , TEST_LOCATION );

  ResetTouchCallbacks();

  tet_printf( "Adding Actor A to stage, will be on top\n" );

  stage.Add ( actorA );
  application.SendNotification();
  application.Render();

  tet_printf( "Raise actor B Above Actor C when only B has a parent\n" );
  actorB.RaiseAbove( actorC );
  // Ensure sorting happens at end of Core::ProcessEvents() before next touch
  application.SendNotification();

  application.ProcessEvent( touchEvent );

  tet_printf( "C not parented so RaiseAbove should show no effect\n" );
  DALI_TEST_EQUALS( gTouchCallBackCalled,  true, TEST_LOCATION );
  DALI_TEST_EQUALS( gTouchCallBackCalled2,  false, TEST_LOCATION );
  DALI_TEST_EQUALS( gTouchCallBackCalled3,  false , TEST_LOCATION );

  ResetTouchCallbacks();

  tet_printf( "Lower actor A below Actor C when only A has a parent\n" );
  actorA.LowerBelow( actorC );
  // Ensure sorting happens at end of Core::ProcessEvents() before next touch
  application.SendNotification();

  application.ProcessEvent( touchEvent );

  tet_printf( "C not parented so LowerBelow should show no effect\n" );
  DALI_TEST_EQUALS( gTouchCallBackCalled,  true, TEST_LOCATION );
  DALI_TEST_EQUALS( gTouchCallBackCalled2,  false, TEST_LOCATION );
  DALI_TEST_EQUALS( gTouchCallBackCalled3,  false , TEST_LOCATION );

  ResetTouchCallbacks();

  stage.Add ( actorC );
  actorA.RaiseAbove( actorC );
  // Ensure sorting happens at end of Core::ProcessEvents() before next touch
  application.SendNotification();
  application.Render();

  application.ProcessEvent( touchEvent );

  tet_printf( "Raise actor A Above Actor C, now both have same parent \n" );
  DALI_TEST_EQUALS( gTouchCallBackCalled,  true, TEST_LOCATION );
  DALI_TEST_EQUALS( gTouchCallBackCalled2,  false, TEST_LOCATION );
  DALI_TEST_EQUALS( gTouchCallBackCalled3,  false , TEST_LOCATION );

  END_TEST;
}

int UtcDaliActorTestAllAPIwhenActorNotParented(void)
{
  tet_infoline( "UtcDaliActor Test all raise/lower api when actor has no parent \n" );

  TestApplication application;

  Stage stage( Stage::GetCurrent() );

  Actor actorA = Actor::New();
  Actor actorB = Actor::New();
  Actor actorC = Actor::New();

  actorA.SetAnchorPoint( AnchorPoint::CENTER );
  actorA.SetParentOrigin( ParentOrigin::CENTER );

  actorB.SetAnchorPoint( AnchorPoint::CENTER );
  actorB.SetParentOrigin( ParentOrigin::CENTER );

  actorC.SetAnchorPoint( AnchorPoint::CENTER );
  actorC.SetParentOrigin( ParentOrigin::CENTER );

  actorA.SetProperty( Actor::Property::WIDTH_RESIZE_POLICY, "FILL_TO_PARENT" );
  actorA.SetProperty( Actor::Property::HEIGHT_RESIZE_POLICY, "FILL_TO_PARENT" );

  actorB.SetProperty( Actor::Property::WIDTH_RESIZE_POLICY, "FILL_TO_PARENT" );
  actorB.SetProperty( Actor::Property::HEIGHT_RESIZE_POLICY, "FILL_TO_PARENT" );

  actorC.SetProperty( Actor::Property::WIDTH_RESIZE_POLICY, "FILL_TO_PARENT" );
  actorC.SetProperty( Actor::Property::HEIGHT_RESIZE_POLICY, "FILL_TO_PARENT" );

  ResetTouchCallbacks();

  // connect to actor touch signals, will use touch callbacks to determine which actor is on top.
  // Only top actor will get touched.
  actorA.TouchSignal().Connect( TestTouchCallback );
  actorB.TouchSignal().Connect( TestTouchCallback2 );
  actorC.TouchSignal().Connect( TestTouchCallback3 );

  Dali::Integration::Point point;
  point.SetDeviceId( 1 );
  point.SetState( PointState::DOWN );
  point.SetScreenPosition( Vector2( 10.f, 10.f ) );
  Dali::Integration::TouchEvent touchEvent;
  touchEvent.AddPoint( point );

  stage.Add ( actorA );
  tet_printf( "Raise actor B Above Actor C but B not parented\n" );
  actorB.Raise();

  application.SendNotification();
  application.Render();

  application.ProcessEvent( touchEvent );

  tet_printf( "Not parented so RaiseAbove should show no effect\n" );

  DALI_TEST_EQUALS( gTouchCallBackCalled,  true, TEST_LOCATION );
  DALI_TEST_EQUALS( gTouchCallBackCalled2,  false, TEST_LOCATION );
  DALI_TEST_EQUALS( gTouchCallBackCalled3,  false , TEST_LOCATION );

  tet_printf( "Raise actor B Above Actor C but B not parented\n" );
  ResetTouchCallbacks();

  actorC.Lower();
  // Sort actor tree before next touch event
  application.SendNotification();
  application.Render();

  application.ProcessEvent( touchEvent );

  tet_printf( "Not parented so RaiseAbove should show no effect\n" );

  DALI_TEST_EQUALS( gTouchCallBackCalled,  true, TEST_LOCATION );
  DALI_TEST_EQUALS( gTouchCallBackCalled2,  false, TEST_LOCATION );
  DALI_TEST_EQUALS( gTouchCallBackCalled3,  false , TEST_LOCATION );
  ResetTouchCallbacks();

  tet_printf( "Lower actor C below B but C not parented\n" );

  actorB.Lower();
  // Sort actor tree before next touch event
  application.SendNotification();
  application.Render();

  application.ProcessEvent( touchEvent );

  tet_printf( "Not parented so Lower should show no effect\n" );

  DALI_TEST_EQUALS( gTouchCallBackCalled,  true, TEST_LOCATION );
  DALI_TEST_EQUALS( gTouchCallBackCalled2,  false, TEST_LOCATION );
  DALI_TEST_EQUALS( gTouchCallBackCalled3,  false , TEST_LOCATION );
  ResetTouchCallbacks();

  tet_printf( "Raise actor B to top\n" );

  actorB.RaiseToTop();
  // Sort actor tree before next touch event
  application.SendNotification();
  application.Render();

  application.ProcessEvent( touchEvent );

  tet_printf( "Not parented so RaiseToTop should show no effect\n" );

  DALI_TEST_EQUALS( gTouchCallBackCalled,  true, TEST_LOCATION );
  DALI_TEST_EQUALS( gTouchCallBackCalled2,  false, TEST_LOCATION );
  DALI_TEST_EQUALS( gTouchCallBackCalled3,  false , TEST_LOCATION );
  ResetTouchCallbacks();

  tet_printf( "Add ActorB to stage so only Actor C not parented\n" );

  stage.Add ( actorB );

  tet_printf( "Lower actor C to Bottom, B stays at top\n" );

  actorC.LowerToBottom();
  application.SendNotification();
  application.Render();

  application.ProcessEvent( touchEvent );

  tet_printf( "Not parented so LowerToBottom should show no effect\n" );

  DALI_TEST_EQUALS( gTouchCallBackCalled,  false, TEST_LOCATION );
  DALI_TEST_EQUALS( gTouchCallBackCalled2,  true, TEST_LOCATION );
  DALI_TEST_EQUALS( gTouchCallBackCalled3,  false , TEST_LOCATION );
  ResetTouchCallbacks();

  END_TEST;
}


int UtcDaliActorRaiseAboveActorAndTargetTheSameN(void)
{
  tet_infoline( "UtcDaliActor RaiseToAbove and  test with actor provided as target resulting in a no operation \n" );

  TestApplication application;

  Stage stage( Stage::GetCurrent() );

  Actor actorA = Actor::New();
  Actor actorB = Actor::New();
  Actor actorC = Actor::New();

  actorA.SetAnchorPoint( AnchorPoint::CENTER );
  actorA.SetParentOrigin( ParentOrigin::CENTER );

  actorB.SetAnchorPoint( AnchorPoint::CENTER );
  actorB.SetParentOrigin( ParentOrigin::CENTER );

  actorC.SetAnchorPoint( AnchorPoint::CENTER );
  actorC.SetParentOrigin( ParentOrigin::CENTER );

  actorA.SetProperty( Actor::Property::WIDTH_RESIZE_POLICY, "FILL_TO_PARENT" );
  actorA.SetProperty( Actor::Property::HEIGHT_RESIZE_POLICY, "FILL_TO_PARENT" );

  actorB.SetProperty( Actor::Property::WIDTH_RESIZE_POLICY, "FILL_TO_PARENT" );
  actorB.SetProperty( Actor::Property::HEIGHT_RESIZE_POLICY, "FILL_TO_PARENT" );

  actorC.SetProperty( Actor::Property::WIDTH_RESIZE_POLICY, "FILL_TO_PARENT" );
  actorC.SetProperty( Actor::Property::HEIGHT_RESIZE_POLICY, "FILL_TO_PARENT" );

  stage.Add( actorA );
  stage.Add( actorB );
  stage.Add( actorC );

  // connect to actor touch signals, will use touch callbacks to determine which actor is on top.
  // Only top actor will get touched.
  actorA.TouchSignal().Connect( TestTouchCallback );
  actorB.TouchSignal().Connect( TestTouchCallback2 );
  actorC.TouchSignal().Connect( TestTouchCallback3 );

  ResetTouchCallbacks();

  application.SendNotification();
  application.Render();

  Dali::Integration::Point point;
  point.SetDeviceId( 1 );
  point.SetState( PointState::DOWN );
  point.SetScreenPosition( Vector2( 10.f, 10.f ) );
  Dali::Integration::TouchEvent touchEvent;
  touchEvent.AddPoint( point );

  application.ProcessEvent( touchEvent );

  DALI_TEST_EQUALS( gTouchCallBackCalled, false, TEST_LOCATION );
  DALI_TEST_EQUALS( gTouchCallBackCalled2, false, TEST_LOCATION );
  DALI_TEST_EQUALS( gTouchCallBackCalled3, true, TEST_LOCATION );

  ResetTouchCallbacks();

  tet_infoline( "Raise actor A Above Actor A which is the same actor!!\n" );

  actorA.RaiseAbove( actorA );
  application.SendNotification();
  application.Render();

  application.ProcessEvent( touchEvent );

  tet_infoline( "No target is source Actor so RaiseAbove should show no effect\n" );

  DALI_TEST_EQUALS( gTouchCallBackCalled,  false, TEST_LOCATION );
  DALI_TEST_EQUALS( gTouchCallBackCalled2,  false, TEST_LOCATION );
  DALI_TEST_EQUALS( gTouchCallBackCalled3,  true , TEST_LOCATION );

  ResetTouchCallbacks();

  actorA.RaiseAbove( actorC );
  application.SendNotification();
  application.Render();

  application.ProcessEvent( touchEvent );

  tet_infoline( "Raise actor A Above Actor C which will now be successful \n" );
  DALI_TEST_EQUALS( gTouchCallBackCalled,  true, TEST_LOCATION );
  DALI_TEST_EQUALS( gTouchCallBackCalled2,  false, TEST_LOCATION );
  DALI_TEST_EQUALS( gTouchCallBackCalled3,  false , TEST_LOCATION );

  END_TEST;
}

int UtcDaliActorGetScreenPosition(void)
{
  tet_infoline( "UtcDaliActorGetScreenPosition Get screen coordinates of Actor \n" );

  TestApplication application;

  Stage stage( Stage::GetCurrent() );

  Actor actorA = Actor::New();
  actorA.SetAnchorPoint( AnchorPoint::CENTER );

  Vector2 size2( 10.0f, 20.0f );
  actorA.SetSize( size2 );

  actorA.SetPosition( 0.f, 0.f );

  tet_infoline( "UtcDaliActorGetScreenPosition Center Anchor Point and 0,0 position \n" );

  stage.Add( actorA );

  application.SendNotification();
  application.Render();

  Vector3 actorWorldPosition = actorA.GetProperty( Actor::Property::WORLD_POSITION ).Get< Vector3 >();
  Vector2 actorScreenPosition = actorA.GetProperty( DevelActor::Property::SCREEN_POSITION).Get< Vector2 >();

  tet_printf( "Actor World Position ( %f %f ) AnchorPoint::CENTER \n",  actorWorldPosition.x, actorWorldPosition.y  );
  tet_printf( "Actor Screen Position %f %f \n", actorScreenPosition.x, actorScreenPosition.y );

  DALI_TEST_EQUALS( actorScreenPosition.x,  0lu , TEST_LOCATION );
  DALI_TEST_EQUALS( actorScreenPosition.y,  0lu , TEST_LOCATION );

  tet_infoline( "UtcDaliActorGetScreenPosition Top Left Anchor Point and 0,0 position \n" );

  actorA.SetAnchorPoint( AnchorPoint::TOP_LEFT );

  application.SendNotification();
  application.Render();

  actorWorldPosition = actorA.GetProperty( Actor::Property::WORLD_POSITION ).Get< Vector3 >();
  actorScreenPosition = actorA.GetProperty( DevelActor::Property::SCREEN_POSITION).Get< Vector2 >();

  tet_printf( "Actor World Position  ( %f %f ) AnchorPoint::TOP_LEFT  \n",  actorWorldPosition.x, actorWorldPosition.y );
  tet_printf( "Actor Screen Position  ( %f %f ) AnchorPoint::TOP_LEFT \n", actorScreenPosition.x, actorScreenPosition.y );

  DALI_TEST_EQUALS( actorScreenPosition.x,  0lu , TEST_LOCATION );
  DALI_TEST_EQUALS( actorScreenPosition.y,  0lu , TEST_LOCATION );

  tet_infoline( "UtcDaliActorGetScreenPosition Bottom right Anchor Point and 0,0 position \n" );

  actorA.SetAnchorPoint( AnchorPoint::BOTTOM_RIGHT );

  application.SendNotification();
  application.Render();

  actorWorldPosition = actorA.GetProperty( Actor::Property::WORLD_POSITION ).Get< Vector3 >();
  actorScreenPosition = actorA.GetProperty( DevelActor::Property::SCREEN_POSITION).Get< Vector2 >();

  tet_printf( "Actor World Position ( %f %f ) AnchorPoint::BOTTOM_RIGHT   \n",  actorWorldPosition.x, actorWorldPosition.y );
  tet_printf( "Actor Screen Position ( %f %f ) AnchorPoint::BOTTOM_RIGHT  \n", actorScreenPosition.x, actorScreenPosition.y );

  DALI_TEST_EQUALS( actorScreenPosition.x,  0lu , TEST_LOCATION );
  DALI_TEST_EQUALS( actorScreenPosition.y,  0lu , TEST_LOCATION );

  tet_infoline( "UtcDaliActorGetScreenPosition Bottom right Anchor Point and 30,0 position \n" );

  actorA.SetPosition( 30.0, 0.0 );

  application.SendNotification();
  application.Render();

  actorWorldPosition = actorA.GetProperty( Actor::Property::WORLD_POSITION ).Get< Vector3 >();
  actorScreenPosition = actorA.GetProperty( DevelActor::Property::SCREEN_POSITION).Get< Vector2 >();

  tet_printf( "Actor World Position ( %f %f ) AnchorPoint::BOTTOM_RIGHT Position x=30 y = 0.0 \n",  actorWorldPosition.x, actorWorldPosition.y );
  tet_printf( "Actor Screen Position ( %f %f ) AnchorPoint::BOTTOM_RIGHT Position x=30 y = 0.0   \n", actorScreenPosition.x, actorScreenPosition.y );

  DALI_TEST_EQUALS( actorScreenPosition.x,  30lu , TEST_LOCATION );
  DALI_TEST_EQUALS( actorScreenPosition.y,  0lu , TEST_LOCATION );

  tet_infoline( "UtcDaliActorGetScreenPosition Bottom right Anchor Point and 30,420 position \n" );

  actorA.SetPosition( 30.0, 420.0 );

  application.SendNotification();
  application.Render();

  actorWorldPosition = actorA.GetProperty( Actor::Property::WORLD_POSITION ).Get< Vector3 >();
  actorScreenPosition = actorA.GetProperty( DevelActor::Property::SCREEN_POSITION).Get< Vector2 >();

  DALI_TEST_EQUALS( actorScreenPosition.x,  30lu , TEST_LOCATION );
  DALI_TEST_EQUALS( actorScreenPosition.y,  420lu , TEST_LOCATION );

  tet_printf( "Actor World Position ( %f %f ) AnchorPoint::BOTTOM_RIGHT Position x=30 y = 420.0\n",  actorWorldPosition.x, actorWorldPosition.y );
  tet_printf( "Actor Screen Position( %f %f ) AnchorPoint::BOTTOM_RIGHT Position x=30 y = 420.0 \n", actorScreenPosition.x, actorScreenPosition.y );

  tet_infoline( "UtcDaliActorGetScreenPosition Scale parent and check child's screen position \n" );

  actorA.SetAnchorPoint( AnchorPoint::TOP_LEFT );
  actorA.SetPosition( 30.0, 30.0 );

  Actor actorB = Actor::New();
  actorB.SetAnchorPoint( AnchorPoint::TOP_LEFT );
  actorB.SetSize( size2 );
  actorB.SetPosition( 10.f, 10.f );
  actorA.Add( actorB );

  actorA.SetScale( 2.0f );

  application.SendNotification();
  application.Render();

  actorScreenPosition = actorB.GetProperty( DevelActor::Property::SCREEN_POSITION).Get< Vector2 >();

  DALI_TEST_EQUALS( actorScreenPosition.x,  50lu , TEST_LOCATION );
  DALI_TEST_EQUALS( actorScreenPosition.y,  50lu , TEST_LOCATION );

  END_TEST;
}

int UtcDaliActorGetScreenPositionAfterScaling(void)
{
  tet_infoline( "UtcDaliActorGetScreenPositionAfterScaling Get screen coordinates of Actor \n" );

  TestApplication application;

  Stage stage( Stage::GetCurrent() );

  Actor actorA = Actor::New();
  actorA.SetAnchorPoint( AnchorPoint::TOP_LEFT );

  Vector2 size2( 10.0f, 20.0f );
  actorA.SetSize( size2 );
  actorA.SetScale( 1.5f );
  actorA.SetPosition( 0.f, 0.f );

  tet_infoline( "UtcDaliActorGetScreenPositionAfterScaling TopRight Anchor Point, scale 1.5f and 0,0 position \n" );

  stage.Add( actorA );

  application.SendNotification();
  application.Render();

  Vector3 actorWorldPosition = actorA.GetProperty( Actor::Property::WORLD_POSITION ).Get< Vector3 >();
  Vector2 actorScreenPosition = actorA.GetProperty( DevelActor::Property::SCREEN_POSITION).Get< Vector2 >();

  tet_printf( "Actor World Position ( %f %f ) AnchorPoint::TOP_LEFT \n",  actorWorldPosition.x, actorWorldPosition.y  );
  tet_printf( "Actor Screen Position ( %f %f ) \n", actorScreenPosition.x, actorScreenPosition.y );

  DALI_TEST_EQUALS( actorScreenPosition.x,  0lu , TEST_LOCATION );
  DALI_TEST_EQUALS( actorScreenPosition.y,  0lu , TEST_LOCATION );

  tet_infoline( "UtcDaliActorGetScreenPositionAfterScaling BOTTOM_RIGHT Anchor Point, scale 1.5f and 0,0 position \n" );

  actorA.SetAnchorPoint( AnchorPoint::BOTTOM_RIGHT );

  application.SendNotification();
  application.Render();

  actorWorldPosition = actorA.GetProperty( Actor::Property::WORLD_POSITION ).Get< Vector3 >();
  actorScreenPosition = actorA.GetProperty( DevelActor::Property::SCREEN_POSITION).Get< Vector2 >();

  tet_printf( "Actor World Position ( %f %f ) AnchorPoint::BOTTOM_RIGHT \n",  actorWorldPosition.x, actorWorldPosition.y  );
  tet_printf( "Actor Screen Position ( %f %f ) \n", actorScreenPosition.x, actorScreenPosition.y );

  DALI_TEST_EQUALS( actorScreenPosition.x , 0.0f  , TEST_LOCATION );
  DALI_TEST_EQUALS( actorScreenPosition.y,  0.0f , TEST_LOCATION );

  END_TEST;
}

int UtcDaliActorGetScreenPositionWithDifferentParentOrigin(void)
{
  tet_infoline( "UtcDaliActorGetScreenPositionWithDifferentParentOrigin Changes parent origin which should not effect result \n" );

  TestApplication application;

  Stage stage( Stage::GetCurrent() );

  Actor actorA = Actor::New();
  actorA.SetAnchorPoint( AnchorPoint::TOP_LEFT );
  actorA.SetParentOrigin( ParentOrigin::CENTER );
  Vector2 size2( 10.0f, 20.0f );
  actorA.SetSize( size2 );
  actorA.SetPosition( 0.f, 0.f );

  tet_infoline( " TOP_LEFT Anchor Point, ParentOrigin::CENTER and 0,0 position \n" );

  stage.Add( actorA );

  application.SendNotification();
  application.Render();

  Vector3 actorWorldPosition = actorA.GetProperty( Actor::Property::WORLD_POSITION ).Get< Vector3 >();
  Vector2 actorScreenPosition = actorA.GetProperty( DevelActor::Property::SCREEN_POSITION).Get< Vector2 >();

  tet_printf( "Actor World Position ( %f %f ) AnchorPoint::TOP_LEFT ParentOrigin::CENTER  \n",  actorWorldPosition.x, actorWorldPosition.y  );
  tet_printf( "Actor Screen Position ( %f %f ) \n", actorScreenPosition.x, actorScreenPosition.y );

  DALI_TEST_EQUALS( actorScreenPosition.x,  240.0f , TEST_LOCATION );
  DALI_TEST_EQUALS( actorScreenPosition.y,  400.0f , TEST_LOCATION );

  tet_infoline( " BOTTOM_RIGHT Anchor Point, ParentOrigin::TOP_RIGHT and 0,0 position \n" );

  actorA.SetParentOrigin( ParentOrigin::TOP_RIGHT );
  actorA.SetAnchorPoint( AnchorPoint::BOTTOM_RIGHT );

  application.SendNotification();
  application.Render();

  actorWorldPosition = actorA.GetProperty( Actor::Property::WORLD_POSITION ).Get< Vector3 >();
  actorScreenPosition = actorA.GetProperty( DevelActor::Property::SCREEN_POSITION).Get< Vector2 >();

  tet_printf( "Actor World Position ( %f %f ) AnchorPoint::BOTTOM_RIGHT ParentOrigin::TOP_RIGHT \n",  actorWorldPosition.x, actorWorldPosition.y  );
  tet_printf( "Actor Screen Position ( %f %f ) \n", actorScreenPosition.x, actorScreenPosition.y );

  DALI_TEST_EQUALS( actorScreenPosition.x , 480.0f , TEST_LOCATION );
  DALI_TEST_EQUALS( actorScreenPosition.y,  0.0f , TEST_LOCATION );

  END_TEST;
  END_TEST;
}

int UtcDaliActorGetScreenPositionWithChildActors(void)
{
  tet_infoline( "UtcDaliActorGetScreenPositionWithChildActors Check screen position with a tree of actors \n" );

  TestApplication application;

  Stage stage( Stage::GetCurrent() );

  tet_infoline( "Create Child Actor 1 TOP_LEFT Anchor Point, ParentOrigin::CENTER and 0,0 position \n" );

  Actor actorA = Actor::New();
  actorA.SetAnchorPoint( AnchorPoint::TOP_LEFT );
  actorA.SetParentOrigin( ParentOrigin::CENTER );
  Vector2 size1( 10.0f, 20.0f );
  actorA.SetSize( size1 );
  actorA.SetPosition( 0.f, 0.f );

  tet_infoline( "Create Parent Actor 1 TOP_LEFT Anchor Point, ParentOrigin::CENTER and 0,0 position \n" );

  Actor parentActorA = Actor::New();
  parentActorA.SetAnchorPoint( AnchorPoint::TOP_LEFT );
  parentActorA.SetParentOrigin( ParentOrigin::CENTER );
  Vector2 size2( 30.0f, 60.0f );
  parentActorA.SetSize( size2 );
  parentActorA.SetPosition( 0.f, 0.f );

  tet_infoline( "Add child 1 to Parent 1 and check screen position \n" );

  stage.Add( parentActorA );
  parentActorA.Add ( actorA );

  application.SendNotification();
  application.Render();

  Vector3 actorWorldPosition = actorA.GetProperty( Actor::Property::WORLD_POSITION ).Get< Vector3 >();
  Vector2 actorScreenPosition = actorA.GetProperty( DevelActor::Property::SCREEN_POSITION).Get< Vector2 >();

  tet_printf( "Actor World Position ( %f %f ) AnchorPoint::TOP_LEFT ParentOrigin::CENTER  \n",  actorWorldPosition.x, actorWorldPosition.y  );
  tet_printf( "Actor Screen Position ( %f %f ) \n", actorScreenPosition.x, actorScreenPosition.y );

  DALI_TEST_EQUALS( actorScreenPosition.x,  255.0f , TEST_LOCATION );
  DALI_TEST_EQUALS( actorScreenPosition.y,  430.0f , TEST_LOCATION );

  tet_infoline( "Test 2\n");

  tet_infoline( "change parent anchor point and parent origin then check screen position \n" );

  parentActorA.SetAnchorPoint( AnchorPoint::BOTTOM_LEFT );
  parentActorA.SetParentOrigin( ParentOrigin::TOP_LEFT );

  application.SendNotification();
  application.Render();

  actorWorldPosition = actorA.GetProperty( Actor::Property::WORLD_POSITION ).Get< Vector3 >();
  actorScreenPosition = actorA.GetProperty( DevelActor::Property::SCREEN_POSITION).Get< Vector2 >();

  tet_printf( "Actor World Position ( %f %f ) AnchorPoint::BOTTOM_LEFT ParentOrigin::TOP_LEFT  \n",  actorWorldPosition.x, actorWorldPosition.y  );
  tet_printf( "Actor Screen Position ( %f %f ) \n", actorScreenPosition.x, actorScreenPosition.y );

  DALI_TEST_EQUALS( actorScreenPosition.x,  15.0f , TEST_LOCATION );
  DALI_TEST_EQUALS( actorScreenPosition.y,  -30.0f , TEST_LOCATION );

  END_TEST;
}

int UtcDaliActorGetScreenPositionWithChildActors02(void)
{
  tet_infoline( "UtcDaliActorGetScreenPositionWithChildActors02 Check screen position with a tree of actors \n" );

  TestApplication application;

  Stage stage( Stage::GetCurrent() );

  tet_infoline( "Create Child Actor 1 TOP_LEFT Anchor Point, ParentOrigin::CENTER and 0,0 position \n" );

  Actor actorA = Actor::New();
  actorA.SetAnchorPoint( AnchorPoint::TOP_LEFT );
  actorA.SetParentOrigin( ParentOrigin::CENTER );
  Vector2 size1( 10.0f, 20.0f );
  actorA.SetSize( size1 );
  actorA.SetPosition( 0.f, 0.f );

  tet_infoline( "Create Parent Actor 1 TOP_LEFT Anchor Point, ParentOrigin::CENTER and 0,0 position \n" );

  Actor parentActorA = Actor::New();
  parentActorA.SetAnchorPoint( AnchorPoint::TOP_LEFT );
  parentActorA.SetParentOrigin( ParentOrigin::CENTER );
  Vector2 size2( 30.0f, 60.0f );
  parentActorA.SetSize( size2 );
  parentActorA.SetPosition( 0.f, 0.f );

  tet_infoline( "Create Grand Parent Actor 1 BOTTOM_LEFT Anchor Point, ParentOrigin::BOTTOM_LEFT and 0,0 position \n" );

  Actor grandParentActorA = Actor::New();
  grandParentActorA.SetAnchorPoint( AnchorPoint::BOTTOM_LEFT );
  grandParentActorA.SetParentOrigin( ParentOrigin::BOTTOM_LEFT );
  Vector2 size3( 60.0f, 120.0f );
  grandParentActorA.SetSize( size3 );
  grandParentActorA.SetPosition( 0.f, 0.f );

  tet_infoline( "Add Parent 1 to Grand Parent 1 \n" );

  stage.Add( grandParentActorA );
  grandParentActorA.Add ( parentActorA );

  tet_infoline( "Add child 1 to Parent 1 and check screen position \n" );

  parentActorA.Add ( actorA );

  application.SendNotification();
  application.Render();

  Vector3 actorWorldPosition = actorA.GetProperty( Actor::Property::WORLD_POSITION ).Get< Vector3 >();
  Vector2 actorScreenPosition = actorA.GetProperty( DevelActor::Property::SCREEN_POSITION).Get< Vector2 >();

  tet_printf( "Actor World Position ( %f %f ) AnchorPoint::TOP_LEFT ParentOrigin::CENTER  \n",  actorWorldPosition.x, actorWorldPosition.y  );
  tet_printf( "Actor Screen Position ( %f %f ) \n", actorScreenPosition.x, actorScreenPosition.y );

  DALI_TEST_EQUALS( actorScreenPosition.x,  45.0f , TEST_LOCATION );
  DALI_TEST_EQUALS( actorScreenPosition.y,  770.0f , TEST_LOCATION );

  END_TEST;
}

int UtcDaliActorGetScreenPositionPositionUsesAnchorPointFalse(void)
{
  tet_infoline( "UtcDaliActorGetScreenPositionPositionUsesAnchorPointFalse Check screen position where the position does not use the anchor point" );

  TestApplication application;

  Stage stage( Stage::GetCurrent() );

  tet_infoline( "Create an actor with AnchorPoint::TOP_LEFT, ParentOrigin::CENTER and 0,0 position, POSITION_USES_ANCHOR false" );

  Actor actorA = Actor::New();
  actorA.SetAnchorPoint( AnchorPoint::TOP_LEFT );
  actorA.SetParentOrigin( ParentOrigin::CENTER );
  actorA.SetProperty( DevelActor::Property::POSITION_USES_ANCHOR_POINT, false );
  actorA.SetSize( 10.0f, 20.0f );
  stage.Add( actorA );

  tet_infoline( "Create an Actor with AnchorPoint::BOTTOM_RIGHT, ParentOrigin::CENTER and 0,0 position, POSITION_USES_ANCHOR false" );

  Actor actorB = Actor::New();
  actorB.SetAnchorPoint( AnchorPoint::BOTTOM_RIGHT );
  actorB.SetParentOrigin( ParentOrigin::CENTER );
  actorB.SetProperty( DevelActor::Property::POSITION_USES_ANCHOR_POINT, false );
  Vector2 actorBSize( 30.0f, 60.0f );
  actorB.SetSize( actorBSize );
  stage.Add( actorB );

  tet_infoline( "Create an actor with AnchorPoint::CENTER, ParentOrigin::CENTER and 0,0 position, POSITION_USES_ANCHOR false" );

  Actor actorC = Actor::New();
  actorC.SetAnchorPoint( AnchorPoint::CENTER );
  actorC.SetParentOrigin( ParentOrigin::CENTER );
  actorC.SetProperty( DevelActor::Property::POSITION_USES_ANCHOR_POINT, false );
  Vector2 actorCSize( 60.0f, 120.0f );
  actorC.SetSize( actorCSize );
  stage.Add( actorC );

  application.SendNotification();
  application.Render();

  tet_infoline( "Despite differing sizes and anchor-points, the screen position for all actors is the same");

  Vector2 center( stage.GetSize() * 0.5f );

  DALI_TEST_EQUALS( actorA.GetProperty( DevelActor::Property::SCREEN_POSITION).Get< Vector2 >(), center, TEST_LOCATION );
  DALI_TEST_EQUALS( actorB.GetProperty( DevelActor::Property::SCREEN_POSITION).Get< Vector2 >(), center, TEST_LOCATION );
  DALI_TEST_EQUALS( actorC.GetProperty( DevelActor::Property::SCREEN_POSITION).Get< Vector2 >(), center, TEST_LOCATION );

  tet_infoline( "Add scale to all actors" );

  actorA.SetScale( 2.0f );
  actorB.SetScale( 2.0f );
  actorC.SetScale( 2.0f );

  application.SendNotification();
  application.Render();

  DALI_TEST_EQUALS( actorA.GetProperty( DevelActor::Property::SCREEN_POSITION).Get< Vector2 >(), center /* TOP_LEFT Anchor */, TEST_LOCATION );
  DALI_TEST_EQUALS( actorB.GetProperty( DevelActor::Property::SCREEN_POSITION).Get< Vector2 >(), center - actorBSize /* BOTTOM_RIGHT Anchor */, TEST_LOCATION );
  DALI_TEST_EQUALS( actorC.GetProperty( DevelActor::Property::SCREEN_POSITION).Get< Vector2 >(), center - actorCSize * 0.5f /* CENTER Anchor*/, TEST_LOCATION );

  END_TEST;
}

int utcDaliActorPositionUsesAnchorPoint(void)
{
  TestApplication application;
  tet_infoline( "Check default behaviour\n" );

  Actor actor = Actor::New();
  actor.SetParentOrigin( ParentOrigin::CENTER );
  actor.SetAnchorPoint( AnchorPoint::CENTER );
  actor.SetSize( 100.0f, 100.0f );
  Stage::GetCurrent().Add( actor );

  application.SendNotification();
  application.Render();

  tet_infoline( "Check that the world position is in the center\n" );
  DALI_TEST_EQUALS( actor.GetCurrentWorldPosition(), Vector3( 0.0f, 0.0f, 0.0f ), TEST_LOCATION );

  tet_infoline( "Set the position uses anchor point property to false\n" );
  actor.SetProperty( DevelActor::Property::POSITION_USES_ANCHOR_POINT, false );

  application.SendNotification();
  application.Render();

  tet_infoline( "Check that the world position has changed appropriately\n" );
  DALI_TEST_EQUALS( actor.GetCurrentWorldPosition(), Vector3( 50.0f, 50.0f, 0.0f ), TEST_LOCATION );

  END_TEST;
}

int utcDaliActorPositionUsesAnchorPointCheckScale(void)
{
  TestApplication application;
  tet_infoline( "Check that the scale is adjusted appropriately when setting the positionUsesAnchorPoint to false\n" );

  Actor actor = Actor::New();
  actor.SetParentOrigin( ParentOrigin::CENTER );
  actor.SetAnchorPoint( AnchorPoint::CENTER );
  actor.SetSize( 100.0f, 100.0f );
  actor.SetScale( 2.0f );
  actor.SetProperty( DevelActor::Property::POSITION_USES_ANCHOR_POINT, false );
  Stage::GetCurrent().Add( actor );

  application.SendNotification();
  application.Render();

  tet_infoline( "Check the world position is the same as it would be without a scale\n" );
  DALI_TEST_EQUALS( actor.GetCurrentWorldPosition(), Vector3( 50.0f, 50.0f, 0.0f ), TEST_LOCATION );

  tet_infoline( "Change the Anchor Point to TOP_LEFT and ensure the world position changes accordingly" );
  actor.SetAnchorPoint( AnchorPoint::TOP_LEFT );
  application.SendNotification();
  application.Render();
  DALI_TEST_EQUALS( actor.GetCurrentWorldPosition(), Vector3( 100.0f, 100.0f, 0.0f ), TEST_LOCATION );

  tet_infoline( "Change the Anchor Point to BOTTOM_RIGHT and ensure the world position changes accordingly" );
  actor.SetAnchorPoint( AnchorPoint::BOTTOM_RIGHT );
  application.SendNotification();
  application.Render();
  DALI_TEST_EQUALS( actor.GetCurrentWorldPosition(), Vector3( 0.0f, 0.0f, 0.0f ), TEST_LOCATION );

  END_TEST;
}

int utcDaliActorPositionUsesAnchorPointCheckRotation(void)
{
  TestApplication application;
  tet_infoline( "Check that the rotation is adjusted appropriately when setting the positionUsesAnchorPoint to false\n" );

  Actor actor = Actor::New();
  actor.SetParentOrigin( ParentOrigin::CENTER );
  actor.SetAnchorPoint( AnchorPoint::CENTER );
  actor.SetSize( 100.0f, 100.0f );
  actor.SetOrientation( Degree( 90.0f), Vector3::ZAXIS );
  actor.SetProperty( DevelActor::Property::POSITION_USES_ANCHOR_POINT, false );
  Stage::GetCurrent().Add( actor );

  application.SendNotification();
  application.Render();

  tet_infoline( "Check the world position is the same as it would be without a rotation\n" );
  DALI_TEST_EQUALS( actor.GetCurrentWorldPosition(), Vector3( 50.0f, 50.0f, 0.0f ), TEST_LOCATION );

  tet_infoline( "Change the Anchor Point to TOP_LEFT and ensure the world position changes accordingly" );
  actor.SetAnchorPoint( AnchorPoint::TOP_LEFT );
  application.SendNotification();
  application.Render();
  DALI_TEST_EQUALS( actor.GetCurrentWorldPosition(), Vector3( -50.0f, 50.0f, 0.0f ), TEST_LOCATION );

  tet_infoline( "Change the Anchor Point to BOTTOM_RIGHT and ensure the world position changes accordingly" );
  actor.SetAnchorPoint( AnchorPoint::BOTTOM_RIGHT );
  application.SendNotification();
  application.Render();
  DALI_TEST_EQUALS( actor.GetCurrentWorldPosition(), Vector3( 150.0f, 50.0f, 0.0f ), TEST_LOCATION );

  END_TEST;
}

int utcDaliActorPositionUsesAnchorPointCheckScaleAndRotation(void)
{
  TestApplication application;
  tet_infoline( "Check that the scale and rotation is adjusted appropriately when setting the positionUsesAnchorPoint to false\n" );

  Actor actor = Actor::New();
  actor.SetParentOrigin( ParentOrigin::CENTER );
  actor.SetAnchorPoint( AnchorPoint::CENTER );
  actor.SetSize( 100.0f, 100.0f );
  actor.SetOrientation( Degree( 90.0f), Vector3::ZAXIS );
  actor.SetScale( 2.0f );
  actor.SetProperty( DevelActor::Property::POSITION_USES_ANCHOR_POINT, false );
  Stage::GetCurrent().Add( actor );

  application.SendNotification();
  application.Render();

  tet_infoline( "Check the world position is the same as it would be without a scale and rotation\n" );
  DALI_TEST_EQUALS( actor.GetCurrentWorldPosition(), Vector3( 50.0f, 50.0f, 0.0f ), TEST_LOCATION );

  tet_infoline( "Change the Anchor Point to TOP_LEFT and ensure the world position changes accordingly" );
  actor.SetAnchorPoint( AnchorPoint::TOP_LEFT );
  application.SendNotification();
  application.Render();
  DALI_TEST_EQUALS( actor.GetCurrentWorldPosition(), Vector3( -100.0f, 100.0f, 0.0f ), TEST_LOCATION );

  tet_infoline( "Change the Anchor Point to BOTTOM_RIGHT and ensure the world position changes accordingly" );
  actor.SetAnchorPoint( AnchorPoint::BOTTOM_RIGHT );
  application.SendNotification();
  application.Render();
  DALI_TEST_EQUALS( actor.GetCurrentWorldPosition(), Vector3( 200.0f, 0.0f, 0.0f ), TEST_LOCATION );

  END_TEST;
}

int utcDaliActorPositionUsesAnchorPointOnlyInheritPosition(void)
{
  TestApplication application;
  tet_infoline( "Check that if not inheriting scale and position, then the position is adjusted appropriately when setting the positionUsesAnchorPoint to false\n" );

  Actor parent = Actor::New();

  Stage::GetCurrent().Add( parent );
  Vector2 stageSize( Stage::GetCurrent().GetSize() );

  Actor actor = Actor::New();
  actor.SetParentOrigin( ParentOrigin::CENTER );
  actor.SetAnchorPoint( AnchorPoint::CENTER );
  actor.SetSize( 100.0f, 100.0f );
  actor.SetInheritScale( false );
  actor.SetInheritOrientation( false );
  actor.SetProperty( DevelActor::Property::POSITION_USES_ANCHOR_POINT, false );
  parent.Add( actor );

  application.SendNotification();
  application.Render();

  const Vector3 expectedWorldPosition( -stageSize.width * 0.5f + 50.0f, -stageSize.height * 0.5f + 50.0f, 0.0f );

  tet_infoline( "Check the world position is in the right place\n" );
  DALI_TEST_EQUALS( actor.GetCurrentWorldPosition(), expectedWorldPosition, TEST_LOCATION );

  tet_infoline( "Change the Anchor Point to TOP_LEFT and ensure world position hasn't changed" );
  actor.SetAnchorPoint( AnchorPoint::TOP_LEFT );
  application.SendNotification();
  application.Render();
  DALI_TEST_EQUALS( actor.GetCurrentWorldPosition(), expectedWorldPosition, TEST_LOCATION );

  tet_infoline( "Change the Anchor Point to BOTTOM_RIGHT and ensure world position hasn't changed" );
  actor.SetAnchorPoint( AnchorPoint::BOTTOM_RIGHT );
  application.SendNotification();
  application.Render();
  DALI_TEST_EQUALS( actor.GetCurrentWorldPosition(), expectedWorldPosition, TEST_LOCATION );

  END_TEST;
}

int utcDaliActorVisibilityChangeSignalSelf(void)
{
  TestApplication application;
  tet_infoline( "Check that the visibility change signal is called when the visibility changes for the actor itself" );

  Actor actor = Actor::New();

  VisibilityChangedFunctorData data;
  DevelActor::VisibilityChangedSignal( actor ).Connect( &application, VisibilityChangedFunctor( data ) );

  actor.SetVisible( false );

  data.Check( true /* called */, actor, false /* not visible */, DevelActor::VisibilityChange::SELF, TEST_LOCATION );

  tet_infoline( "Ensure functor is not called if we attempt to change the visibility to what it already is at" );
  data.Reset();

  actor.SetVisible( false );
  data.Check( false /* not called */, TEST_LOCATION );

  tet_infoline( "Change the visibility using properties, ensure called" );
  data.Reset();

  actor.SetProperty( Actor::Property::VISIBLE, true );
  data.Check( true /* called */, actor, true /* visible */, DevelActor::VisibilityChange::SELF, TEST_LOCATION );

  tet_infoline( "Set the visibility to current using properties, ensure not called" );
  data.Reset();

  actor.SetProperty( Actor::Property::VISIBLE, true );
  data.Check( false /* not called */, TEST_LOCATION );

  END_TEST;
}

int utcDaliActorVisibilityChangeSignalChildren(void)
{
  TestApplication application;
  tet_infoline( "Check that the visibility change signal is called for the children when the visibility changes for the parent" );

  Actor parent = Actor::New();
  Actor child = Actor::New();
  parent.Add( child );

  Actor grandChild = Actor::New();
  child.Add( grandChild );

  VisibilityChangedFunctorData parentData;
  VisibilityChangedFunctorData childData;
  VisibilityChangedFunctorData grandChildData;

  tet_infoline( "Only connect the child and grandchild, ensure they are called and not the parent" );
  DevelActor::VisibilityChangedSignal( child ).Connect( &application, VisibilityChangedFunctor( childData ) );
  DevelActor::VisibilityChangedSignal( grandChild ).Connect( &application, VisibilityChangedFunctor( grandChildData ) );

  parent.SetVisible( false );
  parentData.Check( false /* not called */, TEST_LOCATION );
  childData.Check( true /* called */, child, false /* not visible */, DevelActor::VisibilityChange::PARENT, TEST_LOCATION );
  grandChildData.Check( true /* called */, grandChild, false /* not visible */, DevelActor::VisibilityChange::PARENT, TEST_LOCATION );

  tet_infoline( "Connect to the parent's signal as well and ensure all three are called" );
  parentData.Reset();
  childData.Reset();
  grandChildData.Reset();

  DevelActor::VisibilityChangedSignal( parent ).Connect( &application, VisibilityChangedFunctor( parentData ) );

  parent.SetVisible( true );
  parentData.Check( true /* called */, parent, true /* visible */, DevelActor::VisibilityChange::SELF, TEST_LOCATION );
  childData.Check( true /* called */, child, true /* visible */, DevelActor::VisibilityChange::PARENT, TEST_LOCATION );
  grandChildData.Check( true /* called */, grandChild, true /* visible */, DevelActor::VisibilityChange::PARENT, TEST_LOCATION );

  tet_infoline( "Ensure none of the functors are called if we attempt to change the visibility to what it already is at" );
  parentData.Reset();
  childData.Reset();
  grandChildData.Reset();

  parent.SetVisible( true );
  parentData.Check( false /* not called */, TEST_LOCATION );
  childData.Check( false /* not called */, TEST_LOCATION );
  grandChildData.Check( false /* not called */, TEST_LOCATION );

  END_TEST;
}

int utcDaliActorVisibilityChangeSignalAfterAnimation(void)
{
  TestApplication application;
  tet_infoline( "Check that the visibility change signal is emitted when the visibility changes when an animation starts" );

  Actor actor = Actor::New();
  Stage::GetCurrent().Add( actor );

  application.SendNotification();
  application.Render();

  VisibilityChangedFunctorData data;
  DevelActor::VisibilityChangedSignal( actor ).Connect( &application, VisibilityChangedFunctor( data ) );

  Animation animation = Animation::New( 1.0f );
  animation.AnimateTo( Property( actor, Actor::Property::VISIBLE ), false );

  data.Check( false, TEST_LOCATION );
  DALI_TEST_EQUALS( actor.GetProperty< bool >( Actor::Property::VISIBLE ), true, TEST_LOCATION );
  DALI_TEST_EQUALS( actor.GetCurrentProperty< bool >( Actor::Property::VISIBLE ), true, TEST_LOCATION );

  tet_infoline( "Play the animation and check the property value" );
  animation.Play();

  data.Check( true /* called */, actor, false /* not visible */, DevelActor::VisibilityChange::SELF, TEST_LOCATION );
  DALI_TEST_EQUALS( actor.GetProperty< bool >( Actor::Property::VISIBLE ), false, TEST_LOCATION );

  tet_infoline( "Animation not currently finished, so the current visibility should still be true" );
  DALI_TEST_EQUALS( actor.GetCurrentProperty< bool >( Actor::Property::VISIBLE ), true, TEST_LOCATION );

  application.SendNotification();
  application.Render( 1100 ); // After the animation

  DALI_TEST_EQUALS( actor.GetCurrentProperty< bool >( Actor::Property::VISIBLE ), false, TEST_LOCATION );

  END_TEST;
}


int utcDaliActorVisibilityChangeSignalByName(void)
{
  TestApplication application;
  tet_infoline( "Check that the visibility change signal is called when the visibility changes for the actor itself" );

  Actor actor = Actor::New();

  bool signalCalled=false;
  actor.ConnectSignal( &application, "visibilityChanged", VisibilityChangedVoidFunctor(signalCalled) );
  DALI_TEST_EQUALS( signalCalled, false, TEST_LOCATION );
  actor.SetVisible( false );
  DALI_TEST_EQUALS( signalCalled, true, TEST_LOCATION );

  tet_infoline( "Ensure functor is not called if we attempt to change the visibility to what it already is at" );
  signalCalled = false;
  actor.SetVisible( false );
  DALI_TEST_EQUALS( signalCalled, false, TEST_LOCATION );

  tet_infoline( "Change the visibility using properties, ensure called" );
  actor.SetProperty( Actor::Property::VISIBLE, true );
  DALI_TEST_EQUALS( signalCalled, true, TEST_LOCATION );

  tet_infoline( "Set the visibility to current using properties, ensure not called" );
  signalCalled = false;

  actor.SetProperty( Actor::Property::VISIBLE, true );
  DALI_TEST_EQUALS( signalCalled, false, TEST_LOCATION );

  END_TEST;
}


static void LayoutDirectionChanged( Actor actor, LayoutDirection::Type type )
{
  gLayoutDirectionType = type;
}

int UtcDaliActorLayoutDirectionProperty(void)
{
  TestApplication application;
  tet_infoline( "Check layout direction property" );

  Actor actor0 = Actor::New();
  DALI_TEST_EQUALS( actor0.GetProperty< int >( Actor::Property::LAYOUT_DIRECTION ), static_cast< int >( LayoutDirection::LEFT_TO_RIGHT ), TEST_LOCATION );
  Stage::GetCurrent().Add( actor0 );

  application.SendNotification();
  application.Render();

  Actor actor1 = Actor::New();
  DALI_TEST_EQUALS( actor1.GetProperty< int >( Actor::Property::LAYOUT_DIRECTION ), static_cast< int >( LayoutDirection::LEFT_TO_RIGHT ), TEST_LOCATION );
  Actor actor2 = Actor::New();
  DALI_TEST_EQUALS( actor2.GetProperty< int >( Actor::Property::LAYOUT_DIRECTION ), static_cast< int >( LayoutDirection::LEFT_TO_RIGHT ), TEST_LOCATION );
  Actor actor3 = Actor::New();
  DALI_TEST_EQUALS( actor3.GetProperty< int >( Actor::Property::LAYOUT_DIRECTION ), static_cast< int >( LayoutDirection::LEFT_TO_RIGHT ), TEST_LOCATION );
  Actor actor4 = Actor::New();
  DALI_TEST_EQUALS( actor4.GetProperty< int >( Actor::Property::LAYOUT_DIRECTION ), static_cast< int >( LayoutDirection::LEFT_TO_RIGHT ), TEST_LOCATION );
  Actor actor5 = Actor::New();
  DALI_TEST_EQUALS( actor5.GetProperty< int >( Actor::Property::LAYOUT_DIRECTION ), static_cast< int >( LayoutDirection::LEFT_TO_RIGHT ), TEST_LOCATION );
  Actor actor6 = Actor::New();
  DALI_TEST_EQUALS( actor6.GetProperty< int >( Actor::Property::LAYOUT_DIRECTION ), static_cast< int >( LayoutDirection::LEFT_TO_RIGHT ), TEST_LOCATION );
  Actor actor7 = Actor::New();
  DALI_TEST_EQUALS( actor7.GetProperty< int >( Actor::Property::LAYOUT_DIRECTION ), static_cast< int >( LayoutDirection::LEFT_TO_RIGHT ), TEST_LOCATION );
  Actor actor8 = Actor::New();
  DALI_TEST_EQUALS( actor8.GetProperty< int >( Actor::Property::LAYOUT_DIRECTION ), static_cast< int >( LayoutDirection::LEFT_TO_RIGHT ), TEST_LOCATION );
  Actor actor9 = Actor::New();
  DALI_TEST_EQUALS( actor9.GetProperty< int >( Actor::Property::LAYOUT_DIRECTION ), static_cast< int >( LayoutDirection::LEFT_TO_RIGHT ), TEST_LOCATION );

  actor1.Add( actor2 );
  gLayoutDirectionType = LayoutDirection::LEFT_TO_RIGHT;
  actor2.LayoutDirectionChangedSignal().Connect( LayoutDirectionChanged );

  DALI_TEST_EQUALS( actor1.GetProperty< bool >( Actor::Property::INHERIT_LAYOUT_DIRECTION ), true, TEST_LOCATION );
  actor1.SetProperty( Actor::Property::LAYOUT_DIRECTION, LayoutDirection::RIGHT_TO_LEFT );
  DALI_TEST_EQUALS( actor1.GetProperty< bool >( Actor::Property::INHERIT_LAYOUT_DIRECTION ), false, TEST_LOCATION );

  DALI_TEST_EQUALS( actor1.GetProperty< int >( Actor::Property::LAYOUT_DIRECTION ), static_cast< int >( LayoutDirection::RIGHT_TO_LEFT ), TEST_LOCATION );
  DALI_TEST_EQUALS( actor2.GetProperty< int >( Actor::Property::LAYOUT_DIRECTION ), static_cast< int >( LayoutDirection::RIGHT_TO_LEFT ), TEST_LOCATION );
  DALI_TEST_EQUALS( gLayoutDirectionType, LayoutDirection::RIGHT_TO_LEFT, TEST_LOCATION );

  actor1.SetProperty( Actor::Property::INHERIT_LAYOUT_DIRECTION, true );
  actor0.Add( actor1 );
  DALI_TEST_EQUALS( actor1.GetProperty< int >( Actor::Property::LAYOUT_DIRECTION ), static_cast< int >( LayoutDirection::LEFT_TO_RIGHT ), TEST_LOCATION );
  DALI_TEST_EQUALS( actor2.GetProperty< int >( Actor::Property::LAYOUT_DIRECTION ), static_cast< int >( LayoutDirection::LEFT_TO_RIGHT ), TEST_LOCATION );

  Stage::GetCurrent().Add( actor3 );
  actor3.Add( actor4 );
  actor4.Add( actor5 );
  actor5.Add( actor6 );
  actor5.Add( actor7 );
  actor7.Add( actor8 );
  actor8.Add( actor9 );
  actor3.SetProperty( Actor::Property::LAYOUT_DIRECTION, "RIGHT_TO_LEFT" );
  actor5.SetProperty( Actor::Property::LAYOUT_DIRECTION, LayoutDirection::LEFT_TO_RIGHT );

  DALI_TEST_EQUALS( actor8.GetProperty< bool >( Actor::Property::INHERIT_LAYOUT_DIRECTION ), true, TEST_LOCATION );
  actor8.SetProperty( Actor::Property::INHERIT_LAYOUT_DIRECTION, false );
  DALI_TEST_EQUALS( actor8.GetProperty< bool >( Actor::Property::INHERIT_LAYOUT_DIRECTION ), false, TEST_LOCATION );

  actor7.SetProperty( Actor::Property::LAYOUT_DIRECTION, "RIGHT_TO_LEFT" );

  DALI_TEST_EQUALS( actor3.GetProperty< int >( Actor::Property::LAYOUT_DIRECTION ), static_cast< int >( LayoutDirection::RIGHT_TO_LEFT ), TEST_LOCATION );
  DALI_TEST_EQUALS( actor4.GetProperty< int >( Actor::Property::LAYOUT_DIRECTION ), static_cast< int >( LayoutDirection::RIGHT_TO_LEFT ), TEST_LOCATION );
  DALI_TEST_EQUALS( actor5.GetProperty< int >( Actor::Property::LAYOUT_DIRECTION ), static_cast< int >( LayoutDirection::LEFT_TO_RIGHT ), TEST_LOCATION );
  DALI_TEST_EQUALS( actor6.GetProperty< int >( Actor::Property::LAYOUT_DIRECTION ), static_cast< int >( LayoutDirection::LEFT_TO_RIGHT ), TEST_LOCATION );
  DALI_TEST_EQUALS( actor7.GetProperty< int >( Actor::Property::LAYOUT_DIRECTION ), static_cast< int >( LayoutDirection::RIGHT_TO_LEFT ), TEST_LOCATION );
  DALI_TEST_EQUALS( actor8.GetProperty< int >( Actor::Property::LAYOUT_DIRECTION ), static_cast< int >( LayoutDirection::LEFT_TO_RIGHT ), TEST_LOCATION );
  DALI_TEST_EQUALS( actor9.GetProperty< int >( Actor::Property::LAYOUT_DIRECTION ), static_cast< int >( LayoutDirection::LEFT_TO_RIGHT ), TEST_LOCATION );

  actor8.SetProperty( Actor::Property::LAYOUT_DIRECTION, "RIGHT_TO_LEFT" );
  DALI_TEST_EQUALS( actor8.GetProperty< int >( Actor::Property::LAYOUT_DIRECTION ), static_cast< int >( LayoutDirection::RIGHT_TO_LEFT ), TEST_LOCATION );
  DALI_TEST_EQUALS( actor9.GetProperty< int >( Actor::Property::LAYOUT_DIRECTION ), static_cast< int >( LayoutDirection::RIGHT_TO_LEFT ), TEST_LOCATION );

  actor7.SetProperty( Actor::Property::LAYOUT_DIRECTION, LayoutDirection::LEFT_TO_RIGHT );
  DALI_TEST_EQUALS( actor7.GetProperty< int >( Actor::Property::LAYOUT_DIRECTION ), static_cast< int >( LayoutDirection::LEFT_TO_RIGHT ), TEST_LOCATION );
  DALI_TEST_EQUALS( actor8.GetProperty< int >( Actor::Property::LAYOUT_DIRECTION ), static_cast< int >( LayoutDirection::RIGHT_TO_LEFT ), TEST_LOCATION );
  DALI_TEST_EQUALS( actor9.GetProperty< int >( Actor::Property::LAYOUT_DIRECTION ), static_cast< int >( LayoutDirection::RIGHT_TO_LEFT ), TEST_LOCATION );

  actor8.SetProperty( Actor::Property::INHERIT_LAYOUT_DIRECTION, true );
  DALI_TEST_EQUALS( actor8.GetProperty< int >( Actor::Property::LAYOUT_DIRECTION ), static_cast< int >( LayoutDirection::LEFT_TO_RIGHT ), TEST_LOCATION );
  DALI_TEST_EQUALS( actor9.GetProperty< int >( Actor::Property::LAYOUT_DIRECTION ), static_cast< int >( LayoutDirection::LEFT_TO_RIGHT ), TEST_LOCATION );

  END_TEST;
}


struct LayoutDirectionFunctor
{
  LayoutDirectionFunctor(bool& signalCalled)
  : mSignalCalled( signalCalled )
  {
  }

  LayoutDirectionFunctor(const LayoutDirectionFunctor& rhs)
  : mSignalCalled( rhs.mSignalCalled )
  {
  }

  void operator()()
  {
    mSignalCalled = true;
  }

  bool& mSignalCalled;
};

int UtcDaliActorLayoutDirectionSignal(void)
{
  TestApplication application;
  tet_infoline( "Check changing layout direction property sends a signal" );

  Actor actor = Actor::New();
  DALI_TEST_EQUALS( actor.GetProperty< int >( Actor::Property::LAYOUT_DIRECTION ), static_cast< int >( LayoutDirection::LEFT_TO_RIGHT ), TEST_LOCATION );
  Stage::GetCurrent().Add( actor );
  bool signalCalled = false;
  LayoutDirectionFunctor layoutDirectionFunctor(signalCalled);

  actor.ConnectSignal( &application, "layoutDirectionChanged", layoutDirectionFunctor );
  DALI_TEST_EQUALS( signalCalled, false, TEST_LOCATION );

  // Test that writing the same value doesn't send a signal
  actor.SetProperty( Actor::Property::LAYOUT_DIRECTION, LayoutDirection::LEFT_TO_RIGHT );
  DALI_TEST_EQUALS( signalCalled, false, TEST_LOCATION );

  // Test that writing a different value sends the signal
  signalCalled = false;
  actor.SetProperty( Actor::Property::LAYOUT_DIRECTION, LayoutDirection::RIGHT_TO_LEFT );
  DALI_TEST_EQUALS( signalCalled, true, TEST_LOCATION );

  signalCalled = false;
  actor.SetProperty( Actor::Property::LAYOUT_DIRECTION, LayoutDirection::RIGHT_TO_LEFT );
  DALI_TEST_EQUALS( signalCalled, false, TEST_LOCATION );

  END_TEST;
}

struct ChildAddedSignalCheck
{
  ChildAddedSignalCheck( bool& signalReceived, Actor& childHandle )
  : mSignalReceived( signalReceived ),
    mChildHandle( childHandle )
  {
  }

  void operator() ( Actor childHandle )
  {
    mSignalReceived = true;
    mChildHandle = childHandle;
  }
  void operator() ()
  {
    mSignalReceived = true;
    mChildHandle = Actor();
  }

  bool& mSignalReceived;
  Actor& mChildHandle;
};

int UtcDaliChildAddedSignalP1(void)
{
  TestApplication application;
  auto stage = Stage::GetCurrent();

  bool signalReceived=false;
  Actor childActor;

  ChildAddedSignalCheck signal( signalReceived, childActor );
  DevelActor::ChildAddedSignal( stage.GetRootLayer() ).Connect( &application, signal );
  DALI_TEST_EQUALS( signalReceived, false, TEST_LOCATION );

  auto actorA = Actor::New();
  stage.Add( actorA );
  DALI_TEST_EQUALS( signalReceived, true, TEST_LOCATION );
  DALI_TEST_EQUALS( childActor, actorA, TEST_LOCATION );
  signalReceived = false;

  auto actorB = Actor::New();
  stage.Add( actorB );
  DALI_TEST_EQUALS( signalReceived, true, TEST_LOCATION );
  DALI_TEST_EQUALS( childActor, actorB, TEST_LOCATION );

  END_TEST;
}


int UtcDaliChildAddedSignalP2(void)
{
  TestApplication application;
  auto stage = Stage::GetCurrent();

  bool signalReceived=false;
  Actor childActor;

  ChildAddedSignalCheck signal( signalReceived, childActor );
  tet_infoline( "Connect to childAdded signal by name" );

  stage.GetRootLayer().ConnectSignal( &application, "childAdded", signal );
  DALI_TEST_EQUALS( signalReceived, false, TEST_LOCATION );

  auto actorA = Actor::New();
  stage.Add( actorA );
  DALI_TEST_EQUALS( signalReceived, true, TEST_LOCATION );

  // Can't test which actor was added; signal signature is void() when connecting via name.
  signalReceived = false;

  auto actorB = Actor::New();
  stage.Add( actorB );
  DALI_TEST_EQUALS( signalReceived, true, TEST_LOCATION );

  END_TEST;
}

int UtcDaliChildAddedSignalN(void)
{
  TestApplication application;
  auto stage = Stage::GetCurrent();

  bool signalReceived=false;
  Actor childActor;

  ChildAddedSignalCheck signal( signalReceived, childActor );
  DevelActor::ChildAddedSignal( stage.GetRootLayer() ).Connect( &application, signal );
  DALI_TEST_EQUALS( signalReceived, false, TEST_LOCATION );

  auto actorA = Actor::New();
  stage.Add( actorA );
  DALI_TEST_EQUALS( signalReceived, true, TEST_LOCATION );
  DALI_TEST_EQUALS( childActor, actorA, TEST_LOCATION );
  signalReceived = false;

  auto actorB = Actor::New();
  actorA.Add( actorB );
  DALI_TEST_EQUALS( signalReceived, false, TEST_LOCATION );
  END_TEST;
}


struct ChildRemovedSignalCheck
{
  ChildRemovedSignalCheck( bool& signalReceived, Actor& childHandle )
  : mSignalReceived( signalReceived ),
    mChildHandle( childHandle )
  {
  }

  void operator() ( Actor childHandle )
  {
    mSignalReceived = true;
    mChildHandle = childHandle;
  }

  void operator() ()
  {
    mSignalReceived = true;
  }

  bool& mSignalReceived;
  Actor& mChildHandle;
};

int UtcDaliChildRemovedSignalP1(void)
{
  TestApplication application;
  auto stage = Stage::GetCurrent();

  bool signalReceived=false;
  Actor childActor;

  ChildRemovedSignalCheck signal( signalReceived, childActor );
  DevelActor::ChildRemovedSignal( stage.GetRootLayer() ).Connect( &application, signal );
  DALI_TEST_EQUALS( signalReceived, false, TEST_LOCATION );

  auto actorA = Actor::New();
  stage.Add( actorA );
  DALI_TEST_EQUALS( signalReceived, false, TEST_LOCATION );
  DALI_TEST_CHECK( !childActor );

  stage.Remove( actorA );
  DALI_TEST_EQUALS( childActor, actorA, TEST_LOCATION );
  DALI_TEST_EQUALS( signalReceived, true, TEST_LOCATION );

  signalReceived = false;
  auto actorB = Actor::New();
  stage.Add( actorB );
  DALI_TEST_EQUALS( signalReceived, false, TEST_LOCATION );

  stage.Remove( actorB );
  DALI_TEST_EQUALS( signalReceived, true, TEST_LOCATION );
  DALI_TEST_EQUALS( childActor, actorB, TEST_LOCATION );

  END_TEST;
}

int UtcDaliChildRemovedSignalP2(void)
{
  TestApplication application;
  auto stage = Stage::GetCurrent();

  bool signalReceived=false;
  Actor childActor;

  ChildAddedSignalCheck signal( signalReceived, childActor );
  tet_infoline( "Connect to childRemoved signal by name" );

  stage.GetRootLayer().ConnectSignal( &application, "childRemoved", signal );
  DALI_TEST_EQUALS( signalReceived, false, TEST_LOCATION );

  auto actorA = Actor::New();
  stage.Add( actorA );
  DALI_TEST_EQUALS( signalReceived, false, TEST_LOCATION );

  stage.Remove( actorA );
  DALI_TEST_EQUALS( signalReceived, true, TEST_LOCATION );

  signalReceived = false;
  auto actorB = Actor::New();
  stage.Add( actorB );
  DALI_TEST_EQUALS( signalReceived, false, TEST_LOCATION );

  stage.Remove( actorB );
  DALI_TEST_EQUALS( signalReceived, true, TEST_LOCATION );

  END_TEST;
}


int UtcDaliChildRemovedSignalN(void)
{
  TestApplication application;
  auto stage = Stage::GetCurrent();

  bool signalReceived=false;
  Actor childActor;

  ChildRemovedSignalCheck signal( signalReceived, childActor );
  DevelActor::ChildRemovedSignal( stage.GetRootLayer() ).Connect( &application, signal );
  DALI_TEST_EQUALS( signalReceived, false, TEST_LOCATION );

  auto actorA = Actor::New();
  stage.Add( actorA );

  auto actorB = Actor::New();
  actorA.Add( actorB );

  DALI_TEST_EQUALS( signalReceived, false, TEST_LOCATION );
  DALI_TEST_CHECK( ! childActor );

  actorA.Remove( actorB );
  DALI_TEST_EQUALS( signalReceived, false, TEST_LOCATION );
  END_TEST;
}


int UtcDaliChildMovedSignalP(void)
{
  TestApplication application;
  auto stage = Stage::GetCurrent();

  bool addedASignalReceived   = false;
  bool removedASignalReceived = false;
  bool addedBSignalReceived   = false;
  bool removedBSignalReceived = false;
  Actor childActor;

  auto actorA = Actor::New();
  auto actorB = Actor::New();
  stage.Add( actorA );
  stage.Add( actorB );

  ChildAddedSignalCheck addedSignalA( addedASignalReceived, childActor );
  ChildRemovedSignalCheck removedSignalA( removedASignalReceived, childActor );
  ChildAddedSignalCheck addedSignalB( addedBSignalReceived, childActor );
  ChildRemovedSignalCheck removedSignalB( removedBSignalReceived, childActor );

  DevelActor::ChildAddedSignal( actorA ).Connect( &application, addedSignalA );
  DevelActor::ChildRemovedSignal( actorA ).Connect( &application, removedSignalA );
  DevelActor::ChildAddedSignal( actorB ).Connect( &application, addedSignalB );
  DevelActor::ChildRemovedSignal( actorB ).Connect( &application, removedSignalB );

  DALI_TEST_EQUALS( addedASignalReceived, false, TEST_LOCATION );
  DALI_TEST_EQUALS( removedASignalReceived, false, TEST_LOCATION );
  DALI_TEST_EQUALS( addedBSignalReceived, false, TEST_LOCATION );
  DALI_TEST_EQUALS( removedBSignalReceived, false, TEST_LOCATION );

  // Create a child of A

  auto child = Actor::New();
  actorA.Add( child );

  DALI_TEST_EQUALS( addedASignalReceived, true, TEST_LOCATION );
  DALI_TEST_EQUALS( removedASignalReceived, false, TEST_LOCATION );
  DALI_TEST_EQUALS( addedBSignalReceived, false, TEST_LOCATION );
  DALI_TEST_EQUALS( removedBSignalReceived, false, TEST_LOCATION );
  DALI_TEST_EQUALS( childActor, child, TEST_LOCATION );

  // Move child to B:
  addedASignalReceived   = false;
  addedBSignalReceived   = false;
  removedASignalReceived = false;
  removedBSignalReceived = false;

  actorB.Add( child ); // Expect this child to be re-parented
  DALI_TEST_EQUALS( addedASignalReceived, false, TEST_LOCATION );
  DALI_TEST_EQUALS( removedASignalReceived, true, TEST_LOCATION );
  DALI_TEST_EQUALS( addedBSignalReceived, true, TEST_LOCATION );
  DALI_TEST_EQUALS( removedBSignalReceived, false, TEST_LOCATION );

  // Move child back to A:
  addedASignalReceived   = false;
  addedBSignalReceived   = false;
  removedASignalReceived = false;
  removedBSignalReceived = false;

  actorA.Add( child ); // Expect this child to be re-parented
  DALI_TEST_EQUALS( addedASignalReceived, true, TEST_LOCATION );
  DALI_TEST_EQUALS( removedASignalReceived, false, TEST_LOCATION );
  DALI_TEST_EQUALS( addedBSignalReceived, false, TEST_LOCATION );
  DALI_TEST_EQUALS( removedBSignalReceived, true, TEST_LOCATION );


  END_TEST;
}<|MERGE_RESOLUTION|>--- conflicted
+++ resolved
@@ -246,8 +246,6 @@
   bool& mSignalCalled;
 };
 
-<<<<<<< HEAD
-=======
 struct ChildOrderChangedFunctor
 {
   ChildOrderChangedFunctor(bool& signalCalled)
@@ -262,7 +260,6 @@
   bool& mSignalCalled;
 };
 
->>>>>>> 27876b49
 } // anonymous namespace
 
 
