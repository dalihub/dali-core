#ifndef __DALI_TEST_APPLICATION_H__
#define __DALI_TEST_APPLICATION_H__

/*
 * Copyright (c) 2019 Samsung Electronics Co., Ltd.
 *
 * Licensed under the Apache License, Version 2.0 (the "License");
 * you may not use this file except in compliance with the License.
 * You may obtain a copy of the License at
 *
 * http://www.apache.org/licenses/LICENSE-2.0
 *
 * Unless required by applicable law or agreed to in writing, software
 * distributed under the License is distributed on an "AS IS" BASIS,
 * WITHOUT WARRANTIES OR CONDITIONS OF ANY KIND, either express or implied.
 * See the License for the specific language governing permissions and
 * limitations under the License.
 *
 */

// INTERNAL INCLUDES
#include <test-platform-abstraction.h>
#include "test-gesture-manager.h"
#include "test-render-controller.h"
<<<<<<< HEAD
#include "test-graphics-controller.h"
=======
#include "test-render-surface.h"
>>>>>>> 15fbcb9c
#include <dali/public-api/common/dali-common.h>
#include <dali/public-api/signals/connection-tracker.h>
#include <dali/integration-api/core.h>
#include <dali/integration-api/resource-policies.h>
#include <dali/integration-api/trace.h>
#include <dali/integration-api/scene.h>

namespace Dali
{

class DALI_CORE_API TestApplication : public ConnectionTracker
{
public:

  // Default values derived from H2 device.
  static const uint32_t DEFAULT_SURFACE_WIDTH = 480;
  static const uint32_t DEFAULT_SURFACE_HEIGHT = 800;

#ifdef _CPP11
  static constexpr uint32_t DEFAULT_HORIZONTAL_DPI = 220;
  static constexpr uint32_t DEFAULT_VERTICAL_DPI   = 217;
#else
  static const uint32_t DEFAULT_HORIZONTAL_DPI = 220;
  static const uint32_t DEFAULT_VERTICAL_DPI   = 217;
#endif

  static const uint32_t DEFAULT_RENDER_INTERVAL = 1;

  static const uint32_t RENDER_FRAME_INTERVAL = 16;

  TestApplication( uint32_t surfaceWidth  = DEFAULT_SURFACE_WIDTH,
                   uint32_t surfaceHeight = DEFAULT_SURFACE_HEIGHT,
                   uint32_t horizontalDpi = DEFAULT_HORIZONTAL_DPI,
                   uint32_t verticalDpi   = DEFAULT_VERTICAL_DPI,
                   ResourcePolicy::DataRetention policy = ResourcePolicy::DALI_DISCARDS_ALL_DATA);

  void Initialize();
  virtual ~TestApplication();
  static void LogMessage( Dali::Integration::Log::DebugPriority level, std::string& message );
  static void LogContext( bool start, const char* tag );
  Dali::Integration::Core& GetCore();
  TestPlatformAbstraction& GetPlatform();
  TestRenderController& GetRenderController();
  TestGestureManager& GetGestureManager();
  void ProcessEvent(const Integration::Event& event);
  void SendNotification();
  bool Render( uint32_t intervalMilliseconds = DEFAULT_RENDER_INTERVAL, const char* location=NULL );
  uint32_t GetUpdateStatus();
  bool UpdateOnly( uint32_t intervalMilliseconds = DEFAULT_RENDER_INTERVAL );
  bool RenderOnly( );
  void ResetContext();
  bool GetRenderNeedsUpdate();
  uint32_t Wait( uint32_t durationToWait );
  static void EnableLogging( bool enabled )
  {
    mLoggingEnabled = enabled;
  }

  Integration::Scene GetScene() const
  {
    return mScene;
  }

private:
  void DoUpdate( uint32_t intervalMilliseconds, const char* location=NULL );

protected:
<<<<<<< HEAD
  TestPlatformAbstraction             mPlatformAbstraction;
  std::unique_ptr<Test::GraphicsController> mGraphicsController;
  TestRenderController                mRenderController;
  TestGestureManager                  mGestureManager;
=======
  TestPlatformAbstraction   mPlatformAbstraction;
  TestRenderController      mRenderController;
  TestGlAbstraction         mGlAbstraction;
  TestGlSyncAbstraction     mGlSyncAbstraction;
  TestGestureManager        mGestureManager;
  TestRenderSurface*        mRenderSurface;
>>>>>>> 15fbcb9c

  Integration::UpdateStatus mStatus;
  Integration::RenderStatus mRenderStatus;

  Integration::Core* mCore;
  Dali::Integration::Scene mScene;

  uint32_t mSurfaceWidth;
  uint32_t mSurfaceHeight;
  uint32_t mFrame;

  struct { uint32_t x; uint32_t y; } mDpi;
  uint32_t mLastVSyncTime;
  ResourcePolicy::DataRetention mDataRetentionPolicy;
  static bool mLoggingEnabled;
};

} // Dali

#endif<|MERGE_RESOLUTION|>--- conflicted
+++ resolved
@@ -22,17 +22,14 @@
 #include <test-platform-abstraction.h>
 #include "test-gesture-manager.h"
 #include "test-render-controller.h"
-<<<<<<< HEAD
 #include "test-graphics-controller.h"
-=======
 #include "test-render-surface.h"
->>>>>>> 15fbcb9c
+#include <dali/integration-api/scene.h>
 #include <dali/public-api/common/dali-common.h>
 #include <dali/public-api/signals/connection-tracker.h>
 #include <dali/integration-api/core.h>
 #include <dali/integration-api/resource-policies.h>
 #include <dali/integration-api/trace.h>
-#include <dali/integration-api/scene.h>
 
 namespace Dali
 {
@@ -89,31 +86,21 @@
   {
     return mScene;
   }
-
 private:
   void DoUpdate( uint32_t intervalMilliseconds, const char* location=NULL );
 
 protected:
-<<<<<<< HEAD
   TestPlatformAbstraction             mPlatformAbstraction;
   std::unique_ptr<Test::GraphicsController> mGraphicsController;
   TestRenderController                mRenderController;
   TestGestureManager                  mGestureManager;
-=======
-  TestPlatformAbstraction   mPlatformAbstraction;
-  TestRenderController      mRenderController;
-  TestGlAbstraction         mGlAbstraction;
-  TestGlSyncAbstraction     mGlSyncAbstraction;
-  TestGestureManager        mGestureManager;
   TestRenderSurface*        mRenderSurface;
->>>>>>> 15fbcb9c
 
   Integration::UpdateStatus mStatus;
   Integration::RenderStatus mRenderStatus;
 
   Integration::Core* mCore;
   Dali::Integration::Scene mScene;
-
   uint32_t mSurfaceWidth;
   uint32_t mSurfaceHeight;
   uint32_t mFrame;
