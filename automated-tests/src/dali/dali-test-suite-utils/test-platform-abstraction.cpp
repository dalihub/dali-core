/*
 * Copyright (c) 2014 Samsung Electronics Co., Ltd.
 *
 * Licensed under the Apache License, Version 2.0 (the "License");
 * you may not use this file except in compliance with the License.
 * You may obtain a copy of the License at
 *
 * http://www.apache.org/licenses/LICENSE-2.0
 *
 * Unless required by applicable law or agreed to in writing, software
 * distributed under the License is distributed on an "AS IS" BASIS,
 * WITHOUT WARRANTIES OR CONDITIONS OF ANY KIND, either express or implied.
 * See the License for the specific language governing permissions and
 * limitations under the License.
 *
 */

#include "test-platform-abstraction.h"
#include "dali-test-suite-utils.h"
#include <dali/integration-api/bitmap.h>

namespace Dali
{

/**
 * Constructor
 */
TestPlatformAbstraction::TestPlatformAbstraction()
: mRequest(0),
  mDynamicsFactory(NULL)
{
  Initialize();
}

/**
 * Destructor
 */
TestPlatformAbstraction::~TestPlatformAbstraction()
{
  delete mDynamicsFactory;
}

/**
 * @copydoc PlatformAbstraction::GetTimeMicroseconds()
 */
void TestPlatformAbstraction::GetTimeMicroseconds(unsigned int &seconds, unsigned int &microSeconds)
{
  seconds = mSeconds;
  microSeconds = mMicroSeconds;
  mTrace.PushCall("GetTimeMicroseconds", "");
}

/**
 * @copydoc PlatformAbstraction::Suspend()
 */
void TestPlatformAbstraction::Suspend()
{
  mTrace.PushCall("Suspend", "");
}

/**
 * @copydoc PlatformAbstraction::Resume()
 */
void TestPlatformAbstraction::Resume()
{
  mTrace.PushCall("Resume", "");
}

void TestPlatformAbstraction::GetClosestImageSize( const std::string& filename,
                                                   const ImageAttributes& attributes,
                                                   Vector2& closestSize)
{
  closestSize = mClosestSize;
  mTrace.PushCall("GetClosestImageSize", "");
}

void TestPlatformAbstraction::GetClosestImageSize( Integration::ResourcePointer resourceBuffer,
                                                   const ImageAttributes& attributes,
                                                   Vector2& closestSize)
{
  closestSize = mClosestSize;
  mTrace.PushCall("GetClosestImageSize", "");
}


/**
 * @copydoc PlatformAbstraction::LoadResource()
 */
void TestPlatformAbstraction::LoadResource(const Integration::ResourceRequest& request)
{
  std::ostringstream out;
  out << "Type:" << request.GetType()->id << ", Path: " << request.GetPath() << std::endl ;

  mTrace.PushCall("LoadResource", out.str());
  if(mRequest != NULL)
  {
    delete mRequest;
    tet_infoline ("Warning: multiple resource requests not handled by Test Suite. You may see unexpected errors");
  }
  mRequest = new Integration::ResourceRequest(request);
}

Integration::ResourcePointer TestPlatformAbstraction::LoadResourceSynchronously( const Integration::ResourceType& resourceType, const std::string& resourcePath )
{
  mTrace.PushCall("LoadResourceSynchronously", "");
  return mResources.loadedResource;
}

/**
 * @copydoc PlatformAbstraction::SaveResource()
 */
void TestPlatformAbstraction::SaveResource(const Integration::ResourceRequest& request)
{
  mTrace.PushCall("SaveResource", "");
  if(mRequest != NULL)
  {
    delete mRequest;
    tet_infoline ("Warning: multiple resource requests not handled by Test Suite. You may see unexpected errors");
  }
  mRequest = new Integration::ResourceRequest(request);
}

/**
 * @copydoc PlatformAbstraction::CancelLoad()
 */
void TestPlatformAbstraction::CancelLoad(Integration::ResourceId id, Integration::ResourceTypeId typeId)
{
  mTrace.PushCall("CancelLoad", "");
}

/**
 * @copydoc PlatformAbstraction::GetResources()
 */
void TestPlatformAbstraction::GetResources(Integration::ResourceCache& cache)
{
  mTrace.PushCall("GetResources", "");

  if(mResources.loaded)
  {
    cache.LoadResponse( mResources.loadedId, mResources.loadedType, mResources.loadedResource, Integration::RESOURCE_COMPLETELY_LOADED );
  }
  if(mResources.loadFailed)
  {
    cache.LoadFailed( mResources.loadFailedId, mResources.loadFailure );
  }
  if(mResources.saved)
  {
    cache.SaveComplete( mResources.savedId, mResources.savedType );
  }
  if(mResources.saveFailed)
  {
    cache.SaveFailed( mResources.saveFailedId, mResources.saveFailure );
  }
}

/**
 * @copydoc PlatformAbstraction::IsLoading()
 */
bool TestPlatformAbstraction::IsLoading()
{
  mTrace.PushCall("IsLoading", "");
  return mIsLoadingResult;
}

/**
 * @copydoc PlatformAbstraction::SetDpi()
 */
void TestPlatformAbstraction::SetDpi (unsigned int dpiHorizontal, unsigned int dpiVertical)
{
  mTrace.PushCall("SetDpi", "");
}

/**
<<<<<<< HEAD
=======
 * @copydoc PlatformAbstraction::GetFontFamilyForChars()
 */
const std::string& TestPlatformAbstraction::GetFontFamilyForChars(const Integration::TextArray& charsRequested) const
{
  mTrace.PushCall("GetFontFamilyForChars", "");
  return mGetDefaultFontFamilyResult;
}

/**
 * @copydoc PlatformAbstraction::AllGlyphsSupported()
 */
bool TestPlatformAbstraction::AllGlyphsSupported(const std::string& name, const std::string& fontStyle, const Integration::TextArray& text) const
{
  mTrace.PushCall("AllGlyphsSupported", "");
  return true;
}

/**
 * @copydoc PlatformAbstraction::ValidateFontFamilyName()
 */
bool TestPlatformAbstraction::ValidateFontFamilyName(const std::string& fontFamily, const std::string& fontStyle, bool& isDefaultSystemFont, std::string& closestMatch, std::string& closestStyleMatch) const
{
  mTrace.PushCall("ValidateFontFamilyName", "");
  return true;
}

/**
 * @copydoc PlatformAbstraction::GetFontList()
 */
void TestPlatformAbstraction::GetFontList( PlatformAbstraction::FontListMode mode, std::vector<std::string>& fontList ) const
{
  mFontListMode = mode;
  mTrace.PushCall("ValidateGetFontList", "");
}

/**
>>>>>>> 6d74e659
 * @copydoc PlatformAbstraction::LoadFile()
 */
bool TestPlatformAbstraction::LoadFile( const std::string& filename, std::vector< unsigned char >& buffer ) const
{
  mTrace.PushCall("LoadFile", "");
  if( mLoadFileResult.loadResult )
  {
    buffer = mLoadFileResult.buffer;
  }

  return mLoadFileResult.loadResult;
}

/**
 * @copydoc PlatformAbstraction::SaveFile()
 */
bool TestPlatformAbstraction::SaveFile(const std::string& filename, std::vector< unsigned char >& buffer) const
{
  mTrace.PushCall("SaveFile", "");
  return false;
}

void TestPlatformAbstraction::JoinLoaderThreads()
{
  mTrace.PushCall("JoinLoaderThreads", "");
}

Integration::DynamicsFactory* TestPlatformAbstraction::GetDynamicsFactory()
{
  mTrace.PushCall("GetDynamicsFactory", "");
  if( mDynamicsFactory == NULL )
  {
    mDynamicsFactory = new TestDynamicsFactory( mTrace );
  }
  return mDynamicsFactory;
}

<<<<<<< HEAD
=======
bool TestPlatformAbstraction::ReadGlobalMetricsFromCache( const std::string& fontFamily,
                                                          const std::string& fontStyle,
                                                          Integration::GlobalMetrics& globalMetrics )
{
  mTrace.PushCall("ReadGlobalMetricsFromCacheFile", "");
  globalMetrics = mReadGlobalMetrics; // Want to copy contents...
  return mReadGlobalMetricsResult; // Default false (will be set to true on subsequent write)
}

void TestPlatformAbstraction::WriteGlobalMetricsToCache( const std::string& fontFamily,
                                                         const std::string& fontStyle,
                                                         const Integration::GlobalMetrics& globalMetrics )
{
  // Copy so next read uses written values. TODO: Could add method
  // to turn this behaviour off for more extensive testing.
  mReadGlobalMetrics = globalMetrics;
  mReadGlobalMetricsResult = true;

  mTrace.PushCall("WriteGlobalMetricsToCacheFile", "");
}

bool TestPlatformAbstraction::ReadMetricsFromCache( const std::string& fontFamily,
                                                    const std::string& fontStyle,
                                                    std::vector<Integration::GlyphMetrics>& glyphMetricsContainer )
{
  mTrace.PushCall("ReadMetricsFromCacheFile", "");
  glyphMetricsContainer = mReadMetrics;
  return mReadMetricsResult; // Default false (will be set to true on subsequent write)
}

void TestPlatformAbstraction::WriteMetricsToCache( const std::string& fontFamily,
                                                   const std::string& fontStyle,
                                                   const Integration::GlyphSet& glyphSet )
{
  // Copy so next read uses written values. TODO: Could add method
  // to turn this behaviour off for more extensive testing.
  const Integration::GlyphSet::CharacterList& charList =  glyphSet.GetCharacterList();
  mReadMetrics.clear();
  for(std::size_t i=0, end=charList.size(); i<end; ++i)
  {
    mReadMetrics.push_back(charList[i].second);
  }
  mReadMetricsResult = true;

  mTrace.PushCall("WriteMetricsToCacheFile", "");
}

void TestPlatformAbstraction::GetFileNamesFromDirectory( const std::string& directoryName,
                                                         std::vector<std::string>& fileNames )
{
  fileNames.push_back( std::string( "u1f004.png" ) );
  fileNames.push_back( std::string( "u1f0cf.png" ) );
  fileNames.push_back( std::string( "u1f170.png" ) );
  fileNames.push_back( std::string( "u1f601.png" ) );
}

Integration::BitmapPtr TestPlatformAbstraction::GetGlyphImage( const std::string& fontFamily, const std::string& fontStyle, float fontSize, uint32_t character ) const
{
  Integration::BitmapPtr image = Integration::Bitmap::New( Integration::Bitmap::BITMAP_2D_PACKED_PIXELS, ResourcePolicy::DISCARD );
  image->GetPackedPixelsProfile()->ReserveBuffer( Pixel::RGBA8888, 1, 1 );

  mTrace.PushCall("GetGlyphImage", "");

  return image;
}

>>>>>>> 6d74e659
/** Call this every test */
void TestPlatformAbstraction::Initialize()
{
  mTrace.Reset();
  mTrace.Enable(true);
  memset(&mResources, 0, sizeof(Resources));
  mSeconds=0;
  mMicroSeconds=0;
  mIsLoadingResult=false;

  if(mRequest)
  {
    delete mRequest;
    mRequest = 0;
  }
}

bool TestPlatformAbstraction::WasCalled(TestFuncEnum func)
{
  switch(func)
  {
    case GetTimeMicrosecondsFunc:             return mTrace.FindMethod("GetTimeMicroseconds");
    case SuspendFunc:                         return mTrace.FindMethod("Suspend");
    case ResumeFunc:                          return mTrace.FindMethod("Resume");
    case LoadResourceFunc:                    return mTrace.FindMethod("LoadResource");
    case SaveResourceFunc:                    return mTrace.FindMethod("SaveResource");
    case LoadFileFunc:                        return mTrace.FindMethod("LoadFile");
    case SaveFileFunc:                        return mTrace.FindMethod("SaveFile");
    case CancelLoadFunc:                      return mTrace.FindMethod("CancelLoad");
    case GetResourcesFunc:                    return mTrace.FindMethod("GetResources");
    case IsLoadingFunc:                       return mTrace.FindMethod("IsLoading");
    case SetDpiFunc:                          return mTrace.FindMethod("SetDpi");
    case JoinLoaderThreadsFunc:               return mTrace.FindMethod("JoinLoaderThreads");
    case GetDynamicsFactoryFunc:              return mTrace.FindMethod("GetDynamicsFactory");
  }
  return false;
}

void TestPlatformAbstraction::SetGetTimeMicrosecondsResult(size_t sec, size_t usec)
{
  mSeconds = sec;
  mMicroSeconds = usec;
}

void TestPlatformAbstraction::IncrementGetTimeResult(size_t milliseconds)
{
  mMicroSeconds += milliseconds * 1000u;
  unsigned int additionalSeconds = mMicroSeconds / 1000000u;

  mSeconds += additionalSeconds;
  mMicroSeconds -= additionalSeconds * 1000000u;
}

void TestPlatformAbstraction::SetIsLoadingResult(bool result)
{
  mIsLoadingResult = result;
}

void TestPlatformAbstraction::ClearReadyResources()
{
  memset(&mResources, 0, sizeof(Resources));
}

void TestPlatformAbstraction::SetResourceLoaded(Integration::ResourceId  loadedId,
                                                Integration::ResourceTypeId  loadedType,
                                                Integration::ResourcePointer loadedResource)
{
  mResources.loaded = true;
  mResources.loadedId = loadedId;
  mResources.loadedType = loadedType;
  mResources.loadedResource = loadedResource;
}

void TestPlatformAbstraction::SetResourceLoadFailed(Integration::ResourceId  id,
                                                    Integration::ResourceFailure failure)
{
  mResources.loadFailed = true;
  mResources.loadFailedId = id;
  mResources.loadFailure = failure;
}

void TestPlatformAbstraction::SetResourceSaved(Integration::ResourceId      savedId,
                                               Integration::ResourceTypeId  savedType)
{
  mResources.saved = true;
  mResources.savedId = savedId;
  mResources.savedType = savedType;
}

void TestPlatformAbstraction::SetResourceSaveFailed(Integration::ResourceId  id,
                                                    Integration::ResourceFailure failure)
{
  mResources.saveFailed = true;
  mResources.saveFailedId = id;
  mResources.saveFailure = failure;
}

Integration::ResourceRequest* TestPlatformAbstraction::GetRequest()
{
  return mRequest;
}

void TestPlatformAbstraction::DiscardRequest()
{
  delete mRequest;
  mRequest = NULL;
}

void TestPlatformAbstraction::SetClosestImageSize(const Vector2& size)
{
  mClosestSize = size;
}

void TestPlatformAbstraction::SetLoadFileResult( bool result, std::vector< unsigned char >& buffer )
{
  mLoadFileResult.loadResult = result;
  if( result )
  {
    mLoadFileResult.buffer = buffer;
  }
}

void TestPlatformAbstraction::SetSaveFileResult( bool result )
{
  mSaveFileResult = result;
}

<<<<<<< HEAD
=======
Integration::PlatformAbstraction::FontListMode TestPlatformAbstraction::GetLastFontListMode( )
{
  return mFontListMode;
}

void TestPlatformAbstraction::SetReadGlobalMetricsResult( bool success, Integration::GlobalMetrics& globalMetrics )
{
  mReadGlobalMetricsResult = success;
  mReadGlobalMetrics = globalMetrics;
}

void TestPlatformAbstraction::SetReadMetricsResult( bool success, std::vector<Integration::GlyphMetrics>& glyphMetricsContainer )
{
  mReadMetricsResult = success;
  mReadMetrics = glyphMetricsContainer; // copy
}

>>>>>>> 6d74e659
} // namespace Dali<|MERGE_RESOLUTION|>--- conflicted
+++ resolved
@@ -171,45 +171,6 @@
 }
 
 /**
-<<<<<<< HEAD
-=======
- * @copydoc PlatformAbstraction::GetFontFamilyForChars()
- */
-const std::string& TestPlatformAbstraction::GetFontFamilyForChars(const Integration::TextArray& charsRequested) const
-{
-  mTrace.PushCall("GetFontFamilyForChars", "");
-  return mGetDefaultFontFamilyResult;
-}
-
-/**
- * @copydoc PlatformAbstraction::AllGlyphsSupported()
- */
-bool TestPlatformAbstraction::AllGlyphsSupported(const std::string& name, const std::string& fontStyle, const Integration::TextArray& text) const
-{
-  mTrace.PushCall("AllGlyphsSupported", "");
-  return true;
-}
-
-/**
- * @copydoc PlatformAbstraction::ValidateFontFamilyName()
- */
-bool TestPlatformAbstraction::ValidateFontFamilyName(const std::string& fontFamily, const std::string& fontStyle, bool& isDefaultSystemFont, std::string& closestMatch, std::string& closestStyleMatch) const
-{
-  mTrace.PushCall("ValidateFontFamilyName", "");
-  return true;
-}
-
-/**
- * @copydoc PlatformAbstraction::GetFontList()
- */
-void TestPlatformAbstraction::GetFontList( PlatformAbstraction::FontListMode mode, std::vector<std::string>& fontList ) const
-{
-  mFontListMode = mode;
-  mTrace.PushCall("ValidateGetFontList", "");
-}
-
-/**
->>>>>>> 6d74e659
  * @copydoc PlatformAbstraction::LoadFile()
  */
 bool TestPlatformAbstraction::LoadFile( const std::string& filename, std::vector< unsigned char >& buffer ) const
@@ -247,75 +208,6 @@
   return mDynamicsFactory;
 }
 
-<<<<<<< HEAD
-=======
-bool TestPlatformAbstraction::ReadGlobalMetricsFromCache( const std::string& fontFamily,
-                                                          const std::string& fontStyle,
-                                                          Integration::GlobalMetrics& globalMetrics )
-{
-  mTrace.PushCall("ReadGlobalMetricsFromCacheFile", "");
-  globalMetrics = mReadGlobalMetrics; // Want to copy contents...
-  return mReadGlobalMetricsResult; // Default false (will be set to true on subsequent write)
-}
-
-void TestPlatformAbstraction::WriteGlobalMetricsToCache( const std::string& fontFamily,
-                                                         const std::string& fontStyle,
-                                                         const Integration::GlobalMetrics& globalMetrics )
-{
-  // Copy so next read uses written values. TODO: Could add method
-  // to turn this behaviour off for more extensive testing.
-  mReadGlobalMetrics = globalMetrics;
-  mReadGlobalMetricsResult = true;
-
-  mTrace.PushCall("WriteGlobalMetricsToCacheFile", "");
-}
-
-bool TestPlatformAbstraction::ReadMetricsFromCache( const std::string& fontFamily,
-                                                    const std::string& fontStyle,
-                                                    std::vector<Integration::GlyphMetrics>& glyphMetricsContainer )
-{
-  mTrace.PushCall("ReadMetricsFromCacheFile", "");
-  glyphMetricsContainer = mReadMetrics;
-  return mReadMetricsResult; // Default false (will be set to true on subsequent write)
-}
-
-void TestPlatformAbstraction::WriteMetricsToCache( const std::string& fontFamily,
-                                                   const std::string& fontStyle,
-                                                   const Integration::GlyphSet& glyphSet )
-{
-  // Copy so next read uses written values. TODO: Could add method
-  // to turn this behaviour off for more extensive testing.
-  const Integration::GlyphSet::CharacterList& charList =  glyphSet.GetCharacterList();
-  mReadMetrics.clear();
-  for(std::size_t i=0, end=charList.size(); i<end; ++i)
-  {
-    mReadMetrics.push_back(charList[i].second);
-  }
-  mReadMetricsResult = true;
-
-  mTrace.PushCall("WriteMetricsToCacheFile", "");
-}
-
-void TestPlatformAbstraction::GetFileNamesFromDirectory( const std::string& directoryName,
-                                                         std::vector<std::string>& fileNames )
-{
-  fileNames.push_back( std::string( "u1f004.png" ) );
-  fileNames.push_back( std::string( "u1f0cf.png" ) );
-  fileNames.push_back( std::string( "u1f170.png" ) );
-  fileNames.push_back( std::string( "u1f601.png" ) );
-}
-
-Integration::BitmapPtr TestPlatformAbstraction::GetGlyphImage( const std::string& fontFamily, const std::string& fontStyle, float fontSize, uint32_t character ) const
-{
-  Integration::BitmapPtr image = Integration::Bitmap::New( Integration::Bitmap::BITMAP_2D_PACKED_PIXELS, ResourcePolicy::DISCARD );
-  image->GetPackedPixelsProfile()->ReserveBuffer( Pixel::RGBA8888, 1, 1 );
-
-  mTrace.PushCall("GetGlyphImage", "");
-
-  return image;
-}
-
->>>>>>> 6d74e659
 /** Call this every test */
 void TestPlatformAbstraction::Initialize()
 {
@@ -443,24 +335,4 @@
   mSaveFileResult = result;
 }
 
-<<<<<<< HEAD
-=======
-Integration::PlatformAbstraction::FontListMode TestPlatformAbstraction::GetLastFontListMode( )
-{
-  return mFontListMode;
-}
-
-void TestPlatformAbstraction::SetReadGlobalMetricsResult( bool success, Integration::GlobalMetrics& globalMetrics )
-{
-  mReadGlobalMetricsResult = success;
-  mReadGlobalMetrics = globalMetrics;
-}
-
-void TestPlatformAbstraction::SetReadMetricsResult( bool success, std::vector<Integration::GlyphMetrics>& glyphMetricsContainer )
-{
-  mReadMetricsResult = success;
-  mReadMetrics = glyphMetricsContainer; // copy
-}
-
->>>>>>> 6d74e659
 } // namespace Dali