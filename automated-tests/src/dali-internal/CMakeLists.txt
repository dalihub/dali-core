--- conflicted
+++ resolved
@@ -11,11 +11,6 @@
         utc-Dali-Internal-Mesh.cpp
         utc-Dali-Internal-ResourceClient.cpp
         utc-Dali-Internal-Image-Culling.cpp
-<<<<<<< HEAD
-        utc-Dali-Internal-Constraint.cpp
-=======
-        utc-Dali-Internal-Text-Culling.cpp
->>>>>>> f468c031
         utc-Dali-Internal-FixedSizeMemoryPool.cpp
         utc-Dali-Internal-MemoryPoolObjectAllocator.cpp
         utc-Dali-Internal-RelayoutController.cpp
