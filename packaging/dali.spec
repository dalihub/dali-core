--- conflicted
+++ resolved
@@ -1,10 +1,6 @@
 Name:       dali
 Summary:    DALi 3D Engine
-<<<<<<< HEAD
-Version:    1.3.26
-=======
 Version:    1.3.29
->>>>>>> 27876b49
 Release:    1
 Group:      System/Libraries
 License:    Apache-2.0 and BSD-3-Clause and MIT
@@ -110,13 +106,8 @@
 ##############################
 %build
 PREFIX="/usr"
-<<<<<<< HEAD
 CXXFLAGS+=" -Wall -g -Os -DNDEBUG -fPIC -fvisibility-inlines-hidden -fdata-sections -ffunction-sections -std=gnu++14 "
 LDFLAGS+=" -Wl,--rpath=$PREFIX/lib -Wl,--as-needed -Wl,--gc-sections -lgcc_s -lgcc -lpthread -Wl,-Bsymbolic-functions "
-=======
-CXXFLAGS+=" -Wall -g -Os -DNDEBUG -fPIC -fvisibility-inlines-hidden -fdata-sections -ffunction-sections "
-LDFLAGS+=" -Wl,--rpath=$PREFIX/lib -Wl,--as-needed -Wl,--gc-sections -lgcc_s -lgcc -Wl,-Bsymbolic-functions "
->>>>>>> 27876b49
 
 %ifarch %{arm}
 CXXFLAGS+=" -D_ARCH_ARM_ -mfpu=neon"
