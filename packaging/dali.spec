--- conflicted
+++ resolved
@@ -1,10 +1,6 @@
 Name:       dali2
 Summary:    DALi 3D Engine
-<<<<<<< HEAD
-Version:    1.5.8
-=======
 Version:    1.9.10
->>>>>>> b4fe0af3
 Release:    1
 Group:      System/Libraries
 License:    Apache-2.0 and BSD-3-Clause and MIT
