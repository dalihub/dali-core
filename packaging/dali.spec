Name:       dali-vk
Summary:    DALi 3D Engine
Version:    1.4.16
Release:    1
Group:      System/Libraries
License:    Apache-2.0 and BSD-3-Clause and MIT
URL:        https://review.tizen.org/git/?p=platform/core/uifw/dali-core.git;a=summary
Source0:    %{name}-%{version}.tar.gz

Requires(post): /sbin/ldconfig
Requires(postun): /sbin/ldconfig
BuildRequires:  pkgconfig
BuildRequires:  gawk
BuildRequires:  Vulkan-LoaderAndValidationLayers
BuildRequires:  Vulkan-LoaderAndValidationLayers-devel

%if 0%{?tizen_version_major} >= 3
BuildRequires:  pkgconfig(libtzplatform-config)
%endif

%if 0%{?tizen_version_major} < 4
%define disable_cxx03_build 1
%endif

%description
DALi 3D Engine

%if !0%{?disable_cxx03_build}
##############################
# cxx03
##############################
%package cxx03
Summary:	DALi 3D Engine with cxx03 abi
Provides:	%{name}-cxx03 = %{version}-%{release}

%description cxx03
DALi 3D Engine with cxx03 abi with cxx03 abi

##############################
# devel-cxx03
##############################
%package devel-cxx03
Summary:    Development components for DALi 3D Engine with cxx03 abi
Group:      Development/Building
Requires:   %{name}-cxx03 = %{version}-%{release}
Requires:   %{name}-integration-devel-cxx03 = %{version}-%{release}

%description devel-cxx03
Development components for DALi 3D Engine - public headers and package config

##############################
# integration-devel-cxx03
##############################
%package integration-devel-cxx03
Summary:    Integration development package for DALi 3D Engine witch cxx03 abi
Group:      Development/Building
Requires:   %{name}-cxx03 = %{version}-%{release}

%description integration-devel-cxx03
Integration development package for DALi 3D Engine - headers for integrating with an adaptor/platform abstraction library.
%endif

##############################
# devel
##############################
%package devel
Summary:    Development components for DALi 3D Engine
Group:      Development/Building
Requires:   %{name} = %{version}-%{release}
Requires:   %{name}-integration-devel = %{version}-%{release}

%description devel
Development components for DALi 3D Engine - public headers and package config

##############################
# integration-devel
##############################
%package integration-devel
Summary:    Integration development package for DALi 3D Engine
Group:      Development/Building
Requires:   %{name} = %{version}-%{release}

%description integration-devel
Integration development package for DALi 3D Engine - headers for integrating with an adaptor/platform abstraction library.

##############################
# Preparation
##############################
%prep
%setup -q

#Use TZ_PATH when tizen version is 3.x

%if "%{tizen_version_major}" == "2"
%define dali_data_rw_dir /opt/usr/share/dali/
%define dali_data_ro_dir /usr/share/dali/
%else
%define dali_data_rw_dir %TZ_SYS_SHARE/dali/
%define dali_data_ro_dir %TZ_SYS_RO_SHARE/dali/
%endif

%define dev_include_path %{_includedir}

##############################
# Build
##############################
%build
PREFIX="/usr"
CXXFLAGS+=" -Wall -g -Os -fPIC -fvisibility-inlines-hidden -fdata-sections -ffunction-sections -std=gnu++14 "
LDFLAGS+=" -Wl,--rpath=$PREFIX/lib -Wl,--as-needed -Wl,--gc-sections -lgcc_s -lgcc -lpthread -Wl,-Bsymbolic-functions "

%ifarch %{arm}
CXXFLAGS+=" -D_ARCH_ARM_ -mfpu=neon"
%endif

%if 0%{?enable_coverage}
CXXFLAGS+=" --coverage "
LDFLAGS+=" --coverage "
%endif

libtoolize --force
cd %{_builddir}/%{name}-%{version}/build/tizen
autoreconf --install
DALI_DATA_RW_DIR="%{dali_data_rw_dir}"
DALI_DATA_RO_DIR="%{dali_data_ro_dir}"
export DALI_DATA_RW_DIR
export DALI_DATA_RO_DIR

CFLAGS="${CFLAGS:-%optflags}" ; export CFLAGS;
CXXFLAGS="${CXXFLAGS:-%optflags}" ; export CXXFLAGS;
LDFLAGS="${LDFLAGS:-%optflags}" ; export LDFLAGS;

./configure \
      --program-prefix=%{?_program_prefix} \
      --prefix=%{_prefix} \
      --exec-prefix=%{_exec_prefix} \
      --bindir=%{_bindir} \
      --sbindir=%{_sbindir} \
      --sysconfdir=%{_sysconfdir} \
      --datadir=%{_datadir} \
      --includedir=%{_includedir} \
      --libdir=%{_libdir} \
      --libexecdir=%{_libexecdir} \
      --localstatedir=%{_localstatedir} \
      --sharedstatedir=%{_sharedstatedir} \
      --mandir=%{_mandir} \
<<<<<<< HEAD
      --enable-gles=%{target_gles_version} \
      --enable-vulkan=yes \
=======
>>>>>>> 953bf2c1
%if 0%{?enable_debug}
      --enable-debug \
%endif
%if 0%{?enable_trace}
      --enable-trace \
%endif
      --infodir=%{_infodir} \
      --enable-rename-so=no

make %{?jobs:-j%jobs}

pushd %{_builddir}/%{name}-%{version}/build/tizen
%make_install DALI_DATA_RW_DIR="%{dali_data_rw_dir}" DALI_DATA_RO_DIR="%{dali_data_ro_dir}"
popd

pushd %{buildroot}%{_libdir}
for FILE in libdali-core-vk-cxx11.so*; do mv "$FILE" "%{_builddir}/%{name}-%{version}/build/tizen/$FILE"; done
mv pkgconfig/dali-core-vk.pc %{_builddir}/%{name}-%{version}/build/tizen/dali-core-vk.pc
popd

%if !0%{?disable_cxx03_build}
make clean

./configure \
      --program-prefix=%{?_program_prefix} \
      --prefix=%{_prefix} \
      --exec-prefix=%{_exec_prefix} \
      --bindir=%{_bindir} \
      --sbindir=%{_sbindir} \
      --sysconfdir=%{_sysconfdir} \
      --datadir=%{_datadir} \
      --includedir=%{_includedir} \
      --libdir=%{_libdir} \
      --libexecdir=%{_libexecdir} \
      --localstatedir=%{_localstatedir} \
      --sharedstatedir=%{_sharedstatedir} \
      --mandir=%{_mandir} \
      --enable-cxx03-abi=yes  \
<<<<<<< HEAD
      --enable-gles=%{target_gles_version} \
      --enable-vulkan=yes \
=======
>>>>>>> 953bf2c1
%if 0%{?enable_debug}
      --enable-debug \
%endif
%if 0%{?enable_trace}
      --enable-trace \
%endif
      --infodir=%{_infodir} \
      --enable-rename-so=no

make %{?jobs:-j%jobs}
%endif

##############################
# Installation
##############################
%install
rm -rf %{buildroot}
cd build/tizen

pushd %{_builddir}/%{name}-%{version}/build/tizen
%make_install DALI_DATA_RW_DIR="%{dali_data_rw_dir}" DALI_DATA_RO_DIR="%{dali_data_ro_dir}"

for FILE in libdali-*.so*; do mv "$FILE" "%{buildroot}%{_libdir}/$FILE"; done
mv dali-core-vk.pc %{buildroot}%{_libdir}/pkgconfig/dali-core-vk.pc
popd

#############################
#rename
#############################
pushd  %{buildroot}%{_libdir}
rm -rf libdali-core-vk.so
rm -rf libdali-core-vk-cxx11.so
%if !0%{?disable_cxx03_build}
ln -s libdali-core-vk.so.0.0.* libdali-core-vk-cxx03.so
%endif
ln -s libdali-core-vk-cxx11.so.0.0.* libdali-core-vk.so
popd


##############################
# Post Install
##############################
%post
/sbin/ldconfig
exit 0

##############################
# Post Uninstall
##############################
%postun
/sbin/ldconfig
exit 0

##############################
# Files in Binary Packages
##############################

%if !0%{?disable_cxx03_build}
%files cxx03
%if 0%{?enable_dali_smack_rules}
%manifest dali.manifest-smack
%else
%manifest dali.manifest
%endif
%defattr(-,root,root,-)
%{_libdir}/libdali-core-vk.so.*
%{_libdir}/libdali-core-vk-cxx03.so
%license LICENSE
%endif

%files
%if 0%{?enable_dali_smack_rules}
%manifest dali.manifest-smack
%else
%manifest dali.manifest
%endif
%defattr(-,root,root,-)
%{_libdir}/libdali-core-vk-cxx11.so.*
%{_libdir}/libdali-core-vk.so
%license LICENSE

%if !0%{?disable_cxx03_build}
%files devel-cxx03
%defattr(-,root,root,-)
%{_libdir}/pkgconfig/dali-core-vk-cxx03.pc
%{dev_include_path}/dali/public-api/*
%{dev_include_path}/dali/devel-api/*
%{dev_include_path}/dali/graphics-api/*
%{dev_include_path}/dali/doc/*

%files integration-devel-cxx03
%defattr(-,root,root,-)
%{_includedir}/dali/integration-api/*
%endif

%files devel
%defattr(-,root,root,-)
%{_libdir}/pkgconfig/dali-core-vk.pc
%{dev_include_path}/dali/public-api/*
%{dev_include_path}/dali/devel-api/*
%{dev_include_path}/dali/graphics-api/*
%{dev_include_path}/dali/doc/*

%files integration-devel
%defattr(-,root,root,-)
%{_includedir}/dali/integration-api/*<|MERGE_RESOLUTION|>--- conflicted
+++ resolved
@@ -144,11 +144,7 @@
       --localstatedir=%{_localstatedir} \
       --sharedstatedir=%{_sharedstatedir} \
       --mandir=%{_mandir} \
-<<<<<<< HEAD
-      --enable-gles=%{target_gles_version} \
       --enable-vulkan=yes \
-=======
->>>>>>> 953bf2c1
 %if 0%{?enable_debug}
       --enable-debug \
 %endif
@@ -187,11 +183,7 @@
       --sharedstatedir=%{_sharedstatedir} \
       --mandir=%{_mandir} \
       --enable-cxx03-abi=yes  \
-<<<<<<< HEAD
-      --enable-gles=%{target_gles_version} \
       --enable-vulkan=yes \
-=======
->>>>>>> 953bf2c1
 %if 0%{?enable_debug}
       --enable-debug \
 %endif
