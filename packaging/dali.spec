--- conflicted
+++ resolved
@@ -1,10 +1,6 @@
 Name:       dali2
 Summary:    DALi 3D Engine
-<<<<<<< HEAD
-Version:    2.2.28
-=======
 Version:    2.2.29
->>>>>>> a47be8c9
 Release:    1
 Group:      System/Libraries
 License:    Apache-2.0 and BSD-3-Clause and MIT
